[
  {
    "id": "autobase",
    "name": "Autobase",
    "version": "2.3.0",
    "description": "Autobase for PostgreSQL® is an open-source alternative to cloud-managed databases (DBaaS) such as Amazon RDS, Google Cloud SQL, Azure Database, and more.",
    "links": {
      "github": "https://github.com/vitabaks/autobase",
      "website": "https://autobase.tech/",
      "docs": "https://autobase.tech/docs"
    },
    "logo": "autobase.svg",
    "tags": [
      "database",
      "postgres",
      "automation",
      "self-hosted",
      "dbaas"
    ]
  },
  {
    "id": "authelia",
    "name": "Authelia",
    "version": "latest",
    "description": "The Single Sign-On Multi-Factor portal for web apps. An open-source authentication and authorization server providing 2FA and SSO via web portal.",
    "logo": "authelia.png",
    "links": {
      "github": "https://github.com/authelia/authelia",
      "website": "https://www.authelia.com/",
      "docs": "https://www.authelia.com/overview/prologue/introduction/"
    },
    "tags": [
      "authentication",
      "authorization",
      "2fa",
      "sso",
      "security",
      "reverse-proxy",
      "ldap"
    ]
  },
  {
    "id": "capso",
    "name": "Cap.so",
    "version": "latest",
    "description": "Cap.so is a platform for web and desktop applications with MySQL and S3 storage. It provides a complete development environment with database and file storage capabilities.",
    "links": {
      "github": "https://github.com/CapSoftware/Cap",
      "website": "https://cap.so/",
      "docs": "https://cap.so/docs/"
    },
    "logo": "capso.png",
    "tags": [
      "web",
      "s3",
      "mysql",
      "development",
      "self-hosted"
    ]
  },
  {
    "id": "authentik",
    "name": "Authentik",
    "version": "2025.6.3",
    "description": "Authentik is an open-source Identity Provider for authentication and authorization. It provides a comprehensive solution for managing user authentication, authorization, and identity federation with support for SAML, OAuth2, OIDC, and more.",
    "links": {
      "github": "https://github.com/goauthentik/authentik",
      "website": "https://goauthentik.io/",
      "docs": "https://goauthentik.io/docs/"
    },
    "logo": "authentik.svg",
    "tags": [
      "authentication",
      "identity",
      "sso",
      "oidc",
      "saml",
      "oauth2",
      "self-hosted"
    ]
  },
  {
    "id": "freescout",
    "name": "FreeScout",
    "version": "latest",
    "description": "FreeScout is a free open source help desk and shared inbox system. It's a self-hosted alternative to HelpScout, Zendesk, and similar services that allows you to manage customer communications through email and a clean web interface. FreeScout makes it easy to organize support requests, track customer conversations, and collaborate with your team.",
    "links": {
      "github": "https://github.com/freescout-helpdesk/freescout",
      "website": "https://freescout.net/",
      "docs": "https://github.com/freescout-helpdesk/freescout/wiki/Installation-Guide"
    },
    "logo": "freescout.svg",
    "tags": [
      "helpdesk",
      "support",
      "email",
      "customer-service",
      "self-hosted"
    ]
  },
  {
    "id": "openresty-manager",
    "name": "OpenResty Manager",
    "version": "1.2.0",
    "description": "The easiest using, powerful and beautiful OpenResty Manager (Nginx Enhanced Version) , open source alternative to OpenResty Edge, which can enable you to easily reverse proxy your websites with security running at home or internet, including Access Control, HTTP Flood Protection, Free SSL, without having to know too much about OpenResty or Let's Encrypt.",
    "links": {
      "github": "https://github.com/Safe3/openresty-manager",
      "website": "https://om.uusec.com/",
      "docs": "https://github.com/Safe3/openresty-manager"
    },
    "logo": "logo.svg",
    "tags": [
      "web",
      "proxy",
      "security",
      "self-hosted",
      "openresty",
      "nginx"
    ]
  },
  {
    "id": "appwrite",
    "name": "Appwrite",
    "version": "1.6.1",
    "description": "Appwrite is an end-to-end backend server for Web, Mobile, Native, or Backend apps. Appwrite abstracts the complexity and repetitiveness required to build a modern backend API from scratch and allows you to build secure apps faster.\nUsing Appwrite, you can easily integrate your app with user authentication and multiple sign-in methods, a database for storing and querying users and team data, storage and file management, image manipulation, Cloud Functions, messaging, and more services.",
    "links": {
      "github": "https://github.com/appwrite/appwrite",
      "website": "https://appwrite.io/",
      "docs": "https://appwrite.io/docs"
    },
    "logo": "appwrite.svg",
    "tags": [
      "database",
      "firebase",
      "postgres"
    ]
  },
  {
    "id": "outline",
    "name": "Outline",
    "version": "0.82.0",
    "description": "Outline is a self-hosted knowledge base and documentation platform that allows you to build and manage your own knowledge base applications.",
    "links": {
      "github": "https://github.com/outline/outline",
      "website": "https://getoutline.com/",
      "docs": "https://docs.getoutline.com/s/guide"
    },
    "logo": "outline.png",
    "tags": [
      "documentation",
      "knowledge-base",
      "self-hosted"
    ]
  },
  {
    "id": "supabase",
    "name": "SupaBase",
    "version": "1.25.04 / dokploy >= 0.22.5",
    "description": "The open source Firebase alternative. Supabase gives you a dedicated Postgres database to build your web, mobile, and AI applications. This require at least version 0.22.5 of dokploy.",
    "links": {
      "github": "https://github.com/supabase/supabase",
      "website": "https://supabase.com/",
      "docs": "https://supabase.com/docs/guides/self-hosting"
    },
    "logo": "supabase.svg",
    "tags": [
      "database",
      "firebase",
      "postgres"
    ],
    "dokploy_version": ">=0.22.5"
  },
  {
    "id": "pre0.22.5-supabase",
    "name": "SupaBase",
    "version": "1.25.04 / dokploy < 0.22.5",
    "description": "The open source Firebase alternative. Supabase gives you a dedicated Postgres database to build your web, mobile, and AI applications. This is for dokploy version < 0.22.5.",
    "links": {
      "github": "https://github.com/supabase/supabase",
      "website": "https://supabase.com/",
      "docs": "https://supabase.com/docs/guides/self-hosting"
    },
    "logo": "supabase.svg",
    "tags": [
      "database",
      "firebase",
      "postgres"
    ],
    "dokploy_version": "<0.22.5"
  },
  {
    "id": "pocketbase",
    "name": "PocketBase",
    "description": "Open Source backend in 1 file",
    "version": "v0.28.0",
    "logo": "logo.svg",
    "links": {
      "github": "https://github.com/pocketbase/pocketbase",
      "website": "https://pocketbase.io/",
      "docs": "https://pocketbase.io/docs/"
    },
    "tags": [
      "backend",
      "database",
      "api"
    ]
  },
  {
    "id": "plausible",
    "name": "Plausible",
    "version": "v2.1.5",
    "description": "Plausible is a open source, self-hosted web analytics platform that lets you track website traffic and user behavior.",
    "logo": "logo.svg",
    "links": {
      "github": "https://github.com/plausible/plausible",
      "website": "https://plausible.io/",
      "docs": "https://plausible.io/docs"
    },
    "tags": [
      "analytics"
    ]
  },
  {
    "id": "calcom",
    "name": "Calcom",
    "version": "v2.7.6",
    "description": "Calcom is a open source alternative to Calendly that allows to create scheduling and booking services.",
    "links": {
      "github": "https://github.com/calcom/cal.com",
      "website": "https://cal.com/",
      "docs": "https://cal.com/docs"
    },
    "logo": "calcom.jpg",
    "tags": [
      "scheduling",
      "booking"
    ]
  },
  {
    "id": "grafana",
    "name": "Grafana",
    "version": "9.5.20",
    "description": "Grafana is an open source platform for data visualization and monitoring.",
    "logo": "grafana.svg",
    "links": {
      "github": "https://github.com/grafana/grafana",
      "website": "https://grafana.com/",
      "docs": "https://grafana.com/docs/"
    },
    "tags": [
      "monitoring"
    ]
  },
  {
    "id": "stalwart",
    "name": "Stalwart",
    "version": "latest",
    "description": "Stalwart Mail Server is an open-source mail server solution with JMAP, IMAP4, POP3, and SMTP support and a wide range of modern features. It is written in Rust and designed to be secure, fast, robust and scalable.",
    "logo": "stalwart.svg",
    "links": {
      "github": "https://github.com/stalwartlabs/mail-server",
      "website": "https://stalw.art/",
      "docs": "https://stalw.art/docs/"
    },
    "tags": [
      "email",
      "smtp",
      "jmap",
      "imap4",
      "pop3",
      "self-hosted",
      "mail-server"
    ]
  },
  {
    "id": "datalens",
    "name": "DataLens",
    "version": "1.23.0",
    "description": "A modern, scalable business intelligence and data visualization system.",
    "logo": "datalens.svg",
    "links": {
      "github": "https://github.com/datalens-tech/datalens",
      "website": "https://datalens.tech/",
      "docs": "https://datalens.tech/docs/"
    },
    "tags": [
      "analytics",
      "self-hosted",
      "bi",
      "monitoring"
    ]
  },
  {
    "id": "directus",
    "name": "Directus",
    "version": "11.0.2",
    "description": "Directus is an open source headless CMS that provides an API-first solution for building custom backends.",
    "logo": "directus.jpg",
    "links": {
      "github": "https://github.com/directus/directus",
      "website": "https://directus.io/",
      "docs": "https://docs.directus.io/"
    },
    "tags": [
      "cms"
    ]
  },
  {
    "id": "baserow",
    "name": "Baserow",
    "version": "1.25.2",
    "description": "Baserow is an open source database management tool that allows you to create and manage databases.",
    "logo": "baserow.webp",
    "links": {
      "github": "https://github.com/Baserow/baserow",
      "website": "https://baserow.io/",
      "docs": "https://baserow.io/docs/index"
    },
    "tags": [
      "database"
    ]
  },
  {
    "id": "budibase",
    "name": "Budibase",
    "version": "3.5.3",
    "description": "Budibase is an open-source low-code platform that saves engineers 100s of hours building forms, portals, and approval apps, securely.",
    "logo": "budibase.svg",
    "links": {
      "github": "https://github.com/Budibase/budibase",
      "website": "https://budibase.com/",
      "docs": "https://docs.budibase.com/docs/"
    },
    "tags": [
      "database",
      "low-code",
      "nocode",
      "applications"
    ]
  },
  {
    "id": "forgejo",
    "name": "Forgejo",
    "version": "10",
    "description": "Forgejo is a self-hosted lightweight software forge. Easy to install and low maintenance, it just does the job",
    "logo": "forgejo.svg",
    "links": {
      "github": "https://codeberg.org/forgejo/forgejo",
      "website": "https://forgejo.org/",
      "docs": "https://forgejo.org/docs/latest/"
    },
    "tags": [
      "self-hosted",
      "storage"
    ]
  },
  {
    "id": "gitlab-ce",
    "name": "GitLab CE",
    "version": "latest",
    "description": "GitLab Community Edition is a free and open source platform for managing Git repositories, CI/CD pipelines, and project management.",
    "logo": "gitlab-ce.svg",
    "links": {
      "github": "https://gitlab.com/gitlab-org/gitlab-ce",
      "website": "https://gitlab.com/",
      "docs": "https://docs.gitlab.com/ee/"
    },
    "tags": [
      "git",
      "ci-cd",
      "version-control",
      "project-management"
    ]
  },
  {
    "id": "ghost",
    "name": "Ghost",
    "version": "6.0.0",
    "description": "Ghost is a free and open source, professional publishing platform built on a modern Node.js technology stack.",
    "logo": "ghost.jpeg",
    "links": {
      "github": "https://github.com/TryGhost/Ghost",
      "website": "https://ghost.org/",
      "docs": "https://ghost.org/docs/"
    },
    "tags": [
      "cms"
    ]
  },
  {
    "id": "lodestone",
    "name": "Lodestone",
    "version": "0.5.1",
    "description": "A free, open source server hosting tool for Minecraft and other multiplayers games.",
    "logo": "lodestone.png",
    "links": {
      "github": "https://github.com/Lodestone-Team/lodestone",
      "website": "https://lodestone.cc",
      "docs": "https://github.com/Lodestone-Team/lodestone/wiki"
    },
    "tags": [
      "minecraft",
      "hosting",
      "server"
    ]
  },
  {
    "id": "dragonfly-db",
    "name": "Dragonfly",
    "version": "1.28.1",
    "description": "Dragonfly is a drop-in Redis replacement that is designed for heavy data workloads running on modern cloud hardware.",
    "logo": "dragonfly-db.png",
    "links": {
      "github": "https://github.com/dragonflydb/dragonfly",
      "website": "https://www.dragonflydb.io/",
      "docs": "https://www.dragonflydb.io/docs"
    },
    "tags": [
      "database",
      "redis"
    ]
  },
  {
    "id": "stack-auth",
    "name": "Stack Auth",
    "version": "latest",
    "description": "Open-source Auth0/Clerk alternative. Stack Auth is a free and open source authentication tool that allows you to authenticate your users.",
    "logo": "stack-auth.png",
    "links": {
      "github": "https://github.com/stack-auth/stack-auth",
      "website": "https://stack-auth.com/",
      "docs": "https://docs.stack-auth.com/next/overview"
    },
    "tags": [
      "authentication",
      "auth",
      "authorization"
    ]
  },
  {
    "id": "uptime-kuma",
    "name": "Uptime Kuma",
    "version": "1.23.15",
    "description": "Uptime Kuma is a free and open source monitoring tool that allows you to monitor your websites and applications.",
    "logo": "uptime-kuma.png",
    "links": {
      "github": "https://github.com/louislam/uptime-kuma",
      "website": "https://uptime.kuma.pet/",
      "docs": "https://github.com/louislam/uptime-kuma/wiki"
    },
    "tags": [
      "monitoring"
    ]
  },
  {
    "id": "n8n",
    "name": "n8n",
    "version": "1.104.0",
    "description": "n8n is an open source low-code platform for automating workflows and integrations.",
    "logo": "n8n.png",
    "links": {
      "github": "https://github.com/n8n-io/n8n",
      "website": "https://n8n.io/",
      "docs": "https://docs.n8n.io/"
    },
    "tags": [
      "automation"
    ]
  },
  {
    "id": "kestra",
    "name": "Kestra",
    "version": "latest",
    "description": "Unified Orchestration Platform to Simplify Business-Critical Workflows and Govern them as Code and from the UI.",
    "logo": "kestra.svg",
    "links": {
      "github": "https://github.com/kestra-io/kestra",
      "website": "https://kestra.io",
      "docs": "https://kestra.io/docs"
    },
    "tags": [
      "automation"
    ]
  },
  {
    "id": "wordpress",
    "name": "Wordpress",
    "version": "latest",
    "description": "Wordpress is a free and open source content management system (CMS) for publishing and managing websites.",
    "logo": "wordpress.png",
    "links": {
      "github": "https://github.com/WordPress/WordPress",
      "website": "https://wordpress.org/",
      "docs": "https://wordpress.org/documentation/"
    },
    "tags": [
      "cms"
    ]
  },
  {
    "id": "odoo",
    "name": "Odoo",
    "version": "16.0",
    "description": "Odoo is a free and open source business management software that helps you manage your company's operations.",
    "logo": "odoo.png",
    "links": {
      "github": "https://github.com/odoo/odoo",
      "website": "https://odoo.com/",
      "docs": "https://www.odoo.com/documentation/"
    },
    "tags": [
      "cms"
    ]
  },
  {
    "id": "appsmith",
    "name": "Appsmith",
    "version": "v1.29",
    "description": "Appsmith is a free and open source platform for building internal tools and applications.",
    "logo": "appsmith.png",
    "links": {
      "github": "https://github.com/appsmithorg/appsmith",
      "website": "https://appsmith.com/",
      "docs": "https://docs.appsmith.com/"
    },
    "tags": [
      "cms"
    ]
  },
  {
    "id": "excalidraw",
    "name": "Excalidraw",
    "version": "latest",
    "description": "Excalidraw is a free and open source online diagramming tool that lets you easily create and share beautiful diagrams.",
    "logo": "excalidraw.jpg",
    "links": {
      "github": "https://github.com/excalidraw/excalidraw",
      "website": "https://excalidraw.com/",
      "docs": "https://docs.excalidraw.com/"
    },
    "tags": [
      "drawing"
    ]
  },
  {
    "id": "documenso",
    "name": "Documenso",
    "version": "v1.5.6",
    "description": "Documenso is the open source alternative to DocuSign for signing documents digitally",
    "links": {
      "github": "https://github.com/documenso/documenso",
      "website": "https://documenso.com/",
      "docs": "https://documenso.com/docs"
    },
    "logo": "documenso.png",
    "tags": [
      "document-signing"
    ]
  },
  {
    "id": "nocodb",
    "name": "NocoDB",
    "version": "0.257.2",
    "description": "NocoDB is an opensource Airtable alternative that turns any MySQL, PostgreSQL, SQL Server, SQLite & MariaDB into a smart spreadsheet.",
    "links": {
      "github": "https://github.com/nocodb/nocodb",
      "website": "https://nocodb.com/",
      "docs": "https://docs.nocodb.com/"
    },
    "logo": "nocodb.png",
    "tags": [
      "database",
      "spreadsheet",
      "low-code",
      "nocode"
    ]
  },
  {
    "id": "meilisearch",
    "name": "Meilisearch",
    "version": "v1.8.3",
    "description": "Meilisearch is a free and open-source search engine that allows you to easily add search functionality to your web applications.",
    "logo": "meilisearch.png",
    "links": {
      "github": "https://github.com/meilisearch/meilisearch",
      "website": "https://www.meilisearch.com/",
      "docs": "https://docs.meilisearch.com/"
    },
    "tags": [
      "search"
    ]
  },
  {
    "id": "mattermost",
    "name": "Mattermost",
    "version": "10.6.1",
    "description": "A single point of collaboration. Designed specifically for digital operations.",
    "logo": "mattermost.png",
    "links": {
      "github": "https://github.com/mattermost/mattermost",
      "website": "https://mattermost.com/",
      "docs": "https://docs.mattermost.com/"
    },
    "tags": [
      "chat",
      "self-hosted"
    ]
  },
  {
    "id": "phpmyadmin",
    "name": "Phpmyadmin",
    "version": "5.2.1",
    "description": "Phpmyadmin is a free and open-source web interface for MySQL and MariaDB that allows you to manage your databases.",
    "logo": "phpmyadmin.png",
    "links": {
      "github": "https://github.com/phpmyadmin/phpmyadmin",
      "website": "https://www.phpmyadmin.net/",
      "docs": "https://www.phpmyadmin.net/docs/"
    },
    "tags": [
      "database"
    ]
  },
  {
    "id": "rocketchat",
    "name": "Rocketchat",
    "version": "6.9.2",
    "description": "Rocket.Chat is a free and open-source web chat platform that allows you to build and manage your own chat applications.",
    "logo": "rocketchat.png",
    "links": {
      "github": "https://github.com/RocketChat/Rocket.Chat",
      "website": "https://rocket.chat/",
      "docs": "https://rocket.chat/docs/"
    },
    "tags": [
      "chat"
    ]
  },
  {
    "id": "minio",
    "name": "Minio",
    "description": "Minio is an open source object storage server compatible with Amazon S3 cloud storage service.",
    "logo": "minio.png",
    "version": "latest",
    "links": {
      "github": "https://github.com/minio/minio",
      "website": "https://minio.io/",
      "docs": "https://docs.minio.io/"
    },
    "tags": [
      "storage"
    ]
  },
  {
    "id": "metabase",
    "name": "Metabase",
    "version": "v0.50.8",
    "description": "Metabase is an open source business intelligence tool that allows you to ask questions and visualize data.",
    "logo": "metabase.png",
    "links": {
      "github": "https://github.com/metabase/metabase",
      "website": "https://www.metabase.com/",
      "docs": "https://www.metabase.com/docs/"
    },
    "tags": [
      "database",
      "dashboard"
    ]
  },
  {
    "id": "glitchtip",
    "name": "Glitchtip",
    "version": "v4.0",
    "description": "Glitchtip is simple, open source error tracking",
    "logo": "glitchtip.png",
    "links": {
      "github": "https://gitlab.com/glitchtip/",
      "website": "https://glitchtip.com/",
      "docs": "https://glitchtip.com/documentation"
    },
    "tags": [
      "hosting"
    ]
  },
  {
    "id": "open-webui",
    "name": "Open WebUI",
    "version": "v0.3.7",
    "description": "Open WebUI is a free and open source chatgpt alternative. Open WebUI is an extensible, feature-rich, and user-friendly self-hosted WebUI designed to operate entirely offline. It supports various LLM runners, including Ollama and OpenAI-compatible APIs. The template include ollama and webui services.",
    "logo": "open-webui.png",
    "links": {
      "github": "https://github.com/open-webui/open-webui",
      "website": "https://openwebui.com/",
      "docs": "https://docs.openwebui.com/"
    },
    "tags": [
      "chat"
    ]
  },
  {
    "id": "mailpit",
    "name": "Mailpit",
    "version": "v1.22.3",
    "description": "Mailpit is a tiny, self-contained, and secure email & SMTP testing tool with API for developers.",
    "logo": "mailpit.svg",
    "links": {
      "github": "https://github.com/axllent/mailpit",
      "website": "https://mailpit.axllent.org/",
      "docs": "https://mailpit.axllent.org/docs/"
    },
    "tags": [
      "email",
      "smtp"
    ]
  },
  {
    "id": "listmonk",
    "name": "Listmonk",
    "version": "v3.0.0",
    "description": "High performance, self-hosted, newsletter and mailing list manager with a modern dashboard.",
    "logo": "listmonk.png",
    "links": {
      "github": "https://github.com/knadh/listmonk",
      "website": "https://listmonk.app/",
      "docs": "https://listmonk.app/docs/"
    },
    "tags": [
      "email",
      "newsletter",
      "mailing-list"
    ]
  },
  {
    "id": "doublezero",
    "name": "Double Zero",
    "version": "v0.2.1",
    "description": "00 is a self hostable SES dashboard for sending and monitoring emails with AWS",
    "logo": "doublezero.svg",
    "links": {
      "github": "https://github.com/technomancy-dev/00",
      "website": "https://www.double-zero.cloud/",
      "docs": "https://github.com/technomancy-dev/00"
    },
    "tags": [
      "email"
    ]
  },
  {
    "id": "umami",
    "name": "Umami",
    "version": "v2.16.1",
    "description": "Umami is a simple, fast, privacy-focused alternative to Google Analytics.",
    "logo": "umami.png",
    "links": {
      "github": "https://github.com/umami-software/umami",
      "website": "https://umami.is",
      "docs": "https://umami.is/docs"
    },
    "tags": [
      "analytics"
    ]
  },
  {
    "id": "jellyfin",
    "name": "jellyfin",
    "version": "v10.9.7",
    "description": "Jellyfin is a Free Software Media System that puts you in control of managing and streaming your media. ",
    "logo": "jellyfin.svg",
    "links": {
      "github": "https://github.com/jellyfin/jellyfin",
      "website": "https://jellyfin.org/",
      "docs": "https://jellyfin.org/docs/"
    },
    "tags": [
      "media system"
    ]
  },
  {
    "id": "teable",
    "name": "teable",
    "version": "v1.3.1-alpha-build.460",
    "description": "Teable is a Super fast, Real-time, Professional, Developer friendly, No-code database built on Postgres. It uses a simple, spreadsheet-like interface to create complex enterprise-level database applications. Unlock efficient app development with no-code, free from the hurdles of data security and scalability.",
    "logo": "teable.png",
    "links": {
      "github": "https://github.com/teableio/teable",
      "website": "https://teable.io/",
      "docs": "https://help.teable.io/"
    },
    "tags": [
      "database",
      "spreadsheet",
      "low-code",
      "nocode"
    ]
  },
  {
    "id": "zipline",
    "name": "Zipline",
    "version": "v3.7.9",
    "description": "A ShareX/file upload server that is easy to use, packed with features, and with an easy setup!",
    "logo": "zipline.png",
    "links": {
      "github": "https://github.com/diced/zipline",
      "website": "https://zipline.diced.sh/",
      "docs": "https://zipline.diced.sh/docs/"
    },
    "tags": [
      "media system",
      "storage"
    ]
  },
  {
    "id": "soketi",
    "name": "Soketi",
    "version": "v1.6.1-16",
    "description": "Soketi is your simple, fast, and resilient open-source WebSockets server.",
    "logo": "soketi.png",
    "links": {
      "github": "https://github.com/soketi/soketi",
      "website": "https://soketi.app/",
      "docs": "https://docs.soketi.app/"
    },
    "tags": [
      "chat"
    ]
  },
  {
    "id": "aptabase",
    "name": "Aptabase",
    "version": "v1.0.0",
    "description": "Aptabase is a self-hosted web analytics platform that lets you track website traffic and user behavior.",
    "logo": "aptabase.svg",
    "links": {
      "github": "https://github.com/aptabase/aptabase",
      "website": "https://aptabase.com/",
      "docs": "https://github.com/aptabase/aptabase/blob/main/README.md"
    },
    "tags": [
      "analytics",
      "self-hosted"
    ]
  },
  {
    "id": "typebot",
    "name": "Typebot",
    "version": "2.27.0",
    "description": "Typebot is an open-source chatbot builder platform.",
    "logo": "typebot.svg",
    "links": {
      "github": "https://github.com/baptisteArno/typebot.io",
      "website": "https://typebot.io/",
      "docs": "https://docs.typebot.io/get-started/introduction"
    },
    "tags": [
      "chatbot",
      "builder",
      "open-source"
    ]
  },
  {
    "id": "typecho",
    "name": "Typecho",
    "version": "stable",
    "description": "Typecho 是一个轻量级的开源博客程序，基于 PHP 开发，支持多种数据库，简洁而强大。",
    "logo": "typecho.png",
    "links": {
      "github": "https://github.com/typecho/typecho",
      "website": "https://typecho.org/",
      "docs": "http://docs.typecho.org"
    },
    "tags": [
      "blog",
      "cms",
      "php"
    ]
  },
  {
    "id": "gitea",
    "name": "Gitea",
    "version": "1.22.3",
    "description": "Git with a cup of tea! Painless self-hosted all-in-one software development service, including Git hosting, code review, team collaboration, package registry and CI/CD.",
    "logo": "gitea.png",
    "links": {
      "github": "https://github.com/go-gitea/gitea.git",
      "website": "https://gitea.com/",
      "docs": "https://docs.gitea.com/installation/install-with-docker"
    },
    "tags": [
      "self-hosted",
      "storage"
    ]
  },
  {
    "id": "gitea-mirror",
    "name": "Gitea Mirror",
    "version": "v2.11.2",
    "description": "Gitea Mirror is a modern web app for automatically mirroring repositories from GitHub to your self-hosted Gitea instance. It features a user-friendly interface to sync public, private, or starred GitHub repos, mirror entire organizations with structure preservation, and optionally mirror issues and labels. The application includes smart filtering, detailed logs, and scheduled automatic mirroring.",
    "logo": "gitea-mirror.png",
    "links": {
      "github": "https://github.com/arunavo4/gitea-mirror",
      "website": "https://github.com/arunavo4/gitea-mirror",
      "docs": "https://github.com/arunavo4/gitea-mirror#readme"
    },
    "tags": [
      "git",
      "mirror",
      "github",
      "gitea",
      "self-hosted",
      "automation"
    ]
  },
  {
    "id": "roundcube",
    "name": "Roundcube",
    "version": "1.6.9",
    "description": "Free and open source webmail software for the masses, written in PHP.",
    "logo": "roundcube.svg",
    "links": {
      "github": "https://github.com/roundcube/roundcubemail",
      "website": "https://roundcube.net/",
      "docs": "https://roundcube.net/about/"
    },
    "tags": [
      "self-hosted",
      "email",
      "webmail"
    ]
  },
  {
    "id": "filebrowser",
    "name": "File Browser",
    "version": "2.31.2",
    "description": "Filebrowser is a standalone file manager for uploading, deleting, previewing, renaming, and editing files, with support for multiple users, each with their own directory.",
    "logo": "filebrowser.svg",
    "links": {
      "github": "https://github.com/filebrowser/filebrowser",
      "website": "https://filebrowser.org/",
      "docs": "https://filebrowser.org/"
    },
    "tags": [
      "file-manager",
      "storage"
    ]
  },
  {
    "id": "focalboard",
    "name": "Focalboard",
    "version": "8.0.0",
    "description": "Open source project management for technical teams",
    "logo": "focalboard.png",
    "links": {
      "github": "https://github.com/sysblok/focalboard",
      "website": "https://focalboard.com",
      "docs": "https://www.focalboard.com/docs/"
    },
    "tags": [
      "kanban"
    ]
  },
  {
    "id": "tolgee",
    "name": "Tolgee",
    "version": "v3.80.4",
    "description": "Developer & translator friendly web-based localization platform",
    "logo": "tolgee.svg",
    "links": {
      "github": "https://github.com/tolgee/tolgee-platform",
      "website": "https://tolgee.io",
      "docs": "https://tolgee.io/platform"
    },
    "tags": [
      "self-hosted",
      "i18n",
      "localization",
      "translations"
    ]
  },
  {
    "id": "portainer",
    "name": "Portainer",
    "version": "2.21.4",
    "description": "Portainer is a container management tool for deploying, troubleshooting, and securing applications across cloud, data centers, and IoT.",
    "logo": "portainer.svg",
    "links": {
      "github": "https://github.com/portainer/portainer",
      "website": "https://www.portainer.io/",
      "docs": "https://docs.portainer.io/"
    },
    "tags": [
      "cloud",
      "monitoring"
    ]
  },
  {
    "id": "plane",
    "name": "Plane",
    "version": "v0.27.1",
    "description": "Easy, flexible, open source project management software",
    "logo": "plane.png",
    "links": {
      "github": "https://github.com/makeplane/plane",
      "website": "https://plane.so",
      "docs": "https://docs.plane.so/"
    },
    "tags": [
      "kanban"
    ]
  },
  {
    "id": "pterodactyl",
    "name": "Pterodactyl",
    "version": "latest",
    "description": "A free, open-source game server management panel.",
    "logo": "pterodactyl.png",
    "links": {
      "github": "https://github.com/pterodactyl/panel",
      "website": "https://pterodactyl.io",
      "docs": "https://pterodactyl.io/project/introduction.html"
    },
    "tags": [
      "self-hosted",
      "open-source",
      "management"
    ]
  },
  {
    "id": "pyrodactyl",
    "name": "Pyrodactyl",
    "version": "main",
    "description": "Pyrodactyl is the Pterodactyl-based game server panel that's faster, smaller, safer, and more accessible than Pelican. ",
    "logo": "pyrodactyl.png",
    "links": {
      "github": "https://github.com/pyrohost/pyrodactyl",
      "website": "https://pyrodactyl.dev",
      "docs": "https://pyrodactyl.dev/docs"
    },
    "tags": [
      "self-hosted",
      "open-source",
      "management"
    ]
  },
  {
    "id": "influxdb",
    "name": "InfluxDB",
    "version": "2.7.10",
    "description": "InfluxDB 2.7 is the platform purpose-built to collect, store, process and visualize time series data.",
    "logo": "influxdb.png",
    "links": {
      "github": "https://github.com/influxdata/influxdb",
      "website": "https://www.influxdata.com/",
      "docs": "https://docs.influxdata.com/influxdb/v2/"
    },
    "tags": [
      "self-hosted",
      "open-source",
      "storage",
      "database"
    ]
  },
  {
    "id": "infisical",
    "name": "Infisical",
    "version": "0.90.1",
    "description": "All-in-one platform to securely manage application configuration and secrets across your team and infrastructure.",
    "logo": "infisical.jpg",
    "links": {
      "github": "https://github.com/Infisical/infisical",
      "website": "https://infisical.com/",
      "docs": "https://infisical.com/docs/documentation/getting-started/introduction"
    },
    "tags": [
      "self-hosted",
      "open-source"
    ]
  },
  {
    "id": "docmost",
    "name": "Docmost",
    "version": "0.4.1",
    "description": "Docmost, is an open-source collaborative wiki and documentation software.",
    "logo": "docmost.png",
    "links": {
      "github": "https://github.com/docmost/docmost",
      "website": "https://docmost.com/",
      "docs": "https://docmost.com/docs/"
    },
    "tags": [
      "self-hosted",
      "open-source",
      "manager"
    ]
  },
  {
    "id": "vaultwarden",
    "name": "Vaultwarden",
    "version": "1.33.2",
    "description": "Unofficial Bitwarden compatible server written in Rust, formerly known as bitwarden_rs",
    "logo": "vaultwarden.svg",
    "links": {
      "github": "https://github.com/dani-garcia/vaultwarden",
      "website": "",
      "docs": "https://github.com/dani-garcia/vaultwarden/wiki"
    },
    "tags": [
      "open-source"
    ]
  },
  {
    "id": "linkding",
    "name": "Linkding",
    "version": "latest",
    "description": "Linkding is a self-hosted bookmark manager with a clean and simple interface.",
    "logo": "linkding.svg",
    "links": {
      "github": "https://github.com/sissbruecker/linkding",
      "website": "https://sissbruecker.github.io/linkding/",
      "docs": "https://github.com/sissbruecker/linkding/blob/master/docs/Options.md"
    },
    "tags": [
      "bookmark-manager",
      "self-hosted"
    ]
  },
  {
    "id": "linkwarden",
    "name": "Linkwarden",
    "version": "2.9.3",
    "description": "Self-hosted, open-source collaborative bookmark manager to collect, organize and archive webpages.",
    "logo": "linkwarden.png",
    "links": {
      "github": "https://github.com/linkwarden/linkwarden",
      "website": "https://linkwarden.app/",
      "docs": "https://docs.linkwarden.app/"
    },
    "tags": [
      "bookmarks",
      "link-sharing"
    ]
  },
  {
    "id": "hi-events",
    "name": "Hi.events",
    "version": "0.8.0-beta.1",
    "description": "Hi.Events is a self-hosted event management and ticket selling platform that allows you to create, manage and promote events easily.",
    "logo": "hi-events.svg",
    "links": {
      "github": "https://github.com/HiEventsDev/hi.events",
      "website": "https://hi.events/",
      "docs": "https://hi.events/docs"
    },
    "tags": [
      "self-hosted",
      "open-source",
      "manager"
    ]
  },
  {
    "id": "habitica",
    "name": "Habitica",
    "version": "latest",
    "description": "Habitica is a free habit and productivity app that treats your real life like a game. With in-game rewards and punishments to motivate you and a strong social network to inspire you, Habitica can help you achieve your goals to become healthy and hard-working.",
    "logo": "image.png",
    "links": {
      "github": "https://github.com/HabitRPG/habitica",
      "website": "https://habitica.com/",
      "docs": "https://habitica.fandom.com/wiki/Setting_up_Habitica_Locally"
    },
    "tags": [
      "productivity",
      "gamification",
      "habits",
      "self-hosted"
    ]
  },
  {
    "id": "hoarder",
    "name": "Hoarder",
    "version": "0.22.0",
    "description": "Hoarder is an open source \"Bookmark Everything\" app that uses AI for automatically tagging the content you throw at it.",
    "logo": "hoarder.svg",
    "links": {
      "github": "https://github.com/hoarder/hoarder",
      "website": "https://hoarder.app/",
      "docs": "https://docs.hoarder.app/"
    },
    "tags": [
      "self-hosted",
      "bookmarks",
      "link-sharing"
    ]
  },
  {
    "id": "windows",
    "name": "Windows (dockerized)",
    "version": "4.00",
    "description": "Windows inside a Docker container.",
    "logo": "windows.png",
    "links": {
      "github": "https://github.com/dockur/windows",
      "website": "",
      "docs": "https://github.com/dockur/windows?tab=readme-ov-file#how-do-i-use-it"
    },
    "tags": [
      "self-hosted",
      "open-source",
      "os"
    ]
  },
  {
    "id": "macos",
    "name": "MacOS (dockerized)",
    "version": "1.14",
    "description": "MacOS inside a Docker container.",
    "logo": "macos.png",
    "links": {
      "github": "https://github.com/dockur/macos",
      "website": "",
      "docs": "https://github.com/dockur/macos?tab=readme-ov-file#how-do-i-use-it"
    },
    "tags": [
      "self-hosted",
      "open-source",
      "os"
    ]
  },
  {
    "id": "coder",
    "name": "Coder",
    "version": "2.15.3",
    "description": "Coder is an open-source cloud development environment (CDE) that you host in your cloud or on-premises.",
    "logo": "coder.svg",
    "links": {
      "github": "https://github.com/coder/coder",
      "website": "https://coder.com/",
      "docs": "https://coder.com/docs"
    },
    "tags": [
      "self-hosted",
      "open-source",
      "builder"
    ]
  },
  {
    "id": "stirling",
    "name": "Stirling PDF",
    "version": "0.30.1",
    "description": "A locally hosted one-stop shop for all your PDF needs",
    "logo": "stirling.svg",
    "links": {
      "github": "https://github.com/Stirling-Tools/Stirling-PDF",
      "website": "https://www.stirlingpdf.com/",
      "docs": "https://docs.stirlingpdf.com/"
    },
    "tags": [
      "pdf",
      "tools"
    ]
  },
  {
    "id": "lobe-chat",
    "name": "Lobe Chat",
    "version": "v1.26.1",
    "description": "Lobe Chat - an open-source, modern-design AI chat framework.",
    "logo": "lobe-chat.png",
    "links": {
      "github": "https://github.com/lobehub/lobe-chat",
      "website": "https://chat-preview.lobehub.com/",
      "docs": "https://lobehub.com/docs/self-hosting/platform/docker-compose"
    },
    "tags": [
      "IA",
      "chat"
    ]
  },
  {
    "id": "peppermint",
    "name": "Peppermint",
    "version": "latest",
    "description": "Peppermint is a modern, open-source API development platform that helps you build, test and document your APIs.",
    "logo": "peppermint.svg",
    "links": {
      "github": "https://github.com/Peppermint-Lab/peppermint",
      "website": "https://peppermint.sh/",
      "docs": "https://docs.peppermint.sh/"
    },
    "tags": [
      "api",
      "development",
      "documentation"
    ]
  },
  {
    "id": "windmill",
    "name": "Windmill",
    "version": "latest",
    "description": "A developer platform to build production-grade workflows and internal apps. Open-source alternative to Airplane, Retool, and GitHub Actions.",
    "logo": "windmill.svg",
    "links": {
      "github": "https://github.com/windmill-labs/windmill",
      "website": "https://www.windmill.dev/",
      "docs": "https://docs.windmill.dev/"
    },
    "tags": [
      "workflow",
      "automation",
      "development"
    ]
  },
  {
    "id": "activepieces",
    "name": "Activepieces",
    "version": "0.35.0",
    "description": "Open-source no-code business automation tool. An alternative to Zapier, Make.com, and Tray.",
    "logo": "activepieces.svg",
    "links": {
      "github": "https://github.com/activepieces/activepieces",
      "website": "https://www.activepieces.com/",
      "docs": "https://www.activepieces.com/docs"
    },
    "tags": [
      "automation",
      "workflow",
      "no-code"
    ]
  },
  {
    "id": "invoiceshelf",
    "name": "InvoiceShelf",
    "version": "latest",
    "description": "InvoiceShelf is a self-hosted open source invoicing system for freelancers and small businesses.",
    "logo": "invoiceshelf.png",
    "links": {
      "github": "https://github.com/InvoiceShelf/invoiceshelf",
      "website": "https://invoiceshelf.com",
      "docs": "https://github.com/InvoiceShelf/invoiceshelf#readme"
    },
    "tags": [
      "invoice",
      "business",
      "finance"
    ]
  },
  {
    "id": "postiz",
    "name": "Postiz",
    "version": "latest",
    "description": "Postiz is a modern, open-source platform for managing and publishing content across multiple channels.",
    "logo": "postiz.png",
    "links": {
      "github": "https://github.com/gitroomhq/postiz",
      "website": "https://postiz.com",
      "docs": "https://docs.postiz.com"
    },
    "tags": [
      "cms",
      "content-management",
      "publishing"
    ]
  },
  {
    "id": "slash",
    "name": "Slash",
    "version": "latest",
    "description": "Slash is a modern, self-hosted bookmarking service and link shortener that helps you organize and share your favorite links.",
    "logo": "slash.png",
    "links": {
      "github": "https://github.com/yourselfhosted/slash",
      "website": "https://github.com/yourselfhosted/slash#readme",
      "docs": "https://github.com/yourselfhosted/slash/wiki"
    },
    "tags": [
      "bookmarks",
      "link-shortener",
      "self-hosted"
    ]
  },
  {
    "id": "discord-tickets",
    "name": "Discord Tickets",
    "version": "4.0.21",
    "description": "An open-source Discord bot for creating and managing support ticket channels.",
    "logo": "discord-tickets.png",
    "links": {
      "github": "https://github.com/discord-tickets/bot",
      "website": "https://discordtickets.app",
      "docs": "https://discordtickets.app/self-hosting/installation/docker/"
    },
    "tags": [
      "discord",
      "tickets",
      "support"
    ]
  },
  {
    "id": "nextcloud-aio",
    "name": "Nextcloud All in One",
    "version": "30.0.2",
    "description": "Nextcloud (AIO) is a self-hosted file storage and sync platform with powerful collaboration capabilities. It integrates Files, Talk, Groupware, Office, Assistant and more into a single platform for remote work and data protection.",
    "logo": "nextcloud-aio.svg",
    "links": {
      "github": "https://github.com/nextcloud/docker",
      "website": "https://nextcloud.com/",
      "docs": "https://docs.nextcloud.com/"
    },
    "tags": [
      "file-manager",
      "sync"
    ]
  },
  {
    "id": "blender",
    "name": "Blender",
    "version": "latest",
    "description": "Blender is a free and open-source 3D creation suite. It supports the entire 3D pipeline—modeling, rigging, animation, simulation, rendering, compositing and motion tracking, video editing and 2D animation pipeline.",
    "logo": "blender.svg",
    "links": {
      "github": "https://github.com/linuxserver/docker-blender",
      "website": "https://www.blender.org/",
      "docs": "https://docs.blender.org/"
    },
    "tags": [
      "3d",
      "rendering",
      "animation"
    ]
  },
  {
    "id": "heyform",
    "name": "HeyForm",
    "version": "latest",
    "description": "Allows anyone to create engaging conversational forms for surveys, questionnaires, quizzes, and polls. No coding skills required.",
    "logo": "heyform.svg",
    "links": {
      "github": "https://github.com/heyform/heyform",
      "website": "https://heyform.net",
      "docs": "https://docs.heyform.net"
    },
    "tags": [
      "form",
      "builder",
      "questionnaire",
      "quiz",
      "survey"
    ]
  },
  {
    "id": "chatwoot",
    "name": "Chatwoot",
    "version": "v3.14.1",
    "description": "Open-source customer engagement platform that provides a shared inbox for teams, live chat, and omnichannel support.",
    "logo": "chatwoot.svg",
    "links": {
      "github": "https://github.com/chatwoot/chatwoot",
      "website": "https://www.chatwoot.com",
      "docs": "https://www.chatwoot.com/docs"
    },
    "tags": [
      "support",
      "chat",
      "customer-service"
    ]
  },
  {
    "id": "discourse",
    "name": "Discourse",
    "version": "3.3.2",
    "description": "Discourse is a modern forum software for your community. Use it as a mailing list, discussion forum, or long-form chat room.",
    "logo": "discourse.svg",
    "links": {
      "github": "https://github.com/discourse/discourse",
      "website": "https://www.discourse.org/",
      "docs": "https://meta.discourse.org/"
    },
    "tags": [
      "forum",
      "community",
      "discussion"
    ]
  },
  {
    "id": "immich",
    "name": "Immich",
    "version": "v1.121.0",
    "description": "High performance self-hosted photo and video backup solution directly from your mobile phone.",
    "logo": "immich.svg",
    "links": {
      "github": "https://github.com/immich-app/immich",
      "website": "https://immich.app/",
      "docs": "https://immich.app/docs/overview/introduction"
    },
    "tags": [
      "photos",
      "videos",
      "backup",
      "media"
    ]
  },
  {
    "id": "twenty",
    "name": "Twenty CRM",
    "version": "latest",
    "description": "Twenty is a modern CRM offering a powerful spreadsheet interface and open-source alternative to Salesforce.",
    "logo": "twenty.svg",
    "links": {
      "github": "https://github.com/twentyhq/twenty",
      "website": "https://twenty.com",
      "docs": "https://docs.twenty.com"
    },
    "tags": [
      "crm",
      "sales",
      "business"
    ]
  },
  {
    "id": "yourls",
    "name": "YOURLS",
    "version": "1.9.2",
    "description": "YOURLS (Your Own URL Shortener) is a set of PHP scripts that will allow you to run your own URL shortening service (a la TinyURL or Bitly).",
    "logo": "yourls.svg",
    "links": {
      "github": "https://github.com/YOURLS/YOURLS",
      "website": "https://yourls.org/",
      "docs": "https://yourls.org/#documentation"
    },
    "tags": [
      "url-shortener",
      "php"
    ]
  },
  {
    "id": "ryot",
    "name": "Ryot",
    "version": "v7.10",
    "description": "A self-hosted platform for tracking various media types including movies, TV shows, video games, books, audiobooks, and more.",
    "logo": "ryot.png",
    "links": {
      "github": "https://github.com/IgnisDa/ryot",
      "website": "https://ryot.io/",
      "docs": "https://docs.ryot.io/"
    },
    "tags": [
      "media",
      "tracking",
      "self-hosted"
    ]
  },
  {
    "id": "photoprism",
    "name": "Photoprism",
    "version": "latest",
    "description": "PhotoPrism® is an AI-Powered Photos App for the Decentralized Web. It makes use of the latest technologies to tag and find pictures automatically without getting in your way.",
    "logo": "photoprism.svg",
    "links": {
      "github": "https://github.com/photoprism/photoprism",
      "website": "https://www.photoprism.app/",
      "docs": "https://docs.photoprism.app/"
    },
    "tags": [
      "media",
      "photos",
      "self-hosted"
    ]
  },
  {
    "id": "ontime",
    "name": "Ontime",
    "version": "v3.8.0",
    "description": "Ontime is browser-based application that manages event rundowns, scheduliing and cuing",
    "logo": "ontime.png",
    "links": {
      "github": "https://github.com/cpvalente/ontime/",
      "website": "https://getontime.no",
      "docs": "https://docs.getontime.no"
    },
    "tags": [
      "event"
    ]
  },
  {
    "id": "triggerdotdev",
    "name": "Trigger.dev",
    "version": "v3",
    "description": "Trigger is a platform for building event-driven applications.",
    "logo": "triggerdotdev.svg",
    "links": {
      "github": "https://github.com/triggerdotdev/trigger.dev",
      "website": "https://trigger.dev/",
      "docs": "https://trigger.dev/docs"
    },
    "tags": [
      "event-driven",
      "applications"
    ]
  },
  {
    "id": "browserless",
    "name": "Browserless",
    "version": "2.23.0",
    "description": "Browserless allows remote clients to connect and execute headless work, all inside of docker. It supports the standard, unforked Puppeteer and Playwright libraries, as well offering REST-based APIs for common actions like data collection, PDF generation and more.",
    "logo": "browserless.svg",
    "links": {
      "github": "https://github.com/browserless/browserless",
      "website": "https://www.browserless.io/",
      "docs": "https://docs.browserless.io/"
    },
    "tags": [
      "browser",
      "automation"
    ]
  },
  {
    "id": "drawio",
    "name": "draw.io",
    "version": "24.7.17",
    "description": "draw.io is a configurable diagramming/whiteboarding visualization application.",
    "logo": "drawio.svg",
    "links": {
      "github": "https://github.com/jgraph/drawio",
      "website": "https://draw.io/",
      "docs": "https://www.drawio.com/doc/"
    },
    "tags": [
      "drawing",
      "diagrams"
    ]
  },
  {
    "id": "kimai",
    "name": "Kimai",
    "version": "2.31.0",
    "description": "Kimai is a web-based multi-user time-tracking application. Works great for everyone: freelancers, companies, organizations - everyone can track their times, generate reports, create invoices and do so much more.",
    "logo": "kimai.svg",
    "links": {
      "github": "https://github.com/kimai/kimai",
      "website": "https://www.kimai.org",
      "docs": "https://www.kimai.org/documentation"
    },
    "tags": [
      "invoice",
      "business",
      "finance"
    ]
  },
  {
    "id": "logto",
    "name": "Logto",
    "version": "1.27.0",
    "description": "Logto is an open-source Identity and Access Management (IAM) platform designed to streamline Customer Identity and Access Management (CIAM) and Workforce Identity Management.",
    "logo": "logto.png",
    "links": {
      "github": "https://github.com/logto-io/logto",
      "website": "https://logto.io/",
      "docs": "https://docs.logto.io/introduction"
    },
    "tags": [
      "identity",
      "auth"
    ]
  },
  {
    "id": "pocket-id",
    "name": "Pocket ID",
    "version": "0.35.1",
    "description": "A simple and easy-to-use OIDC provider that allows users to authenticate with their passkeys to your services.",
    "logo": "pocket-id.svg",
    "links": {
      "github": "https://github.com/pocket-id/pocket-id",
      "website": "https://pocket-id.org/",
      "docs": "https://pocket-id.org/docs"
    },
    "tags": [
      "identity",
      "auth"
    ]
  },
  {
    "id": "penpot",
    "name": "Penpot",
    "version": "2.3.2",
    "description": "Penpot is the web-based open-source design tool that bridges the gap between designers and developers.",
    "logo": "penpot.svg",
    "links": {
      "github": "https://github.com/penpot/penpot",
      "website": "https://penpot.app/",
      "docs": "https://docs.penpot.app/"
    },
    "tags": [
      "design",
      "collaboration"
    ]
  },
  {
    "id": "huly",
    "name": "Huly",
    "version": "0.6.377",
    "description": "Huly — All-in-One Project Management Platform (alternative to Linear, Jira, Slack, Notion, Motion)",
    "logo": "huly.svg",
    "links": {
      "github": "https://github.com/hcengineering/huly-selfhost",
      "website": "https://huly.io/",
      "docs": "https://docs.huly.io/"
    },
    "tags": [
      "project-management",
      "community",
      "discussion"
    ]
  },
  {
    "id": "unsend",
    "name": "Unsend",
    "version": "v1.3.2",
    "description": "Open source alternative to Resend,Sendgrid, Postmark etc. ",
    "logo": "unsend.png",
    "links": {
      "github": "https://github.com/unsend-dev/unsend",
      "website": "https://unsend.dev/",
      "docs": "https://docs.unsend.dev/get-started/"
    },
    "tags": [
      "e-mail",
      "marketing",
      "business"
    ]
  },
  {
    "id": "langflow",
    "name": "Langflow",
    "version": "1.1.1",
    "description": "Langflow is a low-code app builder for RAG and multi-agent AI applications. It's Python-based and agnostic to any model, API, or database. ",
    "logo": "langflow.svg",
    "links": {
      "github": "https://github.com/langflow-ai/langflow/tree/main",
      "website": "https://www.langflow.org/",
      "docs": "https://docs.langflow.org/"
    },
    "tags": [
      "ai"
    ]
  },
  {
    "id": "elastic-search",
    "name": "Elasticsearch",
    "version": "8.10.2",
    "description": "Elasticsearch is an open-source search and analytics engine, used for full-text search and analytics on structured data such as text, web pages, images, and videos.",
    "logo": "elasticsearch.svg",
    "links": {
      "github": "https://github.com/elastic/elasticsearch",
      "website": "https://www.elastic.co/elasticsearch/",
      "docs": "https://docs.elastic.co/elasticsearch/"
    },
    "tags": [
      "search",
      "analytics"
    ]
  },
  {
    "id": "onedev",
    "name": "OneDev",
    "version": "11.6.6",
    "description": "Git server with CI/CD, kanban, and packages. Seamless integration. Unparalleled experience.",
    "logo": "onedev.png",
    "links": {
      "github": "https://github.com/theonedev/onedev/",
      "website": "https://onedev.io/",
      "docs": "https://docs.onedev.io/"
    },
    "tags": [
      "self-hosted",
      "development"
    ]
  },
  {
    "id": "unifi",
    "name": "Unifi Network",
    "version": "11.6.6",
    "description": "Unifi Network is an open-source enterprise network management platform for wireless networks.",
    "logo": "unifi.webp",
    "links": {
      "github": "https://github.com/ubiquiti",
      "website": "https://www.ui.com/",
      "docs": "https://help.ui.com/hc/en-us/articles/360012282453-Self-Hosting-a-UniFi-Network-Server"
    },
    "tags": [
      "self-hosted",
      "networking"
    ]
  },
  {
    "id": "glpi",
    "name": "GLPI Project",
    "version": "10.0.16",
    "description": "The most complete open source service management software",
    "logo": "glpi.webp",
    "links": {
      "github": "https://github.com/glpi-project/glpi",
      "website": "https://glpi-project.org/",
      "docs": "https://glpi-project.org/documentation/"
    },
    "tags": [
      "self-hosted",
      "project-management",
      "management"
    ]
  },
  {
    "id": "checkmate",
    "name": "Checkmate",
    "version": "2.0.1",
    "description": "Checkmate is an open-source, self-hosted tool designed to track and monitor server hardware, uptime, response times, and incidents in real-time with beautiful visualizations.",
    "logo": "checkmate.png",
    "links": {
      "github": "https://github.com/bluewave-labs/checkmate",
      "website": "https://bluewavelabs.ca",
      "docs": "https://bluewavelabs.gitbook.io/checkmate"
    },
    "tags": [
      "self-hosted",
      "monitoring",
      "uptime"
    ]
  },
  {
    "id": "gotenberg",
    "name": "Gotenberg",
    "version": "latest",
    "description": "Gotenberg is a Docker-powered stateless API for PDF files.",
    "logo": "gotenberg.png",
    "links": {
      "github": "https://github.com/gotenberg/gotenberg",
      "website": "https://gotenberg.dev",
      "docs": "https://gotenberg.dev/docs/getting-started/introduction"
    },
    "tags": [
      "api",
      "backend",
      "pdf",
      "tools"
    ]
  },
  {
    "id": "actualbudget",
    "name": "Actual Budget",
    "version": "latest",
    "description": "A super fast and privacy-focused app for managing your finances.",
    "logo": "actualbudget.png",
    "links": {
      "github": "https://github.com/actualbudget/actual",
      "website": "https://actualbudget.org",
      "docs": "https://actualbudget.org/docs"
    },
    "tags": [
      "budgeting",
      "finance",
      "money"
    ]
  },
  {
    "id": "conduit",
    "name": "Conduit",
    "version": "v0.9.0",
    "description": "Conduit is a simple, fast and reliable chat server powered by Matrix",
    "logo": "conduit.svg",
    "links": {
      "github": "https://gitlab.com/famedly/conduit",
      "website": "https://conduit.rs/",
      "docs": "https://docs.conduit.rs/"
    },
    "tags": [
      "matrix",
      "communication"
    ]
  },
  {
    "id": "evolutionapi",
    "name": "Evolution API",
    "version": "v2.1.2",
    "description": "Evolution API is a robust platform dedicated to empowering small businesses with limited resources, going beyond a simple messaging solution via WhatsApp.",
    "logo": "evolutionapi.png",
    "links": {
      "github": "https://github.com/EvolutionAPI/evolution-api",
      "docs": "https://doc.evolution-api.com/v2/en/get-started/introduction",
      "website": "https://evolution-api.com/opensource-whatsapp-api/"
    },
    "tags": [
      "api",
      "whatsapp",
      "messaging"
    ]
  },
  {
    "id": "conduwuit",
    "name": "Conduwuit",
    "version": "latest",
    "description": "Well-maintained, featureful Matrix chat homeserver (fork of Conduit)",
    "logo": "conduwuit.svg",
    "links": {
      "github": "https://github.com/girlbossceo/conduwuit",
      "website": "https://conduwuit.puppyirl.gay",
      "docs": "https://conduwuit.puppyirl.gay/configuration.html"
    },
    "tags": [
      "backend",
      "chat",
      "communication",
      "matrix",
      "server"
    ]
  },
  {
    "id": "cloudflared",
    "name": "Cloudflared",
    "version": "latest",
    "description": "A lightweight daemon that securely connects local services to the internet through Cloudflare Tunnel.",
    "logo": "cloudflared.svg",
    "links": {
      "github": "https://github.com/cloudflare/cloudflared",
      "website": "https://developers.cloudflare.com/cloudflare-one/connections/connect-apps/",
      "docs": "https://developers.cloudflare.com/cloudflare-one/connections/connect-apps/install-and-setup/"
    },
    "tags": [
      "cloud",
      "networking",
      "security",
      "tunnel"
    ]
  },
  {
    "id": "couchdb",
    "name": "CouchDB",
    "version": "latest",
    "description": "CouchDB is a document-oriented NoSQL database that excels at replication and horizontal scaling.",
    "logo": "couchdb.png",
    "links": {
      "github": "https://github.com/apache/couchdb",
      "website": "https://couchdb.apache.org/",
      "docs": "https://docs.couchdb.org/en/stable/"
    },
    "tags": [
      "database",
      "storage"
    ]
  },
  {
    "id": "it-tools",
    "name": "IT Tools",
    "version": "latest",
    "description": "A collection of handy online it-tools for developers.",
    "logo": "it-tools.svg",
    "links": {
      "github": "https://github.com/CorentinTh/it-tools",
      "website": "https://it-tools.tech",
      "docs": "https://it-tools.tech/docs"
    },
    "tags": [
      "developer",
      "tools"
    ]
  },
  {
    "id": "superset",
    "name": "Superset (Unofficial)",
    "version": "latest",
    "description": "Data visualization and data exploration platform.",
    "logo": "superset.svg",
    "links": {
      "github": "https://github.com/amancevice/docker-superset",
      "website": "https://superset.apache.org",
      "docs": "https://superset.apache.org/docs/intro"
    },
    "tags": [
      "analytics",
      "bi",
      "dashboard",
      "database",
      "sql"
    ]
  },
  {
    "id": "glance",
    "name": "Glance",
    "version": "latest",
    "description": "A self-hosted dashboard that puts all your feeds in one place. Features RSS feeds, weather, bookmarks, site monitoring, and more in a minimal, fast interface.",
    "logo": "glance.png",
    "links": {
      "github": "https://github.com/glanceapp/glance",
      "docs": "https://github.com/glanceapp/glance/blob/main/docs/configuration.md",
      "website": "https://glance.app/"
    },
    "tags": [
      "dashboard",
      "monitoring",
      "widgets",
      "rss"
    ]
  },
  {
    "id": "homarr",
    "name": "Homarr",
    "version": "latest",
    "description": "A sleek, modern dashboard that puts all your apps and services in one place with Docker integration.",
    "logo": "homarr.png",
    "links": {
      "github": "https://github.com/homarr-labs/homarr",
      "docs": "https://homarr.dev/docs/getting-started/installation/docker",
      "website": "https://homarr.dev/"
    },
    "tags": [
      "dashboard",
      "monitoring"
    ]
  },
  {
    "id": "erpnext",
    "name": "ERPNext",
    "version": "version-15",
    "description": "100% Open Source and highly customizable ERP software.",
    "logo": "erpnext.svg",
    "links": {
      "github": "https://github.com/frappe/erpnext",
      "docs": "https://docs.frappe.io/erpnext",
      "website": "https://erpnext.com"
    },
    "tags": [
      "erp",
      "accounts",
      "manufacturing",
      "retail",
      "sales",
      "pos",
      "hrms"
    ]
  },
  {
    "id": "maybe",
    "name": "Maybe",
    "version": "latest",
    "description": "Maybe is a self-hosted finance tracking application designed to simplify budgeting and expenses.",
    "logo": "maybe.svg",
    "links": {
      "github": "https://github.com/maybe-finance/maybe",
      "website": "https://maybe.finance/",
      "docs": "https://docs.maybe.finance/"
    },
    "tags": [
      "finance",
      "self-hosted"
    ]
  },
  {
    "id": "spacedrive",
    "name": "Spacedrive",
    "version": "latest",
    "description": "Spacedrive is a cross-platform file manager. It connects your devices together to help you organize files from anywhere. powered by a virtual distributed filesystem (VDFS) written in Rust. Organize files across many devices in one place.",
    "links": {
      "github": "https://github.com/spacedriveapp/spacedrive",
      "website": "https://spacedrive.com/",
      "docs": "https://www.spacedrive.com/docs/product/getting-started/introduction"
    },
    "logo": "spacedrive.png",
    "tags": [
      "file-manager",
      "vdfs",
      "storage"
    ]
  },
  {
    "id": "registry",
    "name": "Docker Registry",
    "version": "2",
    "description": "Distribution implementation for storing and distributing of Docker container images and artifacts.",
    "links": {
      "github": "https://github.com/distribution/distribution",
      "website": "https://hub.docker.com/_/registry",
      "docs": "https://distribution.github.io/distribution/"
    },
    "logo": "registry.png",
    "tags": [
      "registry",
      "docker",
      "self-hosted"
    ]
  },
  {
    "id": "alist",
    "name": "AList",
    "version": "v3.41.0",
    "description": "🗂️A file list/WebDAV program that supports multiple storages, powered by Gin and Solidjs.",
    "logo": "alist.svg",
    "links": {
      "github": "https://github.com/AlistGo/alist",
      "website": "https://alist.nn.ci",
      "docs": "https://alist.nn.ci/guide/install/docker.html"
    },
    "tags": [
      "file",
      "webdav",
      "storage"
    ]
  },
  {
    "id": "answer",
    "name": "Answer",
    "version": "v1.4.1",
    "description": "Answer is an open-source Q&A platform for building a self-hosted question-and-answer service.",
    "logo": "answer.png",
    "links": {
      "github": "https://github.com/apache/answer",
      "website": "https://answer.apache.org/",
      "docs": "https://answer.apache.org/docs"
    },
    "tags": [
      "q&a",
      "self-hosted"
    ]
  },
  {
    "id": "shlink",
    "name": "Shlink",
    "version": "stable",
    "description": "URL shortener that can be used to serve shortened URLs under your own domain.",
    "logo": "shlink.svg",
    "links": {
      "github": "https://github.com/shlinkio/shlink",
      "website": "https://shlink.io",
      "docs": "https://shlink.io/documentation"
    },
    "tags": [
      "sharing",
      "shortener",
      "url"
    ]
  },
  {
    "id": "frappe-hr",
    "name": "Frappe HR",
    "version": "version-15",
    "description": "Feature rich HR & Payroll software. 100% FOSS and customizable.",
    "logo": "frappe-hr.svg",
    "links": {
      "github": "https://github.com/frappe/hrms",
      "docs": "https://docs.frappe.io/hr",
      "website": "https://frappe.io/hr"
    },
    "tags": [
      "hrms",
      "payroll",
      "leaves",
      "expenses",
      "attendance",
      "performace"
    ]
  },
  {
    "id": "formbricks",
    "name": "Formbricks",
    "version": "v3.1.3",
    "description": "Formbricks is an open-source survey and form platform for collecting user data.",
    "logo": "formbricks.png",
    "links": {
      "github": "https://github.com/formbricks/formbricks",
      "website": "https://formbricks.com/",
      "docs": "https://formbricks.com/docs"
    },
    "tags": [
      "forms",
      "analytics"
    ]
  },
  {
    "id": "trilium",
    "name": "Trilium",
    "description": "Trilium Notes is a hierarchical note taking application with focus on building large personal knowledge bases.",
    "logo": "trilium.png",
    "version": "latest",
    "links": {
      "github": "https://github.com/zadam/trilium",
      "website": "https://github.com/zadam/trilium",
      "docs": "https://github.com/zadam/trilium/wiki/"
    },
    "tags": [
      "self-hosted",
      "productivity",
      "personal-use"
    ]
  },
  {
    "id": "convex",
    "name": "Convex",
    "version": "latest",
    "description": "Convex is an open-source reactive database designed to make life easy for web app developers.",
    "logo": "convex.svg",
    "links": {
      "github": "https://github.com/get-convex/convex",
      "website": "https://www.convex.dev/",
      "docs": "https://www.convex.dev/docs"
    },
    "tags": [
      "backend",
      "database",
      "api"
    ]
  },
  {
    "id": "wikijs",
    "name": "Wiki.js",
    "version": "2.5",
    "description": "The most powerful and extensible open source Wiki software.",
    "logo": "wikijs.svg",
    "links": {
      "github": "https://github.com/requarks/wiki",
      "website": "https://js.wiki/",
      "docs": "https://docs.requarks.io/"
    },
    "tags": [
      "knowledge-base",
      "self-hosted",
      "documentation"
    ]
  },
  {
    "id": "otterwiki",
    "name": "Otter Wiki",
    "version": "2",
    "description": "An Otter Wiki is a simple, lightweight, and fast wiki engine built with Python and Flask. It provides a user-friendly interface for creating and managing wiki content with markdown support.",
    "logo": "otterwiki.png",
    "links": {
      "github": "https://github.com/redimp/otterwiki",
      "website": "https://otterwiki.com/",
      "docs": "https://github.com/redimp/otterwiki/wiki"
    },
    "tags": [
      "wiki",
      "documentation",
      "knowledge-base",
      "markdown"
    ]
  },
  {
    "id": "lowcoder",
    "name": "Lowcoder",
    "version": "2.6.4",
    "description": "Rapid business App Builder for Everyone",
    "logo": "lowcoder.png",
    "links": {
      "github": "https://github.com/lowcoder-org/lowcoder",
      "website": "https://www.lowcoder.cloud/",
      "docs": "https://docs.lowcoder.cloud/lowcoder-documentation"
    },
    "tags": [
      "low-code",
      "no-code",
      "development"
    ]
  },
  {
    "id": "backrest",
    "name": "Backrest",
    "version": "1.6.0",
    "description": "Backrest is a web-based backup solution powered by restic, offering an intuitive WebUI for easy repository management, snapshot browsing, and file restoration. It runs in the background, automating snapshot scheduling and repository maintenance. Built with Go, Backrest is a lightweight standalone binary with restic as its only dependency. It provides a secure and user-friendly way to manage backups while still allowing direct access to the restic CLI for advanced operations.",
    "links": {
      "github": "https://github.com/garethgeorge/backrest",
      "website": "https://garethgeorge.github.io/backrest",
      "docs": "https://garethgeorge.github.io/backrest/introduction/getting-started"
    },
    "logo": "backrest.svg",
    "tags": [
      "backup"
    ]
  },
  {
    "id": "blinko",
    "name": "Blinko",
    "version": "latest",
    "description": "Blinko is a modern web application for managing and organizing your digital content and workflows.",
    "logo": "blinko.svg",
    "links": {
      "github": "https://github.com/blinkospace/blinko",
      "website": "https://blinko.space/",
      "docs": "https://docs.blinko.space/"
    },
    "tags": [
      "productivity",
      "organization",
      "workflow",
      "nextjs"
    ]
  },
  {
    "id": "pgadmin",
    "name": "pgAdmin",
    "version": "8.3",
    "description": "pgAdmin is the most popular and feature rich Open Source administration and development platform for PostgreSQL, the most advanced Open Source database in the world.",
    "links": {
      "github": "https://github.com/pgadmin-org/pgadmin4",
      "website": "https://www.pgadmin.org/",
      "docs": "https://www.pgadmin.org/docs/"
    },
    "logo": "pgadmin.webp",
    "tags": [
      "database",
      "postgres",
      "admin"
    ]
  },
  {
    "id": "ackee",
    "name": "Ackee",
    "version": "latest",
    "description": "Ackee is a self-hosted analytics tool for your website.",
    "logo": "logo.png",
    "links": {
      "github": "https://github.com/electerious/Ackee",
      "website": "https://ackee.electerious.com/",
      "docs": "https://docs.ackee.electerious.com/"
    },
    "tags": [
      "analytics",
      "self-hosted"
    ]
  },
  {
    "id": "adguardhome",
    "name": "AdGuard Home",
    "version": "latest",
    "description": "AdGuard Home is a comprehensive solution designed to enhance your online browsing experience by eliminating all kinds of ads, from annoying banners and pop-ups to intrusive video ads. It provides privacy protection, browsing security, and parental control features while maintaining website functionality.",
    "logo": "logo.svg",
    "links": {
      "github": "https://github.com/AdguardTeam/AdGuardHome",
      "website": "https://adguard.com",
      "docs": "https://github.com/AdguardTeam/AdGuardHome/wiki"
    },
    "tags": [
      "privacy",
      "security",
      "dns",
      "ad-blocking"
    ]
  },
  {
    "id": "adminer",
    "name": "Adminer",
    "version": "4.8.1",
    "description": "Adminer is a comprehensive database management tool that supports MySQL, MariaDB, PostgreSQL, SQLite, MS SQL, Oracle, Elasticsearch, MongoDB and others. It provides a clean interface for efficient database operations, with strong security features and extensive customization options.",
    "logo": "logo.svg",
    "links": {
      "github": "https://github.com/vrana/adminer",
      "website": "https://www.adminer.org/",
      "docs": "https://www.adminer.org/en/plugins/"
    },
    "tags": [
      "databases",
      "developer-tools",
      "mysql",
      "postgresql"
    ]
  },
  {
    "id": "affinepro",
    "name": "Affine Pro",
    "version": "stable-780dd83",
    "description": "Affine Pro is a modern, self-hosted platform designed for collaborative content creation and project management. It offers an intuitive interface, seamless real-time collaboration, and powerful tools for organizing tasks, notes, and ideas.",
    "logo": "logo.png",
    "links": {
      "github": "https://github.com/toeverything/Affine",
      "website": "https://affine.pro/",
      "docs": "https://affine.pro/docs"
    },
    "tags": [
      "collaboration",
      "self-hosted",
      "productivity",
      "project-management"
    ]
  },
  {
    "id": "alltube",
    "name": "AllTube",
    "version": "latest",
    "description": "AllTube Download is an application designed to facilitate the downloading of videos from YouTube and other video sites. It provides an HTML GUI for youtube-dl with video conversion capabilities and JSON API support.",
    "logo": "logo.png",
    "links": {
      "github": "https://github.com/Rudloff/alltube",
      "website": "https://github.com/Rudloff/alltube",
      "docs": "https://github.com/Rudloff/alltube/wiki"
    },
    "tags": [
      "media",
      "video",
      "downloader"
    ]
  },
  {
    "id": "ampache",
    "name": "Ampache",
    "version": "latest",
    "description": "Ampache is a web-based audio/video streaming application and file manager allowing you to access your music & videos from anywhere, using almost any internet enabled device.",
    "logo": "logo.png",
    "links": {
      "github": "https://github.com/ampache/ampache",
      "website": "http://ampache.org/",
      "docs": "https://github.com/ampache/ampache/wiki"
    },
    "tags": [
      "media",
      "music",
      "streaming"
    ]
  },
  {
    "id": "anythingllm",
    "name": "AnythingLLM",
    "version": "latest",
    "description": "AnythingLLM is a private, self-hosted, and local document chatbot platform that allows you to chat with your documents using various LLM providers.",
    "logo": "logo.png",
    "links": {
      "github": "https://github.com/Mintplex-Labs/anything-llm",
      "website": "https://useanything.com",
      "docs": "https://github.com/Mintplex-Labs/anything-llm/tree/master/docs"
    },
    "tags": [
      "ai",
      "llm",
      "chatbot"
    ]
  },
  {
    "id": "apprise-api",
    "name": "Apprise API",
    "version": "latest",
    "description": "Apprise API provides a simple interface for sending notifications to almost all of the most popular notification services available to us today.",
    "logo": "logo.png",
    "links": {
      "github": "https://github.com/caronc/apprise-api",
      "website": "https://github.com/caronc/apprise-api",
      "docs": "https://github.com/caronc/apprise-api/wiki"
    },
    "tags": [
      "notifications",
      "api"
    ]
  },
  {
    "id": "arangodb",
    "name": "ArangoDB",
    "version": "latest",
    "description": "ArangoDB is a native multi-model database with flexible data models for documents, graphs, and key-values. Build high performance applications using a convenient SQL-like query language or JavaScript extensions.",
    "logo": "logo.png",
    "links": {
      "github": "https://github.com/arangodb/arangodb",
      "website": "https://www.arangodb.com/",
      "docs": "https://www.arangodb.com/docs/"
    },
    "tags": [
      "database",
      "graph-database",
      "nosql"
    ]
  },
  {
    "id": "anonupload",
    "name": "AnonUpload",
    "version": "1",
    "description": "AnonUpload is a secure, anonymous file sharing application that does not require a database. It is built with privacy as a priority, ensuring that the direct filename used is not displayed.",
    "logo": "logo.png",
    "links": {
      "github": "https://github.com/supernova3339/anonupload",
      "docs": "https://github.com/Supernova3339/anonupload/blob/main/env.md",
      "website": "https://anonupload.com/"
    },
    "tags": [
      "file-sharing",
      "privacy"
    ]
  },
  {
    "id": "argilla",
    "name": "Argilla",
    "version": "latest",
    "description": "Argilla is a robust platform designed to help engineers and data scientists streamline the management of machine learning data workflows. It simplifies tasks like data labeling, annotation, and quality control.",
    "logo": "logo.svg",
    "links": {
      "github": "https://github.com/argilla-io/argilla",
      "website": "https://www.argilla.io/",
      "docs": "https://docs.argilla.io/"
    },
    "tags": [
      "machine-learning",
      "data-labeling",
      "ai"
    ]
  },
  {
    "id": "audiobookshelf",
    "name": "Audiobookshelf",
    "version": "2.19.4",
    "description": "Audiobookshelf is a self-hosted server designed to manage and play your audiobooks and podcasts. It works best when you have an organized directory structure.",
    "logo": "logo.png",
    "links": {
      "github": "https://github.com/advplyr/audiobookshelf",
      "website": "https://www.audiobookshelf.org",
      "docs": "https://www.audiobookshelf.org/docs"
    },
    "tags": [
      "media",
      "audiobooks",
      "podcasts"
    ]
  },
  {
    "id": "authorizer",
    "name": "Authorizer",
    "version": "1.4.4",
    "description": "Authorizer is a powerful tool designed to simplify the process of user authentication and authorization in your applications. It allows you to build secure apps 10x faster with its low code tool and low-cost deployment.",
    "logo": "logo.png",
    "links": {
      "github": "https://github.com/authorizerdev/authorizer",
      "website": "https://authorizer.dev",
      "docs": "https://docs.authorizer.dev/"
    },
    "tags": [
      "authentication",
      "authorization",
      "security"
    ]
  },
  {
    "id": "automatisch",
    "name": "Automatisch",
    "version": "2.0",
    "description": "Automatisch is a powerful, self-hosted workflow automation tool designed for connecting your apps and automating repetitive tasks. With Automatisch, you can create workflows to sync data, send notifications, and perform various actions seamlessly across different services.",
    "logo": "logo.png",
    "links": {
      "github": "https://github.com/automatisch/automatisch",
      "website": "https://automatisch.io/docs",
      "docs": "https://automatisch.io/docs"
    },
    "tags": [
      "automation",
      "workflow",
      "integration"
    ]
  },
  {
    "id": "babybuddy",
    "name": "BabyBuddy",
    "version": "2.7.0",
    "description": "BabyBuddy is a comprehensive, user-friendly platform designed to help parents and caregivers manage essential details about their child's growth and development. It provides tools for tracking feedings, sleep schedules, diaper changes, and milestones.",
    "logo": "logo.png",
    "links": {
      "github": "https://github.com/babybuddy/babybuddy",
      "website": "https://babybuddy.app",
      "docs": "https://docs.babybuddy.app"
    },
    "tags": [
      "parenting",
      "tracking",
      "family"
    ]
  },
  {
    "id": "baikal",
    "name": "Baikal",
    "version": "nginx-php8.2",
    "description": "Baikal is a lightweight, self-hosted CalDAV and CardDAV server that enables users to manage calendars and contacts efficiently. It provides a simple and effective solution for syncing and sharing events, tasks, and address books across multiple devices.",
    "logo": "logo.png",
    "links": {
      "website": "https://sabre.io/baikal/",
      "github": "https://sabre.io/baikal/",
      "docs": "https://sabre.io/baikal/install/"
    },
    "tags": [
      "calendar",
      "contacts",
      "caldav",
      "carddav"
    ]
  },
  {
    "id": "barrage",
    "name": "Barrage",
    "version": "0.3.0",
    "description": "Barrage is a minimalistic Deluge WebUI app with full mobile support. It features a responsive mobile-first design, allowing you to manage your torrents with ease from any device.",
    "logo": "logo.png",
    "links": {
      "github": "https://github.com/maulik9898/barrage",
      "website": "https://github.com/maulik9898/barrage",
      "docs": "https://github.com/maulik9898/barrage/blob/main/README.md"
    },
    "tags": [
      "torrents",
      "deluge",
      "mobile"
    ]
  },
  {
    "id": "bazarr",
    "name": "Bazarr",
    "version": "latest",
    "description": "Bazarr is a companion application to Sonarr and Radarr that manages and downloads subtitles based on your requirements.",
    "logo": "logo.png",
    "links": {
      "github": "https://github.com/morpheus65535/bazarr",
      "website": "https://www.bazarr.media/",
      "docs": "https://www.bazarr.media/docs"
    },
    "tags": [
      "subtitles",
      "sonarr",
      "radarr"
    ]
  },
  {
    "id": "beszel",
    "name": "Beszel",
    "version": "0.10.2",
    "description": "A lightweight server monitoring hub with historical data, docker stats, and alerts.",
    "logo": "logo.svg",
    "links": {
      "github": "https://github.com/henrygd/beszel",
      "website": "https://beszel.dev",
      "docs": "https://beszel.dev/guide/getting-started"
    },
    "tags": [
      "monitoring",
      "docker",
      "alerts"
    ]
  },
  {
    "id": "bytestash",
    "name": "ByteStash",
    "version": "latest",
    "description": "ByteStash is a self-hosted file storage solution that allows you to store and share files with ease. It provides a simple and effective solution for storing and accessing files from anywhere.",
    "logo": "logo.png",
    "links": {
      "github": "https://github.com/bytestash/bytestash",
      "website": "https://bytestash.com",
      "docs": "https://bytestash.com/docs"
    },
    "tags": [
      "file-storage",
      "self-hosted"
    ]
  },
  {
    "id": "bookstack",
    "name": "BookStack",
    "version": "24.12.1",
    "description": "BookStack is a self-hosted platform for creating beautiful, feature-rich documentation sites.",
    "logo": "logo.svg",
    "links": {
      "github": "https://github.com/BookStackApp/BookStack",
      "website": "https://www.bookstackapp.com",
      "docs": "https://www.bookstackapp.com/docs"
    },
    "tags": [
      "documentation",
      "self-hosted"
    ]
  },
  {
    "id": "bytebase",
    "name": "Bytebase",
    "version": "latest",
    "description": "Bytebase is a database management tool that allows you to manage your databases with ease. It provides a simple and effective solution for managing your databases from anywhere.",
    "logo": "image.png",
    "links": {
      "github": "https://github.com/bytebase/bytebase",
      "website": "https://www.bytebase.com",
      "docs": "https://www.bytebase.com/docs"
    },
    "tags": [
      "database",
      "self-hosted"
    ]
  },
  {
    "id": "botpress",
    "name": "Botpress",
    "version": "latest",
    "description": "Botpress is a platform for building conversational AI agents. It provides a simple and effective solution for building conversational AI agents from anywhere.",
    "logo": "logo.png",
    "links": {
      "github": "https://github.com/botpress/botpress",
      "website": "https://botpress.com",
      "docs": "https://botpress.com/docs"
    },
    "tags": [
      "ai",
      "self-hosted"
    ]
  },
  {
    "id": "calibre",
    "name": "Calibre",
    "version": "7.26.0",
    "description": "Calibre is a comprehensive e-book management tool designed to organize, convert, and read your e-book collection. It supports most of the major e-book formats and is compatible with various e-book reader devices.",
    "logo": "logo.png",
    "links": {
      "github": "https://github.com/kovidgoyal/calibre",
      "website": "https://calibre-ebook.com/",
      "docs": "https://manual.calibre-ebook.com/"
    },
    "tags": [
      "Documents",
      "E-Commerce"
    ]
  },
  {
    "id": "carbone",
    "name": "Carbone",
    "version": "4.25.5",
    "description": "Carbone is a high-performance, self-hosted document generation engine. It allows you to generate reports, invoices, and documents in various formats (e.g., PDF, DOCX, XLSX) using JSON data and template-based rendering.",
    "logo": "logo.png",
    "links": {
      "github": "https://github.com/carboneio/carbone",
      "website": "https://carbone.io/",
      "docs": "https://carbone.io/documentation/design/overview/getting-started.html"
    },
    "tags": [
      "Document Generation",
      "Automation",
      "Reporting",
      "Productivity"
    ]
  },
  {
    "id": "casdoor",
    "name": "Casdoor",
    "version": "latest",
    "description": "An open-source UI-first Identity and Access Management (IAM) / Single-Sign-On (SSO) platform with web UI supporting OAuth 2.0, OIDC, SAML, CAS, LDAP, SCIM, WebAuthn, TOTP, MFA, and more.",
    "logo": "casdoor.png",
    "links": {
      "github": "https://github.com/casdoor/casdoor",
      "website": "https://casdoor.org/",
      "docs": "https://casdoor.org/docs/overview"
    },
    "tags": [
      "authentication",
      "authorization",
      "oauth2",
      "oidc",
      "sso",
      "saml",
      "identity-management",
      "access-management",
      "security"
    ]
  },
  {
    "id": "changedetection",
    "name": "Change Detection",
    "version": "0.49",
    "description": "Changedetection.io is an intelligent tool designed to monitor changes on websites. Perfect for smart shoppers, data journalists, research engineers, data scientists, and security researchers.",
    "logo": "logo.png",
    "links": {
      "github": "https://github.com/dgtlmoon/changedetection.io",
      "website": "https://changedetection.io",
      "docs": "https://github.com/dgtlmoon/changedetection.io/wiki"
    },
    "tags": [
      "Monitoring",
      "Data",
      "Notifications"
    ]
  },
  {
    "id": "chevereto",
    "name": "Chevereto",
    "version": "4",
    "description": "Chevereto is a powerful, self-hosted image and video hosting platform designed for individuals, communities, and businesses. It allows users to upload, organize, and share media effortlessly.",
    "logo": "logo.png",
    "links": {
      "github": "https://github.com/chevereto/chevereto",
      "website": "https://chevereto.com/",
      "docs": "https://v4-docs.chevereto.com/"
    },
    "tags": [
      "Image Hosting",
      "File Management",
      "Open Source",
      "Multi-User",
      "Private Albums"
    ]
  },
  {
    "id": "chiefonboarding",
    "name": "Chief-Onboarding",
    "version": "v2.2.5",
    "description": "Chief-Onboarding is a comprehensive, self-hosted onboarding and employee management platform designed for businesses to streamline their onboarding processes.",
    "logo": "logo.png",
    "links": {
      "github": "https://github.com/chiefonboarding/chiefonboarding",
      "website": "https://demo.chiefonboarding.com/",
      "docs": "https://docs.chiefonboarding.com/"
    },
    "tags": [
      "Employee Onboarding",
      "HR Management",
      "Task Tracking",
      "Role-Based Access",
      "Document Management"
    ]
  },
  {
    "id": "classicpress",
    "name": "ClassicPress",
    "version": "php8.3-apache",
    "description": "ClassicPress is a community-led open source content management system for creators. It is a fork of WordPress 6.2 that preserves the TinyMCE classic editor as the default option.",
    "logo": "logo.png",
    "links": {
      "github": "https://github.com/ClassicPress/",
      "website": "https://www.classicpress.net/",
      "docs": "https://docs.classicpress.net/"
    },
    "tags": [
      "cms",
      "wordpress",
      "content-management"
    ]
  },
  {
    "id": "cloud9",
    "name": "Cloud9",
    "version": "1.29.2",
    "description": "Cloud9 is a cloud-based integrated development environment (IDE) designed for developers to code, build, and debug applications collaboratively in real time.",
    "logo": "logo.png",
    "links": {
      "github": "https://github.com/c9",
      "website": "https://aws.amazon.com/cloud9/",
      "docs": "https://docs.aws.amazon.com/cloud9/"
    },
    "tags": [
      "ide",
      "development",
      "cloud"
    ]
  },
  {
    "id": "cloudcommander",
    "name": "Cloud Commander",
    "version": "18.5.1",
    "description": "Cloud Commander is a file manager for the web. It includes a command-line console and a text editor. Cloud Commander helps you manage your server and work with files, directories and programs in a web browser.",
    "logo": "logo.png",
    "links": {
      "github": "https://github.com/coderaiser/cloudcmd",
      "website": "https://cloudcmd.io",
      "docs": "https://cloudcmd.io/#install"
    },
    "tags": [
      "file-manager",
      "web-based",
      "console"
    ]
  },
  {
    "id": "cockpit",
    "name": "Cockpit",
    "version": "core-2.11.0",
    "description": "Cockpit is a headless content platform designed to streamline the creation, connection, and delivery of content for creators, marketers, and developers. It is built with an API-first approach, enabling limitless digital solutions.",
    "logo": "logo.png",
    "links": {
      "github": "https://github.com/Cockpit-HQ",
      "website": "https://getcockpit.com",
      "docs": "https://getcockpit.com/documentation"
    },
    "tags": [
      "cms",
      "content-management",
      "api"
    ]
  },
  {
    "id": "chromium",
    "name": "Chromium",
    "version": "5f5dd27e-ls102",
    "description": "Chromium is an open-source browser project that is designed to provide a safer, faster, and more stable way for all users to experience the web in a containerized environment.",
    "logo": "logo.png",
    "links": {
      "github": "https://github.com/linuxserver/docker-chromium",
      "docs": "https://docs.linuxserver.io/images/docker-chromium",
      "website": "https://docs.linuxserver.io/images/docker-chromium"
    },
    "tags": [
      "browser",
      "development",
      "web"
    ]
  },
  {
    "id": "codex-docs",
    "name": "CodeX Docs",
    "version": "v2.2",
    "description": "CodeX is a comprehensive platform that brings together passionate engineers, designers, and specialists to create high-quality open-source projects. It includes Editor.js, Hawk.so, CodeX Notes, and more.",
    "logo": "logo.svg",
    "links": {
      "github": "https://github.com/codex-team/codex.docs",
      "website": "https://codex.so",
      "docs": "https://docs.codex.so"
    },
    "tags": [
      "documentation",
      "development",
      "collaboration"
    ]
  },
  {
    "id": "colanode",
    "name": "Colanode Server",
    "version": "v0.1.6",
    "description": "Open-source and local-first Slack and Notion alternative that puts you in control of your data",
    "logo": "logo.svg",
    "links": {
      "github": "https://github.com/colanode/colanode",
      "website": "https://colanode.com",
      "docs": "https://colanode.com/docs/"
    },
    "tags": [
      "documentation",
      "knowledge-base",
      "collaboration"
    ]
  },
  {
    "id": "collabora-office",
    "name": "Collabora Office",
    "version": "latest",
    "description": "Collabora Online is a powerful, flexible, and secure online office suite designed to break free from vendor lock-in and put you in full control of your documents.",
    "logo": "logo.svg",
    "links": {
      "github": "https://github.com/CollaboraOnline",
      "website": "https://collaboraonline.com",
      "docs": "https://sdk.collaboraonline.com/docs"
    },
    "tags": [
      "office",
      "documents",
      "collaboration"
    ]
  },
  {
    "id": "confluence",
    "name": "Confluence",
    "version": "8.6",
    "description": "Confluence is a powerful team collaboration and knowledge-sharing tool. It allows you to create, organize, and collaborate on content in a centralized space. Designed for project management, documentation, and team communication, Confluence helps streamline workflows and enhances productivity.",
    "links": {
      "website": "https://confluence.atlassian.com",
      "docs": "https://confluence.atlassian.com/doc/confluence-documentation-135922.html",
      "github": "https://confluence.atlassian.com"
    },
    "logo": "logo.svg",
    "tags": [
      "collaboration",
      "documentation",
      "productivity",
      "project-management"
    ]
  },
  {
    "id": "commento",
    "name": "Commento",
    "version": "v1.8.0",
    "description": "Commento is a comments widget designed to enhance the interaction on your website. It allows your readers to contribute to the discussion by upvoting comments that add value and downvoting those that don't. The widget supports markdown formatting and provides moderation tools to manage conversations.",
    "links": {
      "website": "https://commento.io/",
      "docs": "https://commento.io/",
      "github": "https://github.com/souramoo/commentoplusplus"
    },
    "logo": "logo.png",
    "tags": [
      "comments",
      "discussion",
      "website"
    ]
  },
  {
    "id": "commentoplusplus",
    "name": "Commento++",
    "version": "v1.8.7",
    "description": "Commento++ is a free, open-source application designed to provide a fast, lightweight comments box that you can embed in your static website. It offers features like Markdown support, Disqus import, voting, automated spam detection, moderation tools, sticky comments, thread locking, and OAuth login.",
    "links": {
      "website": "https://commento.io/",
      "docs": "https://commento.io/",
      "github": "https://github.com/souramoo/commentoplusplus"
    },
    "logo": "logo.png",
    "tags": [
      "comments",
      "website",
      "open-source"
    ]
  },
  {
    "id": "coralproject",
    "name": "Coral",
    "version": "9.7.0",
    "description": "Coral is a revolutionary commenting platform designed to enhance website interactions. It features smart technology for meaningful discussions, journalist identification, moderation tools with AI support, and complete data control without ads or trackers. Used by major news sites worldwide.",
    "links": {
      "website": "https://coralproject.net/",
      "docs": "https://docs.coralproject.net/",
      "github": "https://github.com/coralproject/talk"
    },
    "logo": "logo.png",
    "tags": [
      "communication",
      "community",
      "privacy"
    ]
  },
  {
    "id": "rsshub",
    "name": "RSSHub",
    "version": "1.0.0",
    "description": "RSSHub is the world's largest RSS network, consisting of over 5,000 global instances.RSSHub delivers millions of contents aggregated from all kinds of sources, our vibrant open source community is ensuring the deliver of RSSHub's new routes, new features and bug fixes.",
    "logo": "rsshub.png",
    "links": {
      "github": "https://github.com/DIYgod/RSSHub",
      "website": "https://rsshub.app/",
      "docs": "https://docs.rsshub.app/"
    },
    "tags": [
      "rss",
      "api",
      "self-hosted"
    ]
  },
  {
    "id": "tailscale-exitnode",
    "name": "Tailscale Exit nodes",
    "version": "1.0.0",
    "description": "Tailscale ExitNode is a feature that lets you route your internet traffic through a specific device in your Tailscale network.",
    "logo": "tailscale-exitnode.svg",
    "links": {
      "github": "https://github.com/tailscale-dev/docker-guide-code-examples",
      "website": "https://tailscale.com/",
      "docs": "https://tailscale.com/kb/1408/quick-guide-exit-nodes"
    },
    "tags": [
      "network"
    ]
  },
  {
    "id": "homebridge",
    "name": "Homebridge",
    "version": "latest",
    "description": "Bringing HomeKit support where there is none. Homebridge allows you to integrate with smart home devices that do not natively support HomeKit.",
    "logo": "homebridge.svg",
    "links": {
      "github": "https://github.com/homebridge/homebridge",
      "website": "https://homebridge.io/",
      "docs": "https://github.com/homebridge/homebridge/wiki"
    },
    "tags": [
      "iot",
      "homekit",
      "internet-of-things",
      "self-hosted",
      "server"
    ]
  },
  {
    "id": "homeassistant",
    "name": "Home Assistant",
    "version": "stable",
    "description": "Open source home automation that puts local control and privacy first.",
    "logo": "homeassistant.svg",
    "links": {
      "github": "https://github.com/home-assistant/core",
      "website": "https://www.home-assistant.io/",
      "docs": "https://www.home-assistant.io/getting-started/onboarding/"
    },
    "tags": [
      "iot",
      "home-automation",
      "internet-of-things",
      "self-hosted",
      "server"
    ]
  },
  {
    "id": "tooljet",
    "name": "Tooljet",
    "version": "ee-lts-latest",
    "description": "Tooljet is an open-source low-code platform that allows you to build internal tools quickly and efficiently. It provides a user-friendly interface for creating applications without extensive coding knowledge.",
    "logo": "logo.png",
    "links": {
      "github": "https://github.com/ToolJet/ToolJet",
      "website": "https://tooljet.ai/",
      "docs": "https://docs.tooljet.ai/"
    },
    "tags": [
      "file-sync",
      "file-sharing",
      "self-hosted"
    ]
  },
  {
    "id": "onetimesecret",
    "name": "One Time Secret",
    "version": "latest",
    "description": "Share sensitive information securely with self-destructing links that are only viewable once.",
    "logo": "onetimesecret.svg",
    "links": {
      "github": "https://github.com/onetimesecret/onetimesecret",
      "website": "https://onetimesecret.com",
      "docs": "https://docs.onetimesecret.com"
    },
    "tags": [
      "auth",
      "password",
      "secret",
      "secure"
    ]
  },
  {
    "id": "bugsink",
    "name": "Bugsink",
    "version": "v1.4.2",
    "description": "Bugsink is a self-hosted Error Tracker. Built to self-host; Sentry-SDK compatible; Scalable and reliable",
    "logo": "bugsink.png",
    "links": {
      "github": "https://github.com/bugsink/bugsink/",
      "website": "https://www.bugsink.com/",
      "docs": "https://www.bugsink.com/docs/"
    },
    "tags": [
      "hosting",
      "self-hosted",
      "development"
    ]
  },
  {
    "id": "bolt.diy",
    "name": "bolt.diy",
    "version": "latest",
    "description": "Prompt, run, edit, and deploy full-stack web applications using any LLM you want!",
    "logo": "logo.jpg",
    "links": {
      "github": "https://github.com/stackblitz-labs/bolt.diy",
      "website": "https://stackblitz-labs.github.io/bolt.diy/",
      "docs": "https://stackblitz-labs.github.io/bolt.diy/"
    },
    "tags": [
      "ai",
      "self-hosted",
      "development",
      "chatbot",
      "ide",
      "llm"
    ]
  },
  {
    "id": "qdrant",
    "name": "Qdrant",
    "version": "latest",
    "description": "An open-source vector database designed for high-performance similarity search and storage of embeddings.",
    "logo": "qdrant.svg",
    "links": {
      "github": "https://github.com/qdrant/qdrant",
      "website": "https://qdrant.tech/",
      "docs": "https://qdrant.tech/documentation/"
    },
    "tags": [
      "vector-db",
      "database",
      "search"
    ]
  },
  {
    "id": "trmnl-byos-laravel",
    "name": "TRMNL BYOS Laravel",
    "version": "0.3.2",
    "description": "TRMNL BYOS Laravel is a self-hosted application to manage TRMNL e-ink devices.",
    "logo": "byos-laravel.svg",
    "links": {
      "github": "https://github.com/usetrmnl/byos_laravel",
      "website": "https://docs.usetrmnl.com/go/diy/byos",
      "docs": "https://github.com/usetrmnl/byos_laravel/blob/main/README.md"
    },
    "tags": [
      "e-ink"
    ]
  },
  {
    "id": "chibisafe",
    "name": "Chibisafe",
    "version": "latest",
    "description": "A beautiful and performant vault to save all your files in the cloud.",
    "logo": "chibisafe.svg",
    "links": {
      "github": "https://github.com/chibisafe/chibisafe",
      "website": "https://chibisafe.app",
      "docs": "https://chibisafe.app/docs/intro"
    },
    "tags": [
      "media system",
      "storage",
      "file-sharing"
    ]
  },
  {
    "id": "rybbit",
    "name": "Rybbit",
    "version": "v1.5.1",
    "description": "Open-source and privacy-friendly alternative to Google Analytics that is 10x more intuitive",
    "logo": "rybbit.png",
    "links": {
      "github": "https://github.com/rybbit-io/rybbit",
      "website": "https://rybbit.io",
      "docs": "https://www.rybbit.io/docs"
    },
    "tags": [
      "analytics"
    ]
  },
  {
    "id": "seafile",
    "name": "Seafile",
    "version": "12.0-latest",
    "description": "Open source cloud storage system for file sync, share and document collaboration",
    "logo": "seafile.svg",
    "links": {
      "github": "https://github.com/haiwen/seafile",
      "website": "https://seafile.com",
      "docs": "https://manual.seafile.com/12.0"
    },
    "tags": [
      "file-manager",
      "file-sharing",
      "storage"
    ]
  },
  {
    "id": "flagsmith",
    "name": "Flagsmith",
    "version": "2.177.1",
    "description": "Flagsmith is an open-source feature flagging and remote config service.",
    "logo": "flagsmith.png",
    "links": {
      "github": "https://github.com/Flagsmith/flagsmith",
      "website": "https://www.flagsmith.com/",
      "docs": "https://docs.flagsmith.com/"
    },
    "tags": [
      "feature-flag",
      "feature-management",
      "feature-toggle",
      "remote-configuration"
    ]
  },
  {
    "id": "docuseal",
    "name": "Docuseal",
    "version": "latest",
    "description": "Docuseal is a self-hosted document management system.",
    "logo": "docuseal.png",
    "links": {
      "github": "https://github.com/docusealco/docuseal",
      "website": "https://www.docuseal.com/",
      "docs": "https://www.docuseal.com/"
    },
    "tags": [
      "document-signing"
    ]
  },
  {
    "id": "kutt",
    "name": "Kutt",
    "version": "latest",
    "description": "Kutt is a modern URL shortener with support for custom domains. Create and edit links, view statistics, manage users, and more.",
    "logo": "kutt.png",
    "links": {
      "github": "https://github.com/thedevs-network/kutt",
      "website": "https://kutt.it",
      "docs": "https://github.com/thedevs-network/kutt#kuttit"
    },
    "tags": [
      "link-shortener",
      "link-sharing"
    ]
  },
  {
    "id": "kener",
    "name": "Kener",
    "version": "latest",
    "description": "Kener is an open-source status page system for monitoring and alerting. It provides a modern interface for tracking service uptime and sending notifications.",
    "logo": "image.png",
    "links": {
      "github": "https://github.com/rajnandan1/kener",
      "website": "https://kener.ing/",
      "docs": "https://kener.ing/docs/"
    },
    "tags": [
      "monitoring",
      "status-page",
      "alerting",
      "self-hosted"
    ]
  },
  {
    "id": "palmr",
    "name": "Palmr",
    "version": "latest",
    "description": "Palmr the open-source, self-hosted alternative to WeTransfer. Share files securely, without tracking or limitations.",
    "logo": "palmr.png",
    "links": {
      "github": "https://github.com/kyantech/Palmr",
      "website": "https://palmr.kyantech.com.br/",
      "docs": "https://palmr.kyantech.com.br/docs/3.0-beta"
    },
    "tags": [
      "file-sharing",
      "self-hosted",
      "open-source"
    ]
  },
  {
    "id": "karakeep",
    "name": "KaraKeep",
    "version": "0.25.0",
    "description": "A self-hostable bookmark-everything app (links, notes and images) with AI-based automatic tagging and full text search. Previously known as Hoarder.",
    "logo": "karakeep.svg",
    "links": {
      "github": "https://github.com/karakeep-app/karakeep",
      "website": "https://karakeep.app/",
      "docs": "https://github.com/karakeep-app/karakeep/tree/main/docs"
    },
    "tags": [
      "bookmarks",
      "bookmark-manager",
      "self-hosted",
      "ai",
      "search",
      "notes",
      "productivity"
    ]
  },
  {
    "id": "freshrss",
    "name": "FreshRSS",
    "version": "latest",
    "description": "A free, self-hostable RSS and Atom feed aggregator. Lightweight, easy to work with, powerful, and customizable with themes and extensions.",
    "logo": "freshrss.svg",
    "links": {
      "github": "https://github.com/FreshRSS/FreshRSS",
      "website": "https://freshrss.org/",
      "docs": "https://freshrss.github.io/FreshRSS/"
    },
    "tags": [
      "rss",
      "feed-reader",
      "news",
      "self-hosted",
      "aggregator",
      "reader"
    ]
  },
  {
    "id": "movary",
    "name": "Movary",
    "version": "latest",
    "description": "Movary is a self-hosted platform for tracking and managing your watched movies using TMDB.",
    "logo": "movary.png",
    "links": {
      "github": "https://github.com/leepeuker/movary",
      "website": "https://movary.org/",
      "docs": "https://docs.movary.org/"
    },
    "tags": [
      "media",
      "movies",
      "movie-tracker",
      "self-hosted",
      "plex",
      "jellyfin",
      "emby",
      "kodi",
      "trakt",
      "letterboxd",
      "netflix",
      "tmdb",
      "statistics",
      "rating"
    ]
  },
  {
    "id": "go-whatsapp-web-multidevice",
    "name": "WhatsApp API Multi Device Version",
    "version": "latest",
    "description": "WhatsApp API Multi Device Version the open-source, self-hosted whatsapp api. Send a chat, image and voice note with your own server.",
    "logo": "go-whatsapp-web-multidevice.svg",
    "links": {
      "github": "https://github.com/aldinokemal/go-whatsapp-web-multidevice",
      "website": "https://github.com/aldinokemal/go-whatsapp-web-multidevice",
      "docs": "https://github.com/aldinokemal/go-whatsapp-web-multidevice"
    },
    "tags": [
      "whatsapp",
      "self-hosted",
      "open-source",
      "api"
    ]
  },
  {
    "id": "rabbitmq",
    "name": "RabbitMQ",
    "version": "4.1-management",
    "description": "RabbitMQ is an open source multi-protocol messaging broker.",
    "logo": "rabbitmq.svg",
    "links": {
      "github": "https://github.com/rabbitmq/rabbitmq-server",
      "website": "https://www.rabbitmq.com/",
      "docs": "https://www.rabbitmq.com/documentation.html"
    },
    "tags": [
      "message-broker",
      "queue",
      "rabbitmq"
    ]
  },
  {
    "id": "ezbookkeeping",
    "name": "EZBookkeeping",
    "version": "latest",
    "description": "EZBookkeeping is a self-hosted bookkeeping application that helps you manage your personal and business finances. It provides features for tracking income, expenses, accounts, and generating financial reports.",
    "logo": "logo.png",
    "links": {
      "github": "https://github.com/mayswind/ezbookkeeping",
      "website": "https://github.com/mayswind/ezbookkeeping",
      "docs": "https://github.com/mayswind/ezbookkeeping"
    },
    "tags": [
      "bookkeeping",
      "finance",
      "accounting",
      "self-hosted",
      "personal-finance",
      "business-finance"
    ]
  },
  {
    "id": "zitadel",
    "name": "Zitadel",
    "version": "latest",
    "description": "Open-source identity and access management platform with multi-tenancy, OpenID Connect, SAML, and OAuth 2.0 support.",
    "logo": "zitadel.png",
    "links": {
      "github": "https://github.com/zitadel/zitadel",
      "website": "https://zitadel.com/",
      "docs": "https://zitadel.com/docs/"
    },
    "tags": [
      "identity",
      "authentication",
      "authorization",
      "iam",
      "security",
      "oauth",
      "openid-connect",
      "saml",
      "multi-tenant"
    ]
  },
  {
    "id": "cyberchef",
    "name": "CyberChef",
    "version": "latest",
    "description": "CyberChef is a web application for encryption, encoding, compression, and data analysis, developed by GCHQ.",
    "logo": "cyberchef.svg",
    "links": {
      "github": "https://github.com/gchq/CyberChef",
      "website": "https://gchq.github.io/CyberChef/",
      "docs": "https://github.com/gchq/CyberChef/wiki"
    },
    "tags": [
      "security",
      "encryption",
      "data-analysis"
    ]
  },
  {
    "id": "filestash",
    "name": "Filestash",
    "version": "latest",
    "description": "Filestash is the enterprise-grade file manager connecting your storage with your identity provider and authorisations.",
    "logo": "filestash.svg",
    "links": {
      "github": "https://github.com/mickael-kerjean/filestash",
      "website": "https://www.filestash.app/",
      "docs": "https://www.filestash.app/docs/"
    },
    "tags": [
      "file-manager",
      "document-editor",
      "self-hosted"
    ]
  },
  {
    "id": "mazanoke",
    "name": "MAZANOKE",
    "version": "latest",
    "description": "MAZANOKE is a modern, self-hosted image hosting and sharing platform. Upload, organize, and share your images with a clean and intuitive interface.",
    "logo": "mazanoke.svg",
    "links": {
      "github": "https://github.com/civilblur/mazanoke",
      "website": "https://github.com/civilblur/mazanoke",
      "docs": "https://github.com/civilblur/mazanoke"
    },
    "tags": [
      "image-hosting",
      "file-sharing",
      "self-hosted",
      "media",
      "gallery"
    ]
  },
  {
    "id": "ihatemoney",
    "name": "I Hate Money",
    "version": "latest",
    "description": "I Hate Money is a web application for managing shared expenses among groups of people. It helps you track who owes what to whom, making it easy to split bills and manage group finances.",
    "logo": "image.png",
    "links": {
      "github": "https://github.com/spiral-project/ihatemoney",
      "website": "https://ihatemoney.org/",
      "docs": "https://ihatemoney.readthedocs.io/"
    },
    "tags": [
      "budget",
      "finance",
      "expense-sharing",
      "self-hosted",
      "money-management",
      "group-finances"
    ]
  },
  {
    "id": "searxng",
    "name": "SearXNG",
    "version": "latest",
    "description": "SearXNG is a privacy-respecting, hackable metasearch engine that aggregates results from various search engines without tracking users.",
    "logo": "searxng.png",
    "links": {
      "github": "https://github.com/searxng/searxng",
      "website": "https://searxng.github.io/",
      "docs": "https://docs.searxng.github.io/"
    },
    "tags": [
      "search-engine",
      "metasearch",
      "privacy",
      "self-hosted",
      "aggregator"
    ]
  },
  {
    "id": "memos",
    "name": "Memos",
    "version": "latest",
    "description": "Memos is a self-hosted, open-source note-taking application that allows you to create, organize, and share notes with ease. It provides a simple and effective solution for managing your notes from anywhere.",
    "logo": "memos.png",
    "links": {
      "github": "https://github.com/usememos/memos",
      "website": "https://www.usememos.com/",
      "docs": "https://www.usememos.com/docs"
    },
    "tags": [
      "productivity",
      "notes",
      "bookmarks"
    ]
  },
  {
    "id": "linkstack",
    "name": "LinkStack",
    "version": "latest",
    "description": "LinkStack is an open-source link-in-bio platform for sharing multiple links using a customizable landing page.",
    "logo": "logo.svg",
    "links": {
      "github": "https://github.com/linkstackorg/linkstack",
      "website": "https://linkstack.org/",
      "docs": "https://docs.linkstack.org/"
    },
    "tags": [
      "bio",
      "personal",
      "cms",
      "php"
    ]
  },
  {
    "id": "opengist",
    "name": "OpenGist",
    "version": "1",
    "description": "OpenGist is a self-hosted pastebin alternative.",
    "logo": "logo.svg",
    "links": {
      "github": "https://github.com/thomiceli/opengist",
      "website": "https://github.com/thomiceli/opengist",
      "docs": "https://github.com/thomiceli/opengist"
    },
    "tags": [
      "pastebin",
      "code",
      "snippets",
      "self-hosted"
    ]
  },
  {
    "id": "snapp",
    "name": "Snapp",
    "version": "0.9-rc-020",
    "description": "Snapp is a self-hosted screenshot sharing service with user management and authentication.",
    "logo": "logo.png",
    "links": {
      "github": "https://github.com/UraniaDev/snapp",
      "website": "https://github.com/UraniaDev/snapp",
      "docs": "https://github.com/UraniaDev/snapp"
    },
    "tags": [
      "screenshot",
      "sharing",
      "self-hosted",
      "authentication"
    ]
  },
  {
    "id": "commafeed",
    "name": "CommaFeed",
    "version": "latest",
    "description": "CommaFeed is an open-source feed reader and news aggregator, designed to be lightweight and extensible, with PostgreSQL as its database.",
    "logo": "logo.svg",
    "links": {
      "github": "https://github.com/Athou/commafeed",
      "website": "https://www.commafeed.com/",
      "docs": "https://github.com/Athou/commafeed/wiki"
    },
    "tags": [
      "feed-reader",
      "news-aggregator",
      "rss"
    ]
  },
  {
    "id": "convertx",
    "name": "ConvertX",
    "version": "latest",
    "description": "ConvertX is a service for converting media files, with optional user registration and file management features.",
    "logo": "logo.png",
    "links": {
      "github": "https://github.com/c4illin/ConvertX",
      "website": "https://github.com/c4illin/ConvertX",
      "docs": "https://github.com/c4illin/ConvertX#environment-variables"
    },
    "tags": [
      "media",
      "converter",
      "ffmpeg"
    ]
  },
  {
    "id": "metube",
    "name": "MeTube",
    "version": "latest",
    "description": "MeTube is a web-based YouTube downloader that allows downloading videos and audio using yt-dlp.",
    "logo": "logo.png",
    "links": {
      "github": "https://github.com/alexta69/metube",
      "website": "https://github.com/alexta69/metube",
      "docs": "https://github.com/alexta69/metube/wiki"
    },
    "tags": [
      "downloader",
      "youtube",
      "media"
    ]
  },
  {
    "id": "pinchflat",
    "name": "Pinchflat",
    "version": "latest",
    "description": "Pinchflat is a self-hosted YouTube downloader that allows you to download videos and playlists with a simple web interface.",
    "logo": "logo.png",
    "links": {
      "github": "https://github.com/kieraneglin/pinchflat",
      "website": "https://github.com/kieraneglin/pinchflat",
      "docs": "https://github.com/kieraneglin/pinchflat"
    },
    "tags": [
      "youtube",
      "downloader",
      "media"
    ]
  },
  {
    "id": "yt-dlp-webui",
    "name": "yt-dlp-webui",
    "version": "latest",
    "description": "yt-dlp-webui is a web interface for yt-dlp, allowing you to download videos and audio from various platforms with a simple web UI.",
    "logo": "logo.ico",
    "links": {
      "github": "https://github.com/marcopiovanello/yt-dlp-web-ui",
      "website": "https://github.com/marcopiovanello/yt-dlp-web-ui",
      "docs": "https://github.com/marcopiovanello/yt-dlp-web-ui"
    },
    "tags": [
      "downloader",
      "youtube",
      "media",
      "webui"
    ]
  },
  {
    "id": "flaresolverr",
    "name": "FlareSolverr",
    "version": "latest",
    "description": "FlareSolverr is a proxy server to bypass Cloudflare and DDoS-GUARD protection.",
    "logo": "logo.png",
    "links": {
      "github": "https://github.com/FlareSolverr/FlareSolverr",
      "website": "https://github.com/FlareSolverr/FlareSolverr",
      "docs": "https://github.com/FlareSolverr/FlareSolverr"
    },
    "tags": [
      "proxy",
      "cloudflare",
      "bypass",
      "ddos-guard"
    ]
  },
  {
    "id": "neko",
    "name": "Neko",
    "version": "latest",
    "description": "Neko is a self-hosted virtual browser that runs in Docker and allows you to share browser sessions with others.",
    "logo": "logo.png",
    "links": {
      "github": "https://github.com/m1k1o/neko",
      "website": "https://github.com/m1k1o/neko",
      "docs": "https://github.com/m1k1o/neko"
    },
    "tags": [
      "browser",
      "virtual",
      "sharing",
      "remote"
    ]
  },
  {
    "id": "omni-tools",
    "name": "Omni-Tools",
    "version": "latest",
    "description": "Omni-Tools is a collection of useful tools in a single self-hosted web application.",
    "logo": "logo.png",
    "links": {
      "github": "https://github.com/iib0011/omni-tools",
      "website": "https://github.com/iib0011/omni-tools",
      "docs": "https://github.com/iib0011/omni-tools"
    },
    "tags": [
      "tools",
      "utilities",
      "collection",
      "self-hosted"
    ]
  },
  {
    "id": "openhands",
    "name": "OpenHands",
    "version": "0.1.1",
    "description": "OpenHands is an open-source platform for running and managing AI agents.",
    "logo": "image.png",
    "links": {
      "github": "https://github.com/all-hands-ai/OpenHands",
      "website": "https://github.com/all-hands-ai/OpenHands",
      "docs": "https://github.com/all-hands-ai/OpenHands"
    },
    "tags": [
      "ai",
      "agents",
      "llm",
      "openai"
    ]
  },
  {
    "id": "web-check",
    "name": "Web-Check",
    "version": "latest",
    "description": "Web-Check is a powerful all-in-one website analyzer that provides detailed insights into any website's security, performance, and functionality.",
    "logo": "logo.png",
    "links": {
      "github": "https://github.com/lissy93/web-check",
      "website": "https://github.com/lissy93/web-check",
      "docs": "https://github.com/lissy93/web-check"
    },
    "tags": [
      "website-analyzer",
      "security",
      "performance",
      "seo"
    ]
  },
  {
    "id": "dumbdrop",
    "name": "DumbDrop",
    "version": "latest",
    "description": "DumbDrop is a simple, self-hosted file sharing service with no database or authentication required.",
    "logo": "logo.svg",
    "links": {
      "github": "https://github.com/dumbwareio/dumbdrop",
      "website": "https://www.dumbware.io/software/DumbDrop/",
      "docs": "https://github.com/dumbwareio/dumbdrop"
    },
    "tags": [
      "file-sharing",
      "self-hosted",
      "simple"
    ]
  },
  {
    "id": "dumbassets",
    "name": "DumbAssets",
    "version": "latest",
    "description": "DumbAssets is a simple, self-hosted asset tracking service with no database or authentication required.",
    "logo": "logo.svg",
    "links": {
      "github": "https://github.com/dumbwareio/dumbassets",
      "website": "https://www.dumbware.io/software/DumbAssets/",
      "docs": "https://github.com/dumbwareio/dumbassets"
    },
    "tags": [
      "asset-tracking",
      "self-hosted",
      "simple"
    ]
  },
  {
    "id": "dumbpad",
    "name": "DumbPad",
    "version": "latest",
    "description": "DumbPad is a simple, self-hosted notepad service with PIN protection and no database required.",
    "logo": "logo.svg",
    "links": {
      "github": "https://github.com/dumbwareio/dumbpad",
      "website": "https://www.dumbware.io/software/DumbPad/",
      "docs": "https://github.com/dumbwareio/dumbpad"
    },
    "tags": [
      "notepad",
      "self-hosted",
      "simple"
    ]
  },
  {
    "id": "dumbbudget",
    "name": "DumbBudget",
    "version": "latest",
    "description": "DumbBudget is a simple, self-hosted budget tracking service with PIN protection and no database required.",
    "logo": "logo.svg",
    "links": {
      "github": "https://github.com/dumbwareio/dumbbudget",
      "website": "https://www.dumbware.io/software/DumbBudget/",
      "docs": "https://github.com/dumbwareio/dumbbudget"
    },
    "tags": [
      "budget",
      "finance",
      "self-hosted",
      "simple"
    ]
  },
  {
    "id": "tianji",
    "name": "Tianji",
    "version": "latest",
    "description": "Tianji is a lightweight web analytic service and uptime monitoring tool.",
    "logo": "logo.svg",
    "links": {
      "github": "https://github.com/msgbyte/tianji",
      "website": "https://github.com/msgbyte/tianji",
      "docs": "https://github.com/msgbyte/tianji"
    },
    "tags": [
      "analytics",
      "monitoring",
      "web",
      "uptime"
    ]
  },
  {
    "id": "directory-lister",
    "name": "Directory Lister",
    "version": "latest",
    "description": "Directory Lister is a simple PHP application that lists the contents of any web-accessible directory and allows navigation there within.",
    "logo": "logo.png",
    "links": {
      "github": "https://github.com/DirectoryLister/DirectoryLister",
      "website": "https://www.directorylister.com/",
      "docs": "https://docs.directorylister.com/"
    },
    "tags": [
      "file-manager",
      "directory-listing",
      "php"
    ]
  },
  {
    "id": "grimoire",
    "name": "Grimoire",
    "version": "latest",
    "description": "Grimoire is a self-hosted bookmarking app designed for speed and simplicity.",
    "logo": "logo.webp",
    "links": {
      "github": "https://github.com/goniszewski/grimoire",
      "website": "https://github.com/goniszewski/grimoire",
      "docs": "https://github.com/goniszewski/grimoire"
    },
    "tags": [
      "bookmarks",
      "self-hosted",
      "knowledge-management"
    ]
  },
  {
    "id": "keycloak",
    "name": "Keycloak",
    "version": "26.0",
    "description": "Keycloak is an open source Identity and Access Management solution for modern applications and services.",
    "logo": "keycloak.svg",
    "links": {
      "github": "https://github.com/keycloak/keycloak",
      "website": "https://www.keycloak.org/",
      "docs": "https://www.keycloak.org/documentation"
    },
    "tags": [
      "authentication",
      "identity",
      "sso",
      "oauth2",
      "openid-connect"
    ]
  },
  {
    "id": "openpanel",
    "name": "OpenPanel",
    "version": "latest",
    "description": "An open-source web and product analytics platform that combines the power of Mixpanel with the ease of Plausible and one of the best Google Analytics replacements.",
    "logo": "logo.svg",
    "links": {
      "github": "https://github.com/Openpanel-dev/openpanel",
      "website": "https://openpanel.dev/",
      "docs": "https://openpanel.dev/docs"
    },
    "tags": [
      "analytics"
    ]
  },
  {
    "id": "wg-easy",
    "name": "WG-Easy",
    "version": "15",
    "description": "WG-Easy is a simple and user-friendly WireGuard VPN server with a web interface for easy management.",
    "logo": "image.png",
    "links": {
      "github": "https://github.com/wg-easy/wg-easy",
      "website": "https://wg-easy.github.io/",
      "docs": "https://github.com/wg-easy/wg-easy/wiki"
    },
    "tags": [
      "vpn",
      "wireguard",
      "networking"
    ]
  },
  {
    "id": "open_notebook",
    "name": "Open Notebook",
    "version": "latest",
    "description": "Open Notebook with SurrealDB for data storage and AI-powered features.",
    "logo": "open_notebook.svg",
    "links": {
      "github": "https://github.com/lfnovo/open_notebook",
      "website": "https://www.open-notebook.ai/",
      "docs": "https://www.open-notebook.ai/get-started.html"
    },
    "tags": [
      "notebook",
      "ai",
      "database",
      "surrealdb"
    ]
  },
  {
    "id": "booklore",
    "name": "Booklore",
    "version": "latest",
    "description": "Booklore is an application for managing and serving book-related data, backed by a MariaDB database.",
    "logo": "image.png",
    "links": {
      "github": "https://github.com/booklore-app/BookLore",
      "website": "https://github.com/booklore-app/BookLore",
      "docs": "https://github.com/booklore-app/BookLore/tree/develop/docs"
    },
    "tags": [
      "books",
      "library",
      "database",
      "mariadb"
    ]
  },
  {
    "id": "scrypted",
    "name": "Scrypted",
    "version": "latest",
    "description": "Scrypted is a home automation platform that integrates with various smart home devices and provides NVR capabilities for video surveillance.",
    "logo": "image.png",
    "links": {
      "github": "https://github.com/koush/scrypted",
      "website": "https://www.scrypted.app/",
      "docs": "https://docs.scrypted.app/"
    },
<<<<<<< HEAD
    "tags": ["home-automation", "nvr", "smart-home", "surveillance"]
  },
  {
    "id": "wallos",
    "name": "Wallos",
    "version": "latest",
    "description": "Wallos is a self-hosted subscription tracking application that helps you manage and monitor your subscriptions, providing insights into your spending habits.",
    "logo": "wallos.png",
    "links": {
      "github": "https://github.com/ellite/wallos",
      "website": "https://wallosapp.com",
      "docs": "https://github.com/ellite/wallos?tab=readme-ov-file#getting-started"
    },
    "tags": ["finance", "subscription", "budgeting", "expense-tracking", "spending"]
=======
    "tags": [
      "home-automation",
      "nvr",
      "smart-home",
      "surveillance"
    ]
>>>>>>> 996dbd82
  }
]<|MERGE_RESOLUTION|>--- conflicted
+++ resolved
@@ -4023,7 +4023,6 @@
       "website": "https://www.scrypted.app/",
       "docs": "https://docs.scrypted.app/"
     },
-<<<<<<< HEAD
     "tags": ["home-automation", "nvr", "smart-home", "surveillance"]
   },
   {
@@ -4038,13 +4037,5 @@
       "docs": "https://github.com/ellite/wallos?tab=readme-ov-file#getting-started"
     },
     "tags": ["finance", "subscription", "budgeting", "expense-tracking", "spending"]
-=======
-    "tags": [
-      "home-automation",
-      "nvr",
-      "smart-home",
-      "surveillance"
-    ]
->>>>>>> 996dbd82
   }
 ]