--- conflicted
+++ resolved
@@ -3291,19 +3291,6 @@
     ]
   },
   {
-<<<<<<< HEAD
-    "id": "wireguard-easy",
-    "name": "WireGuard Easy",
-    "version": "latest",
-    "description": "The easiest way to run WireGuard VPN + Web-based Admin UI",
-    "links": {
-      "github": "https://github.com/wg-easy/wg-easy",
-      "website": "https://wg-easy.github.io/wg-easy/latest/",
-      "docs": "https://wg-easy.github.io/wg-easy/latest/getting-started/"
-    },
-    "logo": "wireguard-easy.svg",
-    "tags": ["vpn", "self-hosted", "server", "panel", "security"]
-=======
     "id": "zitadel",
     "name": "Zitadel",
     "version": "latest",
@@ -3325,6 +3312,18 @@
       "saml",
       "multi-tenant"
     ]
->>>>>>> 5dd4f752
+  },
+  {
+    "id": "wireguard-easy",
+    "name": "WireGuard Easy",
+    "version": "latest",
+    "description": "The easiest way to run WireGuard VPN + Web-based Admin UI",
+    "links": {
+      "github": "https://github.com/wg-easy/wg-easy",
+      "website": "https://wg-easy.github.io/wg-easy/latest/",
+      "docs": "https://wg-easy.github.io/wg-easy/latest/getting-started/"
+    },
+    "logo": "wireguard-easy.svg",
+    "tags": ["vpn", "self-hosted", "server", "panel", "security"]
   }
 ]