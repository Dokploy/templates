[
  {
    "id": "ackee",
    "name": "Ackee",
    "version": "latest",
    "description": "Ackee is a self-hosted analytics tool for your website.",
    "logo": "logo.png",
    "links": {
      "github": "https://github.com/electerious/Ackee",
      "website": "https://ackee.electerious.com/",
      "docs": "https://docs.ackee.electerious.com/"
    },
    "tags": [
      "analytics",
      "self-hosted"
    ]
  },
  {
<<<<<<< HEAD
    "id": "appflowy",
    "name": "App Flowy",
    "version": "0.9.3",
    "description": "AppFlowy is an open-source alternative to Notion. You are in charge of your data and customizations.",
    "links": {
      "github": "https://github.com/AppFlowy-IO/AppFlowy",
      "website": "https://appflowy.io/",
      "docs": "https://docs.appflowy.io/docs"
    },
    "logo": "appflowy.png",
    "tags": [
      "productivity",
      "self-hosted",
      "notes",
      "knowledge-base",
      "notion-alternative"
    ]
  },
  {
    "id": "capso",
    "name": "Cap.so",
    "version": "latest",
    "description": "Cap.so is a platform for web and desktop applications with MySQL and S3 storage. It provides a complete development environment with database and file storage capabilities.",
=======
    "id": "activepieces",
    "name": "Activepieces",
    "version": "0.35.0",
    "description": "Open-source no-code business automation tool. An alternative to Zapier, Make.com, and Tray.",
    "logo": "activepieces.svg",
>>>>>>> 4b882a2f
    "links": {
      "github": "https://github.com/activepieces/activepieces",
      "website": "https://www.activepieces.com/",
      "docs": "https://www.activepieces.com/docs"
    },
    "tags": [
      "automation",
      "workflow",
      "no-code"
    ]
  },
  {
    "id": "actualbudget",
    "name": "Actual Budget",
    "version": "latest",
    "description": "A super fast and privacy-focused app for managing your finances.",
    "logo": "actualbudget.png",
    "links": {
      "github": "https://github.com/actualbudget/actual",
      "website": "https://actualbudget.org",
      "docs": "https://actualbudget.org/docs"
    },
    "tags": [
      "budgeting",
      "finance",
      "money"
    ]
  },
  {
    "id": "adguardhome",
    "name": "AdGuard Home",
    "version": "latest",
    "description": "AdGuard Home is a comprehensive solution designed to enhance your online browsing experience by eliminating all kinds of ads, from annoying banners and pop-ups to intrusive video ads. It provides privacy protection, browsing security, and parental control features while maintaining website functionality.",
    "logo": "logo.svg",
    "links": {
      "github": "https://github.com/AdguardTeam/AdGuardHome",
      "website": "https://adguard.com",
      "docs": "https://github.com/AdguardTeam/AdGuardHome/wiki"
    },
    "tags": [
      "privacy",
      "security",
      "dns",
      "ad-blocking"
    ]
  },
  {
    "id": "adminer",
    "name": "Adminer",
    "version": "4.8.1",
    "description": "Adminer is a comprehensive database management tool that supports MySQL, MariaDB, PostgreSQL, SQLite, MS SQL, Oracle, Elasticsearch, MongoDB and others. It provides a clean interface for efficient database operations, with strong security features and extensive customization options.",
    "logo": "logo.svg",
    "links": {
      "github": "https://github.com/vrana/adminer",
      "website": "https://www.adminer.org/",
      "docs": "https://www.adminer.org/en/plugins/"
    },
    "tags": [
      "databases",
      "developer-tools",
      "mysql",
      "postgresql"
    ]
  },
  {
    "id": "affinepro",
    "name": "Affine Pro",
    "version": "stable-780dd83",
    "description": "Affine Pro is a modern, self-hosted platform designed for collaborative content creation and project management. It offers an intuitive interface, seamless real-time collaboration, and powerful tools for organizing tasks, notes, and ideas.",
    "logo": "logo.png",
    "links": {
      "github": "https://github.com/toeverything/Affine",
      "website": "https://affine.pro/",
      "docs": "https://affine.pro/docs"
    },
    "tags": [
      "collaboration",
      "self-hosted",
      "productivity",
      "project-management"
    ]
  },
  {
    "id": "alist",
    "name": "AList",
    "version": "v3.41.0",
    "description": "🗂️A file list/WebDAV program that supports multiple storages, powered by Gin and Solidjs.",
    "logo": "alist.svg",
    "links": {
      "github": "https://github.com/AlistGo/alist",
      "website": "https://alist.nn.ci",
      "docs": "https://alist.nn.ci/guide/install/docker.html"
    },
    "tags": [
      "file",
      "webdav",
      "storage"
    ]
  },
  {
    "id": "alltube",
    "name": "AllTube",
    "version": "latest",
    "description": "AllTube Download is an application designed to facilitate the downloading of videos from YouTube and other video sites. It provides an HTML GUI for youtube-dl with video conversion capabilities and JSON API support.",
    "logo": "logo.png",
    "links": {
      "github": "https://github.com/Rudloff/alltube",
      "website": "https://github.com/Rudloff/alltube",
      "docs": "https://github.com/Rudloff/alltube/wiki"
    },
    "tags": [
      "media",
      "video",
      "downloader"
    ]
  },
  {
    "id": "ampache",
    "name": "Ampache",
    "version": "latest",
    "description": "Ampache is a web-based audio/video streaming application and file manager allowing you to access your music & videos from anywhere, using almost any internet enabled device.",
    "logo": "logo.png",
    "links": {
      "github": "https://github.com/ampache/ampache",
      "website": "http://ampache.org/",
      "docs": "https://github.com/ampache/ampache/wiki"
    },
    "tags": [
      "media",
      "music",
      "streaming"
    ]
  },
  {
    "id": "anonupload",
    "name": "AnonUpload",
    "version": "1",
    "description": "AnonUpload is a secure, anonymous file sharing application that does not require a database. It is built with privacy as a priority, ensuring that the direct filename used is not displayed.",
    "logo": "logo.png",
    "links": {
      "github": "https://github.com/supernova3339/anonupload",
      "docs": "https://github.com/Supernova3339/anonupload/blob/main/env.md",
      "website": "https://anonupload.com/"
    },
    "tags": [
      "file-sharing",
      "privacy"
    ]
  },
  {
    "id": "answer",
    "name": "Answer",
    "version": "v1.4.1",
    "description": "Answer is an open-source Q&A platform for building a self-hosted question-and-answer service.",
    "logo": "answer.png",
    "links": {
      "github": "https://github.com/apache/answer",
      "website": "https://answer.apache.org/",
      "docs": "https://answer.apache.org/docs"
    },
    "tags": [
      "q&a",
      "self-hosted"
    ]
  },
  {
    "id": "anythingllm",
    "name": "AnythingLLM",
    "version": "latest",
    "description": "AnythingLLM is a private, self-hosted, and local document chatbot platform that allows you to chat with your documents using various LLM providers.",
    "logo": "logo.png",
    "links": {
      "github": "https://github.com/Mintplex-Labs/anything-llm",
      "website": "https://useanything.com",
      "docs": "https://github.com/Mintplex-Labs/anything-llm/tree/master/docs"
    },
    "tags": [
      "ai",
      "llm",
      "chatbot"
    ]
  },
  {
    "id": "apprise-api",
    "name": "Apprise API",
    "version": "latest",
    "description": "Apprise API provides a simple interface for sending notifications to almost all of the most popular notification services available to us today.",
    "logo": "logo.png",
    "links": {
      "github": "https://github.com/caronc/apprise-api",
      "website": "https://github.com/caronc/apprise-api",
      "docs": "https://github.com/caronc/apprise-api/wiki"
    },
    "tags": [
      "notifications",
      "api"
    ]
  },
  {
    "id": "appsmith",
    "name": "Appsmith",
    "version": "v1.29",
    "description": "Appsmith is a free and open source platform for building internal tools and applications.",
    "logo": "appsmith.png",
    "links": {
      "github": "https://github.com/appsmithorg/appsmith",
      "website": "https://appsmith.com/",
      "docs": "https://docs.appsmith.com/"
    },
    "tags": [
      "cms"
    ]
  },
  {
    "id": "appwrite",
    "name": "Appwrite",
    "version": "1.6.1",
    "description": "Appwrite is an end-to-end backend server for Web, Mobile, Native, or Backend apps. Appwrite abstracts the complexity and repetitiveness required to build a modern backend API from scratch and allows you to build secure apps faster.\nUsing Appwrite, you can easily integrate your app with user authentication and multiple sign-in methods, a database for storing and querying users and team data, storage and file management, image manipulation, Cloud Functions, messaging, and more services.",
    "links": {
      "github": "https://github.com/appwrite/appwrite",
      "website": "https://appwrite.io/",
      "docs": "https://appwrite.io/docs"
    },
    "logo": "appwrite.svg",
    "tags": [
      "database",
      "firebase",
      "postgres"
    ]
  },
  {
    "id": "aptabase",
    "name": "Aptabase",
    "version": "v1.0.0",
    "description": "Aptabase is a self-hosted web analytics platform that lets you track website traffic and user behavior.",
    "logo": "aptabase.svg",
    "links": {
      "github": "https://github.com/aptabase/aptabase",
      "website": "https://aptabase.com/",
      "docs": "https://github.com/aptabase/aptabase/blob/main/README.md"
    },
    "tags": [
      "analytics",
      "self-hosted"
    ]
  },
  {
    "id": "arangodb",
    "name": "ArangoDB",
    "version": "latest",
    "description": "ArangoDB is a native multi-model database with flexible data models for documents, graphs, and key-values. Build high performance applications using a convenient SQL-like query language or JavaScript extensions.",
    "logo": "logo.png",
    "links": {
      "github": "https://github.com/arangodb/arangodb",
      "website": "https://www.arangodb.com/",
      "docs": "https://www.arangodb.com/docs/"
    },
    "tags": [
      "database",
      "graph-database",
      "nosql"
    ]
  },
  {
    "id": "argilla",
    "name": "Argilla",
    "version": "latest",
    "description": "Argilla is a robust platform designed to help engineers and data scientists streamline the management of machine learning data workflows. It simplifies tasks like data labeling, annotation, and quality control.",
    "logo": "logo.svg",
    "links": {
      "github": "https://github.com/argilla-io/argilla",
      "website": "https://www.argilla.io/",
      "docs": "https://docs.argilla.io/"
    },
    "tags": [
      "machine-learning",
      "data-labeling",
      "ai"
    ]
  },
  {
    "id": "audiobookshelf",
    "name": "Audiobookshelf",
    "version": "2.19.4",
    "description": "Audiobookshelf is a self-hosted server designed to manage and play your audiobooks and podcasts. It works best when you have an organized directory structure.",
    "logo": "logo.png",
    "links": {
      "github": "https://github.com/advplyr/audiobookshelf",
      "website": "https://www.audiobookshelf.org",
      "docs": "https://www.audiobookshelf.org/docs"
    },
    "tags": [
      "media",
      "audiobooks",
      "podcasts"
    ]
  },
  {
    "id": "authelia",
    "name": "Authelia",
    "version": "latest",
    "description": "The Single Sign-On Multi-Factor portal for web apps. An open-source authentication and authorization server providing 2FA and SSO via web portal.",
    "logo": "authelia.png",
    "links": {
      "github": "https://github.com/authelia/authelia",
      "website": "https://www.authelia.com/",
      "docs": "https://www.authelia.com/overview/prologue/introduction/"
    },
    "tags": [
      "authentication",
      "authorization",
      "2fa",
      "sso",
      "security",
      "reverse-proxy",
      "ldap"
    ]
  },
  {
    "id": "authentik",
    "name": "Authentik",
    "version": "2025.6.3",
    "description": "Authentik is an open-source Identity Provider for authentication and authorization. It provides a comprehensive solution for managing user authentication, authorization, and identity federation with support for SAML, OAuth2, OIDC, and more.",
    "links": {
      "github": "https://github.com/goauthentik/authentik",
      "website": "https://goauthentik.io/",
      "docs": "https://goauthentik.io/docs/"
    },
    "logo": "authentik.svg",
    "tags": [
      "authentication",
      "identity",
      "sso",
      "oidc",
      "saml",
      "oauth2",
      "self-hosted"
    ]
  },
  {
    "id": "authorizer",
    "name": "Authorizer",
    "version": "1.4.4",
    "description": "Authorizer is a powerful tool designed to simplify the process of user authentication and authorization in your applications. It allows you to build secure apps 10x faster with its low code tool and low-cost deployment.",
    "logo": "logo.png",
    "links": {
      "github": "https://github.com/authorizerdev/authorizer",
      "website": "https://authorizer.dev",
      "docs": "https://docs.authorizer.dev/"
    },
    "tags": [
      "authentication",
      "authorization",
      "security"
    ]
  },
  {
    "id": "autobase",
    "name": "Autobase",
    "version": "2.3.0",
    "description": "Autobase for PostgreSQL® is an open-source alternative to cloud-managed databases (DBaaS) such as Amazon RDS, Google Cloud SQL, Azure Database, and more.",
    "links": {
      "github": "https://github.com/vitabaks/autobase",
      "website": "https://autobase.tech/",
      "docs": "https://autobase.tech/docs"
    },
    "logo": "autobase.svg",
    "tags": [
      "database",
      "postgres",
      "automation",
      "self-hosted",
      "dbaas"
    ]
  },
  {
    "id": "automatisch",
    "name": "Automatisch",
    "version": "2.0",
    "description": "Automatisch is a powerful, self-hosted workflow automation tool designed for connecting your apps and automating repetitive tasks. With Automatisch, you can create workflows to sync data, send notifications, and perform various actions seamlessly across different services.",
    "logo": "logo.png",
    "links": {
      "github": "https://github.com/automatisch/automatisch",
      "website": "https://automatisch.io/docs",
      "docs": "https://automatisch.io/docs"
    },
    "tags": [
      "automation",
      "workflow",
      "integration"
    ]
  },
  {
    "id": "babybuddy",
    "name": "BabyBuddy",
    "version": "2.7.0",
    "description": "BabyBuddy is a comprehensive, user-friendly platform designed to help parents and caregivers manage essential details about their child's growth and development. It provides tools for tracking feedings, sleep schedules, diaper changes, and milestones.",
    "logo": "logo.png",
    "links": {
      "github": "https://github.com/babybuddy/babybuddy",
      "website": "https://babybuddy.app",
      "docs": "https://docs.babybuddy.app"
    },
    "tags": [
      "parenting",
      "tracking",
      "family"
    ]
  },
  {
    "id": "backrest",
    "name": "Backrest",
    "version": "1.6.0",
    "description": "Backrest is a web-based backup solution powered by restic, offering an intuitive WebUI for easy repository management, snapshot browsing, and file restoration. It runs in the background, automating snapshot scheduling and repository maintenance. Built with Go, Backrest is a lightweight standalone binary with restic as its only dependency. It provides a secure and user-friendly way to manage backups while still allowing direct access to the restic CLI for advanced operations.",
    "links": {
      "github": "https://github.com/garethgeorge/backrest",
      "website": "https://garethgeorge.github.io/backrest",
      "docs": "https://garethgeorge.github.io/backrest/introduction/getting-started"
    },
    "logo": "backrest.svg",
    "tags": [
      "backup"
    ]
  },
  {
    "id": "baikal",
    "name": "Baikal",
    "version": "nginx-php8.2",
    "description": "Baikal is a lightweight, self-hosted CalDAV and CardDAV server that enables users to manage calendars and contacts efficiently. It provides a simple and effective solution for syncing and sharing events, tasks, and address books across multiple devices.",
    "logo": "logo.png",
    "links": {
      "website": "https://sabre.io/baikal/",
      "github": "https://sabre.io/baikal/",
      "docs": "https://sabre.io/baikal/install/"
    },
    "tags": [
      "calendar",
      "contacts",
      "caldav",
      "carddav"
    ]
  },
  {
    "id": "barrage",
    "name": "Barrage",
    "version": "0.3.0",
    "description": "Barrage is a minimalistic Deluge WebUI app with full mobile support. It features a responsive mobile-first design, allowing you to manage your torrents with ease from any device.",
    "logo": "logo.png",
    "links": {
      "github": "https://github.com/maulik9898/barrage",
      "website": "https://github.com/maulik9898/barrage",
      "docs": "https://github.com/maulik9898/barrage/blob/main/README.md"
    },
    "tags": [
      "torrents",
      "deluge",
      "mobile"
    ]
  },
  {
    "id": "baserow",
    "name": "Baserow",
    "version": "1.25.2",
    "description": "Baserow is an open source database management tool that allows you to create and manage databases.",
    "logo": "baserow.webp",
    "links": {
      "github": "https://github.com/Baserow/baserow",
      "website": "https://baserow.io/",
      "docs": "https://baserow.io/docs/index"
    },
    "tags": [
      "database"
    ]
  },
  {
    "id": "bazarr",
    "name": "Bazarr",
    "version": "latest",
    "description": "Bazarr is a companion application to Sonarr and Radarr that manages and downloads subtitles based on your requirements.",
    "logo": "logo.png",
    "links": {
      "github": "https://github.com/morpheus65535/bazarr",
      "website": "https://www.bazarr.media/",
      "docs": "https://www.bazarr.media/docs"
    },
    "tags": [
      "subtitles",
      "sonarr",
      "radarr"
    ]
  },
  {
    "id": "beszel",
    "name": "Beszel",
    "version": "0.10.2",
    "description": "A lightweight server monitoring hub with historical data, docker stats, and alerts.",
    "logo": "logo.svg",
    "links": {
      "github": "https://github.com/henrygd/beszel",
      "website": "https://beszel.dev",
      "docs": "https://beszel.dev/guide/getting-started"
    },
    "tags": [
      "monitoring",
      "docker",
      "alerts"
    ]
  },
  {
    "id": "blender",
    "name": "Blender",
    "version": "latest",
    "description": "Blender is a free and open-source 3D creation suite. It supports the entire 3D pipeline—modeling, rigging, animation, simulation, rendering, compositing and motion tracking, video editing and 2D animation pipeline.",
    "logo": "blender.svg",
    "links": {
      "github": "https://github.com/linuxserver/docker-blender",
      "website": "https://www.blender.org/",
      "docs": "https://docs.blender.org/"
    },
    "tags": [
      "3d",
      "rendering",
      "animation"
    ]
  },
  {
    "id": "blinko",
    "name": "Blinko",
    "version": "latest",
    "description": "Blinko is a modern web application for managing and organizing your digital content and workflows.",
    "logo": "blinko.svg",
    "links": {
      "github": "https://github.com/blinkospace/blinko",
      "website": "https://blinko.space/",
      "docs": "https://docs.blinko.space/"
    },
    "tags": [
      "productivity",
      "organization",
      "workflow",
      "nextjs"
    ]
  },
  {
    "id": "bolt.diy",
    "name": "bolt.diy",
    "version": "latest",
    "description": "Prompt, run, edit, and deploy full-stack web applications using any LLM you want!",
    "logo": "logo.jpg",
    "links": {
      "github": "https://github.com/stackblitz-labs/bolt.diy",
      "website": "https://stackblitz-labs.github.io/bolt.diy/",
      "docs": "https://stackblitz-labs.github.io/bolt.diy/"
    },
    "tags": [
      "ai",
      "self-hosted",
      "development",
      "chatbot",
      "ide",
      "llm"
    ]
  },
  {
    "id": "booklore",
    "name": "Booklore",
    "version": "latest",
    "description": "Booklore is an application for managing and serving book-related data, backed by a MariaDB database.",
    "logo": "image.png",
    "links": {
      "github": "https://github.com/booklore-app/BookLore",
      "website": "https://github.com/booklore-app/BookLore",
      "docs": "https://github.com/booklore-app/BookLore/tree/develop/docs"
    },
    "tags": [
      "books",
      "library",
      "database",
      "mariadb"
    ]
  },
  {
    "id": "bookstack",
    "name": "BookStack",
    "version": "24.12.1",
    "description": "BookStack is a self-hosted platform for creating beautiful, feature-rich documentation sites.",
    "logo": "logo.svg",
    "links": {
      "github": "https://github.com/BookStackApp/BookStack",
      "website": "https://www.bookstackapp.com",
      "docs": "https://www.bookstackapp.com/docs"
    },
    "tags": [
      "documentation",
      "self-hosted"
    ]
  },
  {
    "id": "botpress",
    "name": "Botpress",
    "version": "latest",
    "description": "Botpress is a platform for building conversational AI agents. It provides a simple and effective solution for building conversational AI agents from anywhere.",
    "logo": "logo.png",
    "links": {
      "github": "https://github.com/botpress/botpress",
      "website": "https://botpress.com",
      "docs": "https://botpress.com/docs"
    },
    "tags": [
      "ai",
      "self-hosted"
    ]
  },
  {
    "id": "browserless",
    "name": "Browserless",
    "version": "2.23.0",
    "description": "Browserless allows remote clients to connect and execute headless work, all inside of docker. It supports the standard, unforked Puppeteer and Playwright libraries, as well offering REST-based APIs for common actions like data collection, PDF generation and more.",
    "logo": "browserless.svg",
    "links": {
      "github": "https://github.com/browserless/browserless",
      "website": "https://www.browserless.io/",
      "docs": "https://docs.browserless.io/"
    },
    "tags": [
      "browser",
      "automation"
    ]
  },
  {
    "id": "budibase",
    "name": "Budibase",
    "version": "3.5.3",
    "description": "Budibase is an open-source low-code platform that saves engineers 100s of hours building forms, portals, and approval apps, securely.",
    "logo": "budibase.svg",
    "links": {
      "github": "https://github.com/Budibase/budibase",
      "website": "https://budibase.com/",
      "docs": "https://docs.budibase.com/docs/"
    },
    "tags": [
      "database",
      "low-code",
      "nocode",
      "applications"
    ]
  },
  {
    "id": "bugsink",
    "name": "Bugsink",
    "version": "v1.4.2",
    "description": "Bugsink is a self-hosted Error Tracker. Built to self-host; Sentry-SDK compatible; Scalable and reliable",
    "logo": "bugsink.png",
    "links": {
      "github": "https://github.com/bugsink/bugsink/",
      "website": "https://www.bugsink.com/",
      "docs": "https://www.bugsink.com/docs/"
    },
    "tags": [
      "hosting",
      "self-hosted",
      "development"
    ]
  },
  {
    "id": "bytebase",
    "name": "Bytebase",
    "version": "latest",
    "description": "Bytebase is a database management tool that allows you to manage your databases with ease. It provides a simple and effective solution for managing your databases from anywhere.",
    "logo": "image.png",
    "links": {
      "github": "https://github.com/bytebase/bytebase",
      "website": "https://www.bytebase.com",
      "docs": "https://www.bytebase.com/docs"
    },
    "tags": [
      "database",
      "self-hosted"
    ]
  },
  {
    "id": "bytestash",
    "name": "ByteStash",
    "version": "latest",
    "description": "ByteStash is a self-hosted file storage solution that allows you to store and share files with ease. It provides a simple and effective solution for storing and accessing files from anywhere.",
    "logo": "logo.png",
    "links": {
      "github": "https://github.com/bytestash/bytestash",
      "website": "https://bytestash.com",
      "docs": "https://bytestash.com/docs"
    },
    "tags": [
      "file-storage",
      "self-hosted"
    ]
  },
  {
    "id": "calcom",
    "name": "Calcom",
    "version": "v2.7.6",
    "description": "Calcom is a open source alternative to Calendly that allows to create scheduling and booking services.",
    "links": {
      "github": "https://github.com/calcom/cal.com",
      "website": "https://cal.com/",
      "docs": "https://cal.com/docs"
    },
    "logo": "calcom.jpg",
    "tags": [
      "scheduling",
      "booking"
    ]
  },
  {
    "id": "calibre",
    "name": "Calibre",
    "version": "7.26.0",
    "description": "Calibre is a comprehensive e-book management tool designed to organize, convert, and read your e-book collection. It supports most of the major e-book formats and is compatible with various e-book reader devices.",
    "logo": "logo.png",
    "links": {
      "github": "https://github.com/kovidgoyal/calibre",
      "website": "https://calibre-ebook.com/",
      "docs": "https://manual.calibre-ebook.com/"
    },
    "tags": [
      "Documents",
      "E-Commerce"
    ]
  },
  {
    "id": "capso",
    "name": "Cap.so",
    "version": "latest",
    "description": "Cap.so is a platform for web and desktop applications with MySQL and S3 storage. It provides a complete development environment with database and file storage capabilities.",
    "links": {
      "github": "https://github.com/CapSoftware/Cap",
      "website": "https://cap.so/",
      "docs": "https://cap.so/docs/"
    },
    "logo": "capso.png",
    "tags": [
      "web",
      "s3",
      "mysql",
      "development",
      "self-hosted"
    ]
  },
  {
    "id": "carbone",
    "name": "Carbone",
    "version": "4.25.5",
    "description": "Carbone is a high-performance, self-hosted document generation engine. It allows you to generate reports, invoices, and documents in various formats (e.g., PDF, DOCX, XLSX) using JSON data and template-based rendering.",
    "logo": "logo.png",
    "links": {
      "github": "https://github.com/carboneio/carbone",
      "website": "https://carbone.io/",
      "docs": "https://carbone.io/documentation/design/overview/getting-started.html"
    },
    "tags": [
      "Document Generation",
      "Automation",
      "Reporting",
      "Productivity"
    ]
  },
  {
    "id": "casdoor",
    "name": "Casdoor",
    "version": "latest",
    "description": "An open-source UI-first Identity and Access Management (IAM) / Single-Sign-On (SSO) platform with web UI supporting OAuth 2.0, OIDC, SAML, CAS, LDAP, SCIM, WebAuthn, TOTP, MFA, and more.",
    "logo": "casdoor.png",
    "links": {
      "github": "https://github.com/casdoor/casdoor",
      "website": "https://casdoor.org/",
      "docs": "https://casdoor.org/docs/overview"
    },
    "tags": [
      "authentication",
      "authorization",
      "oauth2",
      "oidc",
      "sso",
      "saml",
      "identity-management",
      "access-management",
      "security"
    ]
  },
  {
    "id": "changedetection",
    "name": "Change Detection",
    "version": "0.49",
    "description": "Changedetection.io is an intelligent tool designed to monitor changes on websites. Perfect for smart shoppers, data journalists, research engineers, data scientists, and security researchers.",
    "logo": "logo.png",
    "links": {
      "github": "https://github.com/dgtlmoon/changedetection.io",
      "website": "https://changedetection.io",
      "docs": "https://github.com/dgtlmoon/changedetection.io/wiki"
    },
    "tags": [
      "Monitoring",
      "Data",
      "Notifications"
    ]
  },
  {
    "id": "chatwoot",
    "name": "Chatwoot",
    "version": "v3.14.1",
    "description": "Open-source customer engagement platform that provides a shared inbox for teams, live chat, and omnichannel support.",
    "logo": "chatwoot.svg",
    "links": {
      "github": "https://github.com/chatwoot/chatwoot",
      "website": "https://www.chatwoot.com",
      "docs": "https://www.chatwoot.com/docs"
    },
    "tags": [
      "support",
      "chat",
      "customer-service"
    ]
  },
  {
    "id": "checkmate",
    "name": "Checkmate",
    "version": "latest",
    "description": "Checkmate is an open-source, self-hosted tool designed to track and monitor server hardware, uptime, response times, and incidents in real-time with beautiful visualizations.",
    "logo": "checkmate.png",
    "links": {
      "github": "https://github.com/bluewave-labs/checkmate",
      "website": "https://checkmate.so/",
      "docs": "https://docs.checkmate.so"
    },
    "tags": [
      "self-hosted",
      "monitoring",
      "uptime"
    ]
  },
  {
    "id": "chevereto",
    "name": "Chevereto",
    "version": "4",
    "description": "Chevereto is a powerful, self-hosted image and video hosting platform designed for individuals, communities, and businesses. It allows users to upload, organize, and share media effortlessly.",
    "logo": "logo.png",
    "links": {
      "github": "https://github.com/chevereto/chevereto",
      "website": "https://chevereto.com/",
      "docs": "https://v4-docs.chevereto.com/"
    },
    "tags": [
      "Image Hosting",
      "File Management",
      "Open Source",
      "Multi-User",
      "Private Albums"
    ]
  },
  {
    "id": "chibisafe",
    "name": "Chibisafe",
    "version": "latest",
    "description": "A beautiful and performant vault to save all your files in the cloud.",
    "logo": "chibisafe.svg",
    "links": {
      "github": "https://github.com/chibisafe/chibisafe",
      "website": "https://chibisafe.app",
      "docs": "https://chibisafe.app/docs/intro"
    },
    "tags": [
      "media system",
      "storage",
      "file-sharing"
    ]
  },
  {
    "id": "chiefonboarding",
    "name": "Chief-Onboarding",
    "version": "v2.2.5",
    "description": "Chief-Onboarding is a comprehensive, self-hosted onboarding and employee management platform designed for businesses to streamline their onboarding processes.",
    "logo": "logo.png",
    "links": {
      "github": "https://github.com/chiefonboarding/chiefonboarding",
      "website": "https://demo.chiefonboarding.com/",
      "docs": "https://docs.chiefonboarding.com/"
    },
    "tags": [
      "Employee Onboarding",
      "HR Management",
      "Task Tracking",
      "Role-Based Access",
      "Document Management"
    ]
  },
  {
    "id": "chromium",
    "name": "Chromium",
    "version": "5f5dd27e-ls102",
    "description": "Chromium is an open-source browser project that is designed to provide a safer, faster, and more stable way for all users to experience the web in a containerized environment.",
    "logo": "logo.png",
    "links": {
      "github": "https://github.com/linuxserver/docker-chromium",
      "docs": "https://docs.linuxserver.io/images/docker-chromium",
      "website": "https://docs.linuxserver.io/images/docker-chromium"
    },
    "tags": [
      "browser",
      "development",
      "web"
    ]
  },
  {
    "id": "classicpress",
    "name": "ClassicPress",
    "version": "php8.3-apache",
    "description": "ClassicPress is a community-led open source content management system for creators. It is a fork of WordPress 6.2 that preserves the TinyMCE classic editor as the default option.",
    "logo": "logo.png",
    "links": {
      "github": "https://github.com/ClassicPress/",
      "website": "https://www.classicpress.net/",
      "docs": "https://docs.classicpress.net/"
    },
    "tags": [
      "cms",
      "wordpress",
      "content-management"
    ]
  },
  {
    "id": "cloud9",
    "name": "Cloud9",
    "version": "1.29.2",
    "description": "Cloud9 is a cloud-based integrated development environment (IDE) designed for developers to code, build, and debug applications collaboratively in real time.",
    "logo": "logo.png",
    "links": {
      "github": "https://github.com/c9",
      "website": "https://aws.amazon.com/cloud9/",
      "docs": "https://docs.aws.amazon.com/cloud9/"
    },
    "tags": [
      "ide",
      "development",
      "cloud"
    ]
  },
  {
    "id": "cloudcommander",
    "name": "Cloud Commander",
    "version": "18.5.1",
    "description": "Cloud Commander is a file manager for the web. It includes a command-line console and a text editor. Cloud Commander helps you manage your server and work with files, directories and programs in a web browser.",
    "logo": "logo.png",
    "links": {
      "github": "https://github.com/coderaiser/cloudcmd",
      "website": "https://cloudcmd.io",
      "docs": "https://cloudcmd.io/#install"
    },
    "tags": [
      "file-manager",
      "web-based",
      "console"
    ]
  },
  {
    "id": "cloudflared",
    "name": "Cloudflared",
    "version": "latest",
    "description": "A lightweight daemon that securely connects local services to the internet through Cloudflare Tunnel.",
    "logo": "cloudflared.svg",
    "links": {
      "github": "https://github.com/cloudflare/cloudflared",
      "website": "https://developers.cloudflare.com/cloudflare-one/connections/connect-apps/",
      "docs": "https://developers.cloudflare.com/cloudflare-one/connections/connect-apps/install-and-setup/"
    },
    "tags": [
      "cloud",
      "networking",
      "security",
      "tunnel"
    ]
  },
  {
    "id": "cockpit",
    "name": "Cockpit",
    "version": "core-2.11.0",
    "description": "Cockpit is a headless content platform designed to streamline the creation, connection, and delivery of content for creators, marketers, and developers. It is built with an API-first approach, enabling limitless digital solutions.",
    "logo": "logo.png",
    "links": {
      "github": "https://github.com/Cockpit-HQ",
      "website": "https://getcockpit.com",
      "docs": "https://getcockpit.com/documentation"
    },
    "tags": [
      "cms",
      "content-management",
      "api"
    ]
  },
  {
    "id": "coder",
    "name": "Coder",
    "version": "2.15.3",
    "description": "Coder is an open-source cloud development environment (CDE) that you host in your cloud or on-premises.",
    "logo": "coder.svg",
    "links": {
      "github": "https://github.com/coder/coder",
      "website": "https://coder.com/",
      "docs": "https://coder.com/docs"
    },
    "tags": [
      "self-hosted",
      "open-source",
      "builder"
    ]
  },
  {
    "id": "codex-docs",
    "name": "CodeX Docs",
    "version": "v2.2",
    "description": "CodeX is a comprehensive platform that brings together passionate engineers, designers, and specialists to create high-quality open-source projects. It includes Editor.js, Hawk.so, CodeX Notes, and more.",
    "logo": "logo.svg",
    "links": {
      "github": "https://github.com/codex-team/codex.docs",
      "website": "https://codex.so",
      "docs": "https://docs.codex.so"
    },
    "tags": [
      "documentation",
      "development",
      "collaboration"
    ]
  },
  {
    "id": "colanode",
    "name": "Colanode Server",
    "version": "v0.1.6",
    "description": "Open-source and local-first Slack and Notion alternative that puts you in control of your data",
    "logo": "logo.svg",
    "links": {
      "github": "https://github.com/colanode/colanode",
      "website": "https://colanode.com",
      "docs": "https://colanode.com/docs/"
    },
    "tags": [
      "documentation",
      "knowledge-base",
      "collaboration"
    ]
  },
  {
    "id": "collabora-office",
    "name": "Collabora Office",
    "version": "latest",
    "description": "Collabora Online is a powerful, flexible, and secure online office suite designed to break free from vendor lock-in and put you in full control of your documents.",
    "logo": "logo.svg",
    "links": {
      "github": "https://github.com/CollaboraOnline",
      "website": "https://collaboraonline.com",
      "docs": "https://sdk.collaboraonline.com/docs"
    },
    "tags": [
      "office",
      "documents",
      "collaboration"
    ]
  },
  {
    "id": "commafeed",
    "name": "CommaFeed",
    "version": "latest",
    "description": "CommaFeed is an open-source feed reader and news aggregator, designed to be lightweight and extensible, with PostgreSQL as its database.",
    "logo": "logo.svg",
    "links": {
      "github": "https://github.com/Athou/commafeed",
      "website": "https://www.commafeed.com/",
      "docs": "https://github.com/Athou/commafeed/wiki"
    },
    "tags": [
      "feed-reader",
      "news-aggregator",
      "rss"
    ]
  },
  {
    "id": "commento",
    "name": "Commento",
    "version": "v1.8.0",
    "description": "Commento is a comments widget designed to enhance the interaction on your website. It allows your readers to contribute to the discussion by upvoting comments that add value and downvoting those that don't. The widget supports markdown formatting and provides moderation tools to manage conversations.",
    "links": {
      "website": "https://commento.io/",
      "docs": "https://commento.io/",
      "github": "https://github.com/souramoo/commentoplusplus"
    },
    "logo": "logo.png",
    "tags": [
      "comments",
      "discussion",
      "website"
    ]
  },
  {
    "id": "commentoplusplus",
    "name": "Commento++",
    "version": "v1.8.7",
    "description": "Commento++ is a free, open-source application designed to provide a fast, lightweight comments box that you can embed in your static website. It offers features like Markdown support, Disqus import, voting, automated spam detection, moderation tools, sticky comments, thread locking, and OAuth login.",
    "links": {
      "website": "https://commento.io/",
      "docs": "https://commento.io/",
      "github": "https://github.com/souramoo/commentoplusplus"
    },
    "logo": "logo.png",
    "tags": [
      "comments",
      "website",
      "open-source"
    ]
  },
  {
    "id": "conduit",
    "name": "Conduit",
    "version": "v0.9.0",
    "description": "Conduit is a simple, fast and reliable chat server powered by Matrix",
    "logo": "conduit.svg",
    "links": {
      "github": "https://gitlab.com/famedly/conduit",
      "website": "https://conduit.rs/",
      "docs": "https://docs.conduit.rs/"
    },
    "tags": [
      "matrix",
      "communication"
    ]
  },
  {
    "id": "conduwuit",
    "name": "Conduwuit",
    "version": "latest",
    "description": "Well-maintained, featureful Matrix chat homeserver (fork of Conduit)",
    "logo": "conduwuit.svg",
    "links": {
      "github": "https://github.com/girlbossceo/conduwuit",
      "website": "https://conduwuit.puppyirl.gay",
      "docs": "https://conduwuit.puppyirl.gay/configuration.html"
    },
    "tags": [
      "backend",
      "chat",
      "communication",
      "matrix",
      "server"
    ]
  },
  {
    "id": "confluence",
    "name": "Confluence",
    "version": "8.6",
    "description": "Confluence is a powerful team collaboration and knowledge-sharing tool. It allows you to create, organize, and collaborate on content in a centralized space. Designed for project management, documentation, and team communication, Confluence helps streamline workflows and enhances productivity.",
    "links": {
      "website": "https://confluence.atlassian.com",
      "docs": "https://confluence.atlassian.com/doc/confluence-documentation-135922.html",
      "github": "https://confluence.atlassian.com"
    },
    "logo": "logo.svg",
    "tags": [
      "collaboration",
      "documentation",
      "productivity",
      "project-management"
    ]
  },
  {
    "id": "convertx",
    "name": "ConvertX",
    "version": "latest",
    "description": "ConvertX is a service for converting media files, with optional user registration and file management features.",
    "logo": "logo.png",
    "links": {
      "github": "https://github.com/c4illin/ConvertX",
      "website": "https://github.com/c4illin/ConvertX",
      "docs": "https://github.com/c4illin/ConvertX#environment-variables"
    },
    "tags": [
      "media",
      "converter",
      "ffmpeg"
    ]
  },
  {
    "id": "convex",
    "name": "Convex",
    "version": "latest",
    "description": "Convex is an open-source reactive database designed to make life easy for web app developers.",
    "logo": "convex.svg",
    "links": {
      "github": "https://github.com/get-convex/convex",
      "website": "https://www.convex.dev/",
      "docs": "https://www.convex.dev/docs"
    },
    "tags": [
      "backend",
      "database",
      "api"
    ]
  },
  {
    "id": "coralproject",
    "name": "Coral",
    "version": "9.7.0",
    "description": "Coral is a revolutionary commenting platform designed to enhance website interactions. It features smart technology for meaningful discussions, journalist identification, moderation tools with AI support, and complete data control without ads or trackers. Used by major news sites worldwide.",
    "links": {
      "website": "https://coralproject.net/",
      "docs": "https://docs.coralproject.net/",
      "github": "https://github.com/coralproject/talk"
    },
    "logo": "logo.png",
    "tags": [
      "communication",
      "community",
      "privacy"
    ]
  },
  {
    "id": "couchdb",
    "name": "CouchDB",
    "version": "latest",
    "description": "CouchDB is a document-oriented NoSQL database that excels at replication and horizontal scaling.",
    "logo": "couchdb.png",
    "links": {
      "github": "https://github.com/apache/couchdb",
      "website": "https://couchdb.apache.org/",
      "docs": "https://docs.couchdb.org/en/stable/"
    },
    "tags": [
      "database",
      "storage"
    ]
  },
  {
    "id": "cyberchef",
    "name": "CyberChef",
    "version": "latest",
    "description": "CyberChef is a web application for encryption, encoding, compression, and data analysis, developed by GCHQ.",
    "logo": "cyberchef.svg",
    "links": {
      "github": "https://github.com/gchq/CyberChef",
      "website": "https://gchq.github.io/CyberChef/",
      "docs": "https://github.com/gchq/CyberChef/wiki"
    },
    "tags": [
      "security",
      "encryption",
      "data-analysis"
    ]
  },
  {
    "id": "datalens",
    "name": "DataLens",
    "version": "1.23.0",
    "description": "A modern, scalable business intelligence and data visualization system.",
    "logo": "datalens.svg",
    "links": {
      "github": "https://github.com/datalens-tech/datalens",
      "website": "https://datalens.tech/",
      "docs": "https://datalens.tech/docs/"
    },
    "tags": [
      "analytics",
      "self-hosted",
      "bi",
      "monitoring"
    ]
  },
  {
    "id": "directory-lister",
    "name": "Directory Lister",
    "version": "latest",
    "description": "Directory Lister is a simple PHP application that lists the contents of any web-accessible directory and allows navigation there within.",
    "logo": "logo.png",
    "links": {
      "github": "https://github.com/DirectoryLister/DirectoryLister",
      "website": "https://www.directorylister.com/",
      "docs": "https://docs.directorylister.com/"
    },
    "tags": [
      "file-manager",
      "directory-listing",
      "php"
    ]
  },
  {
    "id": "directus",
    "name": "Directus",
    "version": "11.0.2",
    "description": "Directus is an open source headless CMS that provides an API-first solution for building custom backends.",
    "logo": "directus.jpg",
    "links": {
      "github": "https://github.com/directus/directus",
      "website": "https://directus.io/",
      "docs": "https://docs.directus.io/"
    },
    "tags": [
      "cms"
    ]
  },
  {
    "id": "discord-tickets",
    "name": "Discord Tickets",
    "version": "4.0.21",
    "description": "An open-source Discord bot for creating and managing support ticket channels.",
    "logo": "discord-tickets.png",
    "links": {
      "github": "https://github.com/discord-tickets/bot",
      "website": "https://discordtickets.app",
      "docs": "https://discordtickets.app/self-hosting/installation/docker/"
    },
    "tags": [
      "discord",
      "tickets",
      "support"
    ]
  },
  {
    "id": "discourse",
    "name": "Discourse",
    "version": "3.3.2",
    "description": "Discourse is a modern forum software for your community. Use it as a mailing list, discussion forum, or long-form chat room.",
    "logo": "discourse.svg",
    "links": {
      "github": "https://github.com/discourse/discourse",
      "website": "https://www.discourse.org/",
      "docs": "https://meta.discourse.org/"
    },
    "tags": [
      "forum",
      "community",
      "discussion"
    ]
  },
  {
    "id": "docmost",
    "name": "Docmost",
    "version": "0.4.1",
    "description": "Docmost, is an open-source collaborative wiki and documentation software.",
    "logo": "docmost.png",
    "links": {
      "github": "https://github.com/docmost/docmost",
      "website": "https://docmost.com/",
      "docs": "https://docmost.com/docs/"
    },
    "tags": [
      "self-hosted",
      "open-source",
      "manager"
    ]
  },
  {
    "id": "documenso",
    "name": "Documenso",
    "version": "v1.5.6",
    "description": "Documenso is the open source alternative to DocuSign for signing documents digitally",
    "links": {
      "github": "https://github.com/documenso/documenso",
      "website": "https://documenso.com/",
      "docs": "https://documenso.com/docs"
    },
    "logo": "documenso.png",
    "tags": [
      "document-signing"
    ]
  },
  {
    "id": "docuseal",
    "name": "Docuseal",
    "version": "latest",
    "description": "Docuseal is a self-hosted document management system.",
    "logo": "docuseal.png",
    "links": {
      "github": "https://github.com/docusealco/docuseal",
      "website": "https://www.docuseal.com/",
      "docs": "https://www.docuseal.com/"
    },
    "tags": [
      "document-signing"
    ]
  },
  {
    "id": "doublezero",
    "name": "Double Zero",
    "version": "v0.2.1",
    "description": "00 is a self hostable SES dashboard for sending and monitoring emails with AWS",
    "logo": "doublezero.svg",
    "links": {
      "github": "https://github.com/technomancy-dev/00",
      "website": "https://www.double-zero.cloud/",
      "docs": "https://github.com/technomancy-dev/00"
    },
    "tags": [
      "email"
    ]
  },
  {
    "id": "dragonfly-db",
    "name": "Dragonfly",
    "version": "1.28.1",
    "description": "Dragonfly is a drop-in Redis replacement that is designed for heavy data workloads running on modern cloud hardware.",
    "logo": "dragonfly-db.png",
    "links": {
      "github": "https://github.com/dragonflydb/dragonfly",
      "website": "https://www.dragonflydb.io/",
      "docs": "https://www.dragonflydb.io/docs"
    },
    "tags": [
      "database",
      "redis"
    ]
  },
  {
    "id": "drawio",
    "name": "draw.io",
    "version": "24.7.17",
    "description": "draw.io is a configurable diagramming/whiteboarding visualization application.",
    "logo": "drawio.svg",
    "links": {
      "github": "https://github.com/jgraph/drawio",
      "website": "https://draw.io/",
      "docs": "https://www.drawio.com/doc/"
    },
    "tags": [
      "drawing",
      "diagrams"
    ]
  },
  {
    "id": "drizzle-gateway",
    "name": "drizzle gateway",
    "version": "latest",
    "description": "Drizzle Gateway is a self-hosted database gateway that allows you to connect to your databases from anywhere.",
    "logo": "drizzle-gateway.svg",
    "links": {
      "github": "https://github.com/drizzle-team/drizzle-gateway",
      "website": "https://drizzle-team.github.io/",
      "docs": "https://drizzle-team.github.io/docs"
    },
    "tags": [
      "database",
      "gateway"
    ]
  },
  {
    "id": "dumbassets",
    "name": "DumbAssets",
    "version": "latest",
    "description": "DumbAssets is a simple, self-hosted asset tracking service with no database or authentication required.",
    "logo": "logo.svg",
    "links": {
      "github": "https://github.com/dumbwareio/dumbassets",
      "website": "https://www.dumbware.io/software/DumbAssets/",
      "docs": "https://github.com/dumbwareio/dumbassets"
    },
    "tags": [
      "asset-tracking",
      "self-hosted",
      "simple"
    ]
  },
  {
    "id": "dumbbudget",
    "name": "DumbBudget",
    "version": "latest",
    "description": "DumbBudget is a simple, self-hosted budget tracking service with PIN protection and no database required.",
    "logo": "logo.svg",
    "links": {
      "github": "https://github.com/dumbwareio/dumbbudget",
      "website": "https://www.dumbware.io/software/DumbBudget/",
      "docs": "https://github.com/dumbwareio/dumbbudget"
    },
    "tags": [
      "budget",
      "finance",
      "self-hosted",
      "simple"
    ]
  },
  {
    "id": "dumbdrop",
    "name": "DumbDrop",
    "version": "latest",
    "description": "DumbDrop is a simple, self-hosted file sharing service with no database or authentication required.",
    "logo": "logo.svg",
    "links": {
      "github": "https://github.com/dumbwareio/dumbdrop",
      "website": "https://www.dumbware.io/software/DumbDrop/",
      "docs": "https://github.com/dumbwareio/dumbdrop"
    },
    "tags": [
      "file-sharing",
      "self-hosted",
      "simple"
    ]
  },
  {
    "id": "dumbpad",
    "name": "DumbPad",
    "version": "latest",
    "description": "DumbPad is a simple, self-hosted notepad service with PIN protection and no database required.",
    "logo": "logo.svg",
    "links": {
      "github": "https://github.com/dumbwareio/dumbpad",
      "website": "https://www.dumbware.io/software/DumbPad/",
      "docs": "https://github.com/dumbwareio/dumbpad"
    },
    "tags": [
      "notepad",
      "self-hosted",
      "simple"
    ]
  },
  {
    "id": "elastic-search",
    "name": "Elasticsearch",
    "version": "8.10.2",
    "description": "Elasticsearch is an open-source search and analytics engine, used for full-text search and analytics on structured data such as text, web pages, images, and videos.",
    "logo": "elasticsearch.svg",
    "links": {
      "github": "https://github.com/elastic/elasticsearch",
      "website": "https://www.elastic.co/elasticsearch/",
      "docs": "https://docs.elastic.co/elasticsearch/"
    },
    "tags": [
      "search",
      "analytics"
    ]
  },
  {
    "id": "emby",
    "name": "Emby",
    "version": "4.9.1.17",
    "description": "Emby Server is a personal media server with apps on just about every device.",
    "logo": "emby.png",
    "links": {
      "github": "https://github.com/MediaBrowser/Emby",
      "website": "https://emby.media/",
      "docs": "https://emby.media/support/articles/Home.html"
    },
    "tags": [
      "media",
      "media system"
    ]
  },
  {
    "id": "erpnext",
    "name": "ERPNext",
    "version": "version-15",
    "description": "100% Open Source and highly customizable ERP software.",
    "logo": "erpnext.svg",
    "links": {
      "github": "https://github.com/frappe/erpnext",
      "docs": "https://docs.frappe.io/erpnext",
      "website": "https://erpnext.com"
    },
    "tags": [
      "erp",
      "accounts",
      "manufacturing",
      "retail",
      "sales",
      "pos",
      "hrms"
    ]
  },
  {
    "id": "evolutionapi",
    "name": "Evolution API",
    "version": "v2.1.2",
    "description": "Evolution API is a robust platform dedicated to empowering small businesses with limited resources, going beyond a simple messaging solution via WhatsApp.",
    "logo": "evolutionapi.png",
    "links": {
      "github": "https://github.com/EvolutionAPI/evolution-api",
      "docs": "https://doc.evolution-api.com/v2/en/get-started/introduction",
      "website": "https://evolution-api.com/opensource-whatsapp-api/"
    },
    "tags": [
      "api",
      "whatsapp",
      "messaging"
    ]
  },
  {
    "id": "excalidraw",
    "name": "Excalidraw",
    "version": "latest",
    "description": "Excalidraw is a free and open source online diagramming tool that lets you easily create and share beautiful diagrams.",
    "logo": "excalidraw.jpg",
    "links": {
      "github": "https://github.com/excalidraw/excalidraw",
      "website": "https://excalidraw.com/",
      "docs": "https://docs.excalidraw.com/"
    },
    "tags": [
      "drawing"
    ]
  },
  {
    "id": "ezbookkeeping",
    "name": "EZBookkeeping",
    "version": "latest",
    "description": "EZBookkeeping is a self-hosted bookkeeping application that helps you manage your personal and business finances. It provides features for tracking income, expenses, accounts, and generating financial reports.",
    "logo": "logo.png",
    "links": {
      "github": "https://github.com/mayswind/ezbookkeeping",
      "website": "https://github.com/mayswind/ezbookkeeping",
      "docs": "https://github.com/mayswind/ezbookkeeping"
    },
    "tags": [
      "bookkeeping",
      "finance",
      "accounting",
      "self-hosted",
      "personal-finance",
      "business-finance"
    ]
  },
  {
    "id": "filebrowser",
    "name": "File Browser",
    "version": "2.31.2",
    "description": "Filebrowser is a standalone file manager for uploading, deleting, previewing, renaming, and editing files, with support for multiple users, each with their own directory.",
    "logo": "filebrowser.svg",
    "links": {
      "github": "https://github.com/filebrowser/filebrowser",
      "website": "https://filebrowser.org/",
      "docs": "https://filebrowser.org/"
    },
    "tags": [
      "file-manager",
      "storage"
    ]
  },
  {
    "id": "filestash",
    "name": "Filestash",
    "version": "latest",
    "description": "Filestash is the enterprise-grade file manager connecting your storage with your identity provider and authorisations.",
    "logo": "filestash.svg",
    "links": {
      "github": "https://github.com/mickael-kerjean/filestash",
      "website": "https://www.filestash.app/",
      "docs": "https://www.filestash.app/docs/"
    },
    "tags": [
      "file-manager",
      "document-editor",
      "self-hosted"
    ]
  },
  {
    "id": "flagsmith",
    "name": "Flagsmith",
    "version": "2.177.1",
    "description": "Flagsmith is an open-source feature flagging and remote config service.",
    "logo": "flagsmith.png",
    "links": {
      "github": "https://github.com/Flagsmith/flagsmith",
      "website": "https://www.flagsmith.com/",
      "docs": "https://docs.flagsmith.com/"
    },
    "tags": [
      "feature-flag",
      "feature-management",
      "feature-toggle",
      "remote-configuration"
    ]
  },
  {
    "id": "flaresolverr",
    "name": "FlareSolverr",
    "version": "latest",
    "description": "FlareSolverr is a proxy server to bypass Cloudflare and DDoS-GUARD protection.",
    "logo": "logo.png",
    "links": {
      "github": "https://github.com/FlareSolverr/FlareSolverr",
      "website": "https://github.com/FlareSolverr/FlareSolverr",
      "docs": "https://github.com/FlareSolverr/FlareSolverr"
    },
    "tags": [
      "proxy",
      "cloudflare",
      "bypass",
      "ddos-guard"
    ]
  },
  {
    "id": "focalboard",
    "name": "Focalboard",
    "version": "8.0.0",
    "description": "Open source project management for technical teams",
    "logo": "focalboard.png",
    "links": {
      "github": "https://github.com/sysblok/focalboard",
      "website": "https://focalboard.com",
      "docs": "https://www.focalboard.com/docs/"
    },
    "tags": [
      "kanban"
    ]
  },
  {
    "id": "forgejo",
    "name": "Forgejo",
    "version": "10",
    "description": "Forgejo is a self-hosted lightweight software forge. Easy to install and low maintenance, it just does the job",
    "logo": "forgejo.svg",
    "links": {
      "github": "https://codeberg.org/forgejo/forgejo",
      "website": "https://forgejo.org/",
      "docs": "https://forgejo.org/docs/latest/"
    },
    "tags": [
      "self-hosted",
      "storage"
    ]
  },
  {
    "id": "formbricks",
    "name": "Formbricks",
    "version": "v3.1.3",
    "description": "Formbricks is an open-source survey and form platform for collecting user data.",
    "logo": "formbricks.png",
    "links": {
      "github": "https://github.com/formbricks/formbricks",
      "website": "https://formbricks.com/",
      "docs": "https://formbricks.com/docs"
    },
    "tags": [
      "forms",
      "analytics"
    ]
  },
  {
    "id": "frappe-hr",
    "name": "Frappe HR",
    "version": "version-15",
    "description": "Feature rich HR & Payroll software. 100% FOSS and customizable.",
    "logo": "frappe-hr.svg",
    "links": {
      "github": "https://github.com/frappe/hrms",
      "docs": "https://docs.frappe.io/hr",
      "website": "https://frappe.io/hr"
    },
    "tags": [
      "hrms",
      "payroll",
      "leaves",
      "expenses",
      "attendance",
      "performace"
    ]
  },
  {
    "id": "freescout",
    "name": "FreeScout",
    "version": "latest",
    "description": "FreeScout is a free open source help desk and shared inbox system. It's a self-hosted alternative to HelpScout, Zendesk, and similar services that allows you to manage customer communications through email and a clean web interface. FreeScout makes it easy to organize support requests, track customer conversations, and collaborate with your team.",
    "links": {
      "github": "https://github.com/freescout-helpdesk/freescout",
      "website": "https://freescout.net/",
      "docs": "https://github.com/freescout-helpdesk/freescout/wiki/Installation-Guide"
    },
    "logo": "freescout.svg",
    "tags": [
      "helpdesk",
      "support",
      "email",
      "customer-service",
      "self-hosted"
    ]
  },
  {
    "id": "freshrss",
    "name": "FreshRSS",
    "version": "latest",
    "description": "A free, self-hostable RSS and Atom feed aggregator. Lightweight, easy to work with, powerful, and customizable with themes and extensions.",
    "logo": "freshrss.svg",
    "links": {
      "github": "https://github.com/FreshRSS/FreshRSS",
      "website": "https://freshrss.org/",
      "docs": "https://freshrss.github.io/FreshRSS/"
    },
    "tags": [
      "rss",
      "feed-reader",
      "news",
      "self-hosted",
      "aggregator",
      "reader"
    ]
  },
  {
    "id": "garage-with-ui",
    "name": "Garage S3 with Web UI",
    "version": "latest",
    "description": "Garage is an open-source distributed object storage service tailored for self-hosting",
    "logo": "garage.svg",
    "links": {
      "github": "https://git.deuxfleurs.fr/Deuxfleurs/garage",
      "website": "https://garagehq.deuxfleurs.fr",
      "docs": "https://garagehq.deuxfleurs.fr/documentation/quick-start/"
    },
    "tags": [
      "storage",
      "object-storage"
    ]
  },
  {
    "id": "ghost",
    "name": "Ghost",
    "version": "6.0.0",
    "description": "Ghost is a free and open source, professional publishing platform built on a modern Node.js technology stack.",
    "logo": "ghost.jpeg",
    "links": {
      "github": "https://github.com/TryGhost/Ghost",
      "website": "https://ghost.org/",
      "docs": "https://ghost.org/docs/"
    },
    "tags": [
      "cms"
    ]
  },
  {
    "id": "gitea-mirror",
    "name": "Gitea Mirror",
    "version": "v2.11.2",
    "description": "Gitea Mirror is a modern web app for automatically mirroring repositories from GitHub to your self-hosted Gitea instance. It features a user-friendly interface to sync public, private, or starred GitHub repos, mirror entire organizations with structure preservation, and optionally mirror issues and labels. The application includes smart filtering, detailed logs, and scheduled automatic mirroring.",
    "logo": "gitea-mirror.png",
    "links": {
      "github": "https://github.com/arunavo4/gitea-mirror",
      "website": "https://github.com/arunavo4/gitea-mirror",
      "docs": "https://github.com/arunavo4/gitea-mirror#readme"
    },
    "tags": [
      "git",
      "mirror",
      "github",
      "gitea",
      "self-hosted",
      "automation"
    ]
  },
  {
    "id": "gitea-mysql",
    "name": "Gitea (MySQL)",
    "version": "1.24.4",
    "description": "Gitea bundled with MySQL 8.",
    "logo": "gitea.png",
    "links": {
      "github": "https://github.com/go-gitea/gitea",
      "website": "https://gitea.io/",
      "docs": "https://docs.gitea.com/"
    },
    "tags": [
      "git",
      "scm",
      "mysql",
      "developer-tools",
      "self-hosted"
    ]
  },
  {
    "id": "gitea-postgres",
    "name": "Gitea (PostgreSQL)",
    "version": "1.24.4",
    "description": "Gitea bundled with PostgreSQL.",
    "logo": "gitea.png",
    "links": {
      "github": "https://github.com/go-gitea/gitea",
      "website": "https://gitea.io/",
      "docs": "https://docs.gitea.com/"
    },
    "tags": [
      "git",
      "scm",
      "postgres",
      "developer-tools",
      "self-hosted"
    ]
  },
  {
    "id": "gitea-sqlite",
    "name": "Gitea (SQLite)",
    "version": "1.24.4",
    "description": "Self-hosted Git service using SQLite for a simple one-container setup.",
    "logo": "gitea.png",
    "links": {
      "github": "https://github.com/go-gitea/gitea",
      "website": "https://gitea.io/",
      "docs": "https://docs.gitea.com/"
    },
    "tags": [
      "git",
      "scm",
      "developer-tools",
      "self-hosted"
    ]
  },
  {
    "id": "gitlab-ce",
    "name": "GitLab CE",
    "version": "latest",
    "description": "GitLab Community Edition is a free and open source platform for managing Git repositories, CI/CD pipelines, and project management.",
    "logo": "gitlab-ce.svg",
    "links": {
      "github": "https://gitlab.com/gitlab-org/gitlab-ce",
      "website": "https://gitlab.com/",
      "docs": "https://docs.gitlab.com/ee/"
    },
    "tags": [
      "git",
      "ci-cd",
      "version-control",
      "project-management"
    ]
  },
  {
    "id": "glance",
    "name": "Glance",
    "version": "latest",
    "description": "A self-hosted dashboard that puts all your feeds in one place. Features RSS feeds, weather, bookmarks, site monitoring, and more in a minimal, fast interface.",
    "logo": "glance.png",
    "links": {
      "github": "https://github.com/glanceapp/glance",
      "docs": "https://github.com/glanceapp/glance/blob/main/docs/configuration.md",
      "website": "https://glance.app/"
    },
    "tags": [
      "dashboard",
      "monitoring",
      "widgets",
      "rss"
    ]
  },
  {
    "id": "glitchtip",
    "name": "Glitchtip",
    "version": "v4.0",
    "description": "Glitchtip is simple, open source error tracking",
    "logo": "glitchtip.png",
    "links": {
      "github": "https://gitlab.com/glitchtip/",
      "website": "https://glitchtip.com/",
      "docs": "https://glitchtip.com/documentation"
    },
    "tags": [
      "hosting"
    ]
  },
  {
    "id": "glpi",
    "name": "GLPI Project",
    "version": "10.0.16",
    "description": "The most complete open source service management software",
    "logo": "glpi.webp",
    "links": {
      "github": "https://github.com/glpi-project/glpi",
      "website": "https://glpi-project.org/",
      "docs": "https://glpi-project.org/documentation/"
    },
    "tags": [
      "self-hosted",
      "project-management",
      "management"
    ]
  },
  {
    "id": "go-whatsapp-web-multidevice",
    "name": "WhatsApp API Multi Device Version",
    "version": "latest",
    "description": "WhatsApp API Multi Device Version the open-source, self-hosted whatsapp api. Send a chat, image and voice note with your own server.",
    "logo": "go-whatsapp-web-multidevice.svg",
    "links": {
      "github": "https://github.com/aldinokemal/go-whatsapp-web-multidevice",
      "website": "https://github.com/aldinokemal/go-whatsapp-web-multidevice",
      "docs": "https://github.com/aldinokemal/go-whatsapp-web-multidevice"
    },
    "tags": [
      "whatsapp",
      "self-hosted",
      "open-source",
      "api"
    ]
  },
  {
    "id": "gotenberg",
    "name": "Gotenberg",
    "version": "latest",
    "description": "Gotenberg is a Docker-powered stateless API for PDF files.",
    "logo": "gotenberg.png",
    "links": {
      "github": "https://github.com/gotenberg/gotenberg",
      "website": "https://gotenberg.dev",
      "docs": "https://gotenberg.dev/docs/getting-started/introduction"
    },
    "tags": [
      "api",
      "backend",
      "pdf",
      "tools"
    ]
  },
  {
    "id": "grafana",
    "name": "Grafana",
    "version": "9.5.20",
    "description": "Grafana is an open source platform for data visualization and monitoring.",
    "logo": "grafana.svg",
    "links": {
      "github": "https://github.com/grafana/grafana",
      "website": "https://grafana.com/",
      "docs": "https://grafana.com/docs/"
    },
    "tags": [
      "monitoring"
    ]
  },
  {
    "id": "grimoire",
    "name": "Grimoire",
    "version": "latest",
    "description": "Grimoire is a self-hosted bookmarking app designed for speed and simplicity.",
    "logo": "logo.webp",
    "links": {
      "github": "https://github.com/goniszewski/grimoire",
      "website": "https://github.com/goniszewski/grimoire",
      "docs": "https://github.com/goniszewski/grimoire"
    },
    "tags": [
      "bookmarks",
      "self-hosted",
      "knowledge-management"
    ]
  },
  {
    "id": "habitica",
    "name": "Habitica",
    "version": "latest",
    "description": "Habitica is a free habit and productivity app that treats your real life like a game. With in-game rewards and punishments to motivate you and a strong social network to inspire you, Habitica can help you achieve your goals to become healthy and hard-working.",
    "logo": "image.png",
    "links": {
      "github": "https://github.com/HabitRPG/habitica",
      "website": "https://habitica.com/",
      "docs": "https://habitica.fandom.com/wiki/Setting_up_Habitica_Locally"
    },
    "tags": [
      "productivity",
      "gamification",
      "habits",
      "self-hosted"
    ]
  },
  {
    "id": "heyform",
    "name": "HeyForm",
    "version": "latest",
    "description": "Allows anyone to create engaging conversational forms for surveys, questionnaires, quizzes, and polls. No coding skills required.",
    "logo": "heyform.svg",
    "links": {
      "github": "https://github.com/heyform/heyform",
      "website": "https://heyform.net",
      "docs": "https://docs.heyform.net"
    },
    "tags": [
      "form",
      "builder",
      "questionnaire",
      "quiz",
      "survey"
    ]
  },
  {
    "id": "hi-events",
    "name": "Hi.events",
    "version": "0.8.0-beta.1",
    "description": "Hi.Events is a self-hosted event management and ticket selling platform that allows you to create, manage and promote events easily.",
    "logo": "hi-events.svg",
    "links": {
      "github": "https://github.com/HiEventsDev/hi.events",
      "website": "https://hi.events/",
      "docs": "https://hi.events/docs"
    },
    "tags": [
      "self-hosted",
      "open-source",
      "manager"
    ]
  },
  {
    "id": "hoarder",
    "name": "Hoarder",
    "version": "0.22.0",
    "description": "Hoarder is an open source \"Bookmark Everything\" app that uses AI for automatically tagging the content you throw at it.",
    "logo": "hoarder.svg",
    "links": {
      "github": "https://github.com/hoarder/hoarder",
      "website": "https://hoarder.app/",
      "docs": "https://docs.hoarder.app/"
    },
    "tags": [
      "self-hosted",
      "bookmarks",
      "link-sharing"
    ]
  },
  {
    "id": "homarr",
    "name": "Homarr",
    "version": "latest",
    "description": "A sleek, modern dashboard that puts all your apps and services in one place with Docker integration.",
    "logo": "homarr.png",
    "links": {
      "github": "https://github.com/homarr-labs/homarr",
      "docs": "https://homarr.dev/docs/getting-started/installation/docker",
      "website": "https://homarr.dev/"
    },
    "tags": [
      "dashboard",
      "monitoring"
    ]
  },
  {
    "id": "homeassistant",
    "name": "Home Assistant",
    "version": "stable",
    "description": "Open source home automation that puts local control and privacy first.",
    "logo": "homeassistant.svg",
    "links": {
      "github": "https://github.com/home-assistant/core",
      "website": "https://www.home-assistant.io/",
      "docs": "https://www.home-assistant.io/getting-started/onboarding/"
    },
    "tags": [
      "iot",
      "home-automation",
      "internet-of-things",
      "self-hosted",
      "server"
    ]
  },
  {
    "id": "homebridge",
    "name": "Homebridge",
    "version": "latest",
    "description": "Bringing HomeKit support where there is none. Homebridge allows you to integrate with smart home devices that do not natively support HomeKit.",
    "logo": "homebridge.svg",
    "links": {
      "github": "https://github.com/homebridge/homebridge",
      "website": "https://homebridge.io/",
      "docs": "https://github.com/homebridge/homebridge/wiki"
    },
    "tags": [
      "iot",
      "homekit",
      "internet-of-things",
      "self-hosted",
      "server"
    ]
  },
  {
    "id": "huly",
    "name": "Huly",
    "version": "0.6.377",
    "description": "Huly — All-in-One Project Management Platform (alternative to Linear, Jira, Slack, Notion, Motion)",
    "logo": "huly.svg",
    "links": {
      "github": "https://github.com/hcengineering/huly-selfhost",
      "website": "https://huly.io/",
      "docs": "https://docs.huly.io/"
    },
    "tags": [
      "project-management",
      "community",
      "discussion"
    ]
  },
  {
    "id": "i18n-blog",
    "name": "i18n Blog (Kuno)",
    "version": "latest",
    "description": "Kuno is an internationalized blogging platform with a backend built in Go and a frontend in Next.js.",
    "logo": "image.png",
    "links": {
      "github": "https://github.com/ictrun/kuno",
      "website": "https://kuno.zli.li",
      "docs": "https://github.com/ictrun/kuno#readme"
    },
    "tags": [
      "blog",
      "i18n",
      "nextjs",
      "go",
      "web"
    ]
  },
  {
    "id": "ihatemoney",
    "name": "I Hate Money",
    "version": "latest",
    "description": "I Hate Money is a web application for managing shared expenses among groups of people. It helps you track who owes what to whom, making it easy to split bills and manage group finances.",
    "logo": "image.png",
    "links": {
      "github": "https://github.com/spiral-project/ihatemoney",
      "website": "https://ihatemoney.org/",
      "docs": "https://ihatemoney.readthedocs.io/"
    },
    "tags": [
      "budget",
      "finance",
      "expense-sharing",
      "self-hosted",
      "money-management",
      "group-finances"
    ]
  },
  {
    "id": "immich",
    "name": "Immich",
    "version": "v1.121.0",
    "description": "High performance self-hosted photo and video backup solution directly from your mobile phone.",
    "logo": "immich.svg",
    "links": {
      "github": "https://github.com/immich-app/immich",
      "website": "https://immich.app/",
      "docs": "https://immich.app/docs/overview/introduction"
    },
    "tags": [
      "photos",
      "videos",
      "backup",
      "media"
    ]
  },
  {
    "id": "infisical",
    "name": "Infisical",
    "version": "0.90.1",
    "description": "All-in-one platform to securely manage application configuration and secrets across your team and infrastructure.",
    "logo": "infisical.jpg",
    "links": {
      "github": "https://github.com/Infisical/infisical",
      "website": "https://infisical.com/",
      "docs": "https://infisical.com/docs/documentation/getting-started/introduction"
    },
    "tags": [
      "self-hosted",
      "open-source"
    ]
  },
  {
    "id": "influxdb",
    "name": "InfluxDB",
    "version": "2.7.10",
    "description": "InfluxDB 2.7 is the platform purpose-built to collect, store, process and visualize time series data.",
    "logo": "influxdb.png",
    "links": {
      "github": "https://github.com/influxdata/influxdb",
      "website": "https://www.influxdata.com/",
      "docs": "https://docs.influxdata.com/influxdb/v2/"
    },
    "tags": [
      "self-hosted",
      "open-source",
      "storage",
      "database"
    ]
  },
  {
    "id": "invoiceshelf",
    "name": "InvoiceShelf",
    "version": "latest",
    "description": "InvoiceShelf is a self-hosted open source invoicing system for freelancers and small businesses.",
    "logo": "invoiceshelf.png",
    "links": {
      "github": "https://github.com/InvoiceShelf/invoiceshelf",
      "website": "https://invoiceshelf.com",
      "docs": "https://github.com/InvoiceShelf/invoiceshelf#readme"
    },
    "tags": [
      "invoice",
      "business",
      "finance"
    ]
  },
  {
    "id": "it-tools",
    "name": "IT Tools",
    "version": "latest",
    "description": "A collection of handy online it-tools for developers.",
    "logo": "it-tools.svg",
    "links": {
      "github": "https://github.com/CorentinTh/it-tools",
      "website": "https://it-tools.tech",
      "docs": "https://it-tools.tech/docs"
    },
    "tags": [
      "developer",
      "tools"
    ]
  },
  {
    "id": "jellyfin",
    "name": "jellyfin",
    "version": "v10.9.7",
    "description": "Jellyfin is a Free Software Media System that puts you in control of managing and streaming your media. ",
    "logo": "jellyfin.svg",
    "links": {
      "github": "https://github.com/jellyfin/jellyfin",
      "website": "https://jellyfin.org/",
      "docs": "https://jellyfin.org/docs/"
    },
    "tags": [
      "media system"
    ]
  },
  {
    "id": "karakeep",
    "name": "KaraKeep",
    "version": "0.25.0",
    "description": "A self-hostable bookmark-everything app (links, notes and images) with AI-based automatic tagging and full text search. Previously known as Hoarder.",
    "logo": "karakeep.svg",
    "links": {
      "github": "https://github.com/karakeep-app/karakeep",
      "website": "https://karakeep.app/",
      "docs": "https://github.com/karakeep-app/karakeep/tree/main/docs"
    },
    "tags": [
      "bookmarks",
      "bookmark-manager",
      "self-hosted",
      "ai",
      "search",
      "notes",
      "productivity"
    ]
  },
  {
    "id": "kener",
    "name": "Kener",
    "version": "latest",
    "description": "Kener is an open-source status page system for monitoring and alerting. It provides a modern interface for tracking service uptime and sending notifications.",
    "logo": "image.png",
    "links": {
      "github": "https://github.com/rajnandan1/kener",
      "website": "https://kener.ing/",
      "docs": "https://kener.ing/docs/"
    },
    "tags": [
      "monitoring",
      "status-page",
      "alerting",
      "self-hosted"
    ]
  },
  {
    "id": "kestra",
    "name": "Kestra",
    "version": "latest",
    "description": "Unified Orchestration Platform to Simplify Business-Critical Workflows and Govern them as Code and from the UI.",
    "logo": "kestra.svg",
    "links": {
      "github": "https://github.com/kestra-io/kestra",
      "website": "https://kestra.io",
      "docs": "https://kestra.io/docs"
    },
    "tags": [
      "automation"
    ]
  },
  {
    "id": "keycloak",
    "name": "Keycloak",
    "version": "26.0",
    "description": "Keycloak is an open source Identity and Access Management solution for modern applications and services.",
    "logo": "keycloak.svg",
    "links": {
      "github": "https://github.com/keycloak/keycloak",
      "website": "https://www.keycloak.org/",
      "docs": "https://www.keycloak.org/documentation"
    },
    "tags": [
      "authentication",
      "identity",
      "sso",
      "oauth2",
      "openid-connect"
    ]
  },
  {
    "id": "kimai",
    "name": "Kimai",
    "version": "2.31.0",
    "description": "Kimai is a web-based multi-user time-tracking application. Works great for everyone: freelancers, companies, organizations - everyone can track their times, generate reports, create invoices and do so much more.",
    "logo": "kimai.svg",
    "links": {
      "github": "https://github.com/kimai/kimai",
      "website": "https://www.kimai.org",
      "docs": "https://www.kimai.org/documentation"
    },
    "tags": [
      "invoice",
      "business",
      "finance"
    ]
  },
  {
    "id": "kutt",
    "name": "Kutt",
    "version": "latest",
    "description": "Kutt is a modern URL shortener with support for custom domains. Create and edit links, view statistics, manage users, and more.",
    "logo": "kutt.png",
    "links": {
      "github": "https://github.com/thedevs-network/kutt",
      "website": "https://kutt.it",
      "docs": "https://github.com/thedevs-network/kutt#kuttit"
    },
    "tags": [
      "link-shortener",
      "link-sharing"
    ]
  },
  {
    "id": "langflow",
    "name": "Langflow",
    "version": "1.1.1",
    "description": "Langflow is a low-code app builder for RAG and multi-agent AI applications. It's Python-based and agnostic to any model, API, or database. ",
    "logo": "langflow.svg",
    "links": {
      "github": "https://github.com/langflow-ai/langflow/tree/main",
      "website": "https://www.langflow.org/",
      "docs": "https://docs.langflow.org/"
    },
    "tags": [
      "ai"
    ]
  },
  {
    "id": "linkding",
    "name": "Linkding",
    "version": "latest",
    "description": "Linkding is a self-hosted bookmark manager with a clean and simple interface.",
    "logo": "linkding.svg",
    "links": {
      "github": "https://github.com/sissbruecker/linkding",
      "website": "https://linkding.link/",
      "docs": "https://github.com/sissbruecker/linkding/tree/master/docs"
    },
    "tags": [
      "bookmark-manager",
      "self-hosted"
    ]
  },
  {
    "id": "linkstack",
    "name": "LinkStack",
    "version": "latest",
    "description": "LinkStack is an open-source link-in-bio platform for sharing multiple links using a customizable landing page.",
    "logo": "logo.svg",
    "links": {
      "github": "https://github.com/linkstackorg/linkstack",
      "website": "https://linkstack.org/",
      "docs": "https://docs.linkstack.org/"
    },
    "tags": [
      "bio",
      "personal",
      "cms",
      "php"
    ]
  },
  {
    "id": "linkwarden",
    "name": "Linkwarden",
    "version": "2.9.3",
    "description": "Self-hosted, open-source collaborative bookmark manager to collect, organize and archive webpages.",
    "logo": "linkwarden.png",
    "links": {
      "github": "https://github.com/linkwarden/linkwarden",
      "website": "https://linkwarden.app/",
      "docs": "https://docs.linkwarden.app/"
    },
    "tags": [
      "bookmarks",
      "link-sharing"
    ]
  },
  {
    "id": "listmonk",
    "name": "Listmonk",
    "version": "v3.0.0",
    "description": "High performance, self-hosted, newsletter and mailing list manager with a modern dashboard.",
    "logo": "listmonk.png",
    "links": {
      "github": "https://github.com/knadh/listmonk",
      "website": "https://listmonk.app/",
      "docs": "https://listmonk.app/docs/"
    },
    "tags": [
      "email",
      "newsletter",
      "mailing-list"
    ]
  },
  {
    "id": "livekit",
    "name": "Livekit",
    "version": "v1.9.0",
    "description": "LiveKit is an open source platform for developers building realtime media applications.",
    "logo": "livekit.svg",
    "links": {
      "github": "https://github.com/livekit/livekit",
      "website": "https://livekit.io/",
      "docs": "https://docs.livekit.io/"
    },
    "tags": [
      "Video",
      "Audio",
      "Real-time",
      "Streaming",
      "Webrtc"
    ]
  },
  {
    "id": "lobe-chat",
    "name": "Lobe Chat",
    "version": "v1.26.1",
    "description": "Lobe Chat - an open-source, modern-design AI chat framework.",
    "logo": "lobe-chat.png",
    "links": {
      "github": "https://github.com/lobehub/lobe-chat",
      "website": "https://chat-preview.lobehub.com/",
      "docs": "https://lobehub.com/docs/self-hosting/platform/docker-compose"
    },
    "tags": [
      "IA",
      "chat"
    ]
  },
  {
    "id": "lodestone",
    "name": "Lodestone",
    "version": "0.5.1",
    "description": "A free, open source server hosting tool for Minecraft and other multiplayers games.",
    "logo": "lodestone.png",
    "links": {
      "github": "https://github.com/Lodestone-Team/lodestone",
      "website": "https://lodestone.cc",
      "docs": "https://github.com/Lodestone-Team/lodestone/wiki"
    },
    "tags": [
      "minecraft",
      "hosting",
      "server"
    ]
  },
  {
    "id": "logto",
    "name": "Logto",
    "version": "1.27.0",
    "description": "Logto is an open-source Identity and Access Management (IAM) platform designed to streamline Customer Identity and Access Management (CIAM) and Workforce Identity Management.",
    "logo": "logto.png",
    "links": {
      "github": "https://github.com/logto-io/logto",
      "website": "https://logto.io/",
      "docs": "https://docs.logto.io/introduction"
    },
    "tags": [
      "identity",
      "auth"
    ]
  },
  {
    "id": "lowcoder",
    "name": "Lowcoder",
    "version": "2.6.4",
    "description": "Rapid business App Builder for Everyone",
    "logo": "lowcoder.png",
    "links": {
      "github": "https://github.com/lowcoder-org/lowcoder",
      "website": "https://www.lowcoder.cloud/",
      "docs": "https://docs.lowcoder.cloud/lowcoder-documentation"
    },
    "tags": [
      "low-code",
      "no-code",
      "development"
    ]
  },
  {
    "id": "macos",
    "name": "MacOS (dockerized)",
    "version": "1.14",
    "description": "MacOS inside a Docker container.",
    "logo": "macos.png",
    "links": {
      "github": "https://github.com/dockur/macos",
      "website": "",
      "docs": "https://github.com/dockur/macos?tab=readme-ov-file#how-do-i-use-it"
    },
    "tags": [
      "self-hosted",
      "open-source",
      "os"
    ]
  },
  {
    "id": "mailpit",
    "name": "Mailpit",
    "version": "v1.22.3",
    "description": "Mailpit is a tiny, self-contained, and secure email & SMTP testing tool with API for developers.",
    "logo": "mailpit.svg",
    "links": {
      "github": "https://github.com/axllent/mailpit",
      "website": "https://mailpit.axllent.org/",
      "docs": "https://mailpit.axllent.org/docs/"
    },
    "tags": [
      "email",
      "smtp"
    ]
  },
  {
    "id": "mattermost",
    "name": "Mattermost",
    "version": "10.6.1",
    "description": "A single point of collaboration. Designed specifically for digital operations.",
    "logo": "mattermost.png",
    "links": {
      "github": "https://github.com/mattermost/mattermost",
      "website": "https://mattermost.com/",
      "docs": "https://docs.mattermost.com/"
    },
    "tags": [
      "chat",
      "self-hosted"
    ]
  },
  {
    "id": "maybe",
    "name": "Maybe",
    "version": "latest",
    "description": "Maybe is a self-hosted finance tracking application designed to simplify budgeting and expenses.",
    "logo": "maybe.svg",
    "links": {
      "github": "https://github.com/maybe-finance/maybe",
      "website": "https://maybe.finance/",
      "docs": "https://docs.maybe.finance/"
    },
    "tags": [
      "finance",
      "self-hosted"
    ]
  },
  {
    "id": "mazanoke",
    "name": "MAZANOKE",
    "version": "latest",
    "description": "MAZANOKE is a modern, self-hosted image hosting and sharing platform. Upload, organize, and share your images with a clean and intuitive interface.",
    "logo": "mazanoke.svg",
    "links": {
      "github": "https://github.com/civilblur/mazanoke",
      "website": "https://github.com/civilblur/mazanoke",
      "docs": "https://github.com/civilblur/mazanoke"
    },
    "tags": [
      "image-hosting",
      "file-sharing",
      "self-hosted",
      "media",
      "gallery"
    ]
  },
  {
    "id": "meilisearch",
    "name": "Meilisearch",
    "version": "v1.8.3",
    "description": "Meilisearch is a free and open-source search engine that allows you to easily add search functionality to your web applications.",
    "logo": "meilisearch.png",
    "links": {
      "github": "https://github.com/meilisearch/meilisearch",
      "website": "https://www.meilisearch.com/",
      "docs": "https://docs.meilisearch.com/"
    },
    "tags": [
      "search"
    ]
  },
  {
    "id": "memos",
    "name": "Memos",
    "version": "latest",
    "description": "Memos is a self-hosted, open-source note-taking application that allows you to create, organize, and share notes with ease. It provides a simple and effective solution for managing your notes from anywhere.",
    "logo": "memos.png",
    "links": {
      "github": "https://github.com/usememos/memos",
      "website": "https://www.usememos.com/",
      "docs": "https://www.usememos.com/docs"
    },
    "tags": [
      "productivity",
      "notes",
      "bookmarks"
    ]
  },
  {
    "id": "metabase",
    "name": "Metabase",
    "version": "v0.50.8",
    "description": "Metabase is an open source business intelligence tool that allows you to ask questions and visualize data.",
    "logo": "metabase.png",
    "links": {
      "github": "https://github.com/metabase/metabase",
      "website": "https://www.metabase.com/",
      "docs": "https://www.metabase.com/docs/"
    },
    "tags": [
      "database",
      "dashboard"
    ]
  },
  {
    "id": "metube",
    "name": "MeTube",
    "version": "latest",
    "description": "MeTube is a web-based YouTube downloader that allows downloading videos and audio using yt-dlp.",
    "logo": "logo.png",
    "links": {
      "github": "https://github.com/alexta69/metube",
      "website": "https://github.com/alexta69/metube",
      "docs": "https://github.com/alexta69/metube/wiki"
    },
    "tags": [
      "downloader",
      "youtube",
      "media"
    ]
  },
  {
    "id": "minio",
    "name": "Minio",
    "description": "Minio is an open source object storage server compatible with Amazon S3 cloud storage service.",
    "logo": "minio.png",
    "version": "latest",
    "links": {
      "github": "https://github.com/minio/minio",
      "website": "https://minio.io/",
      "docs": "https://docs.minio.io/"
    },
    "tags": [
      "storage"
    ]
  },
  {
    "id": "movary",
    "name": "Movary",
    "version": "latest",
    "description": "Movary is a self-hosted platform for tracking and managing your watched movies using TMDB.",
    "logo": "movary.png",
    "links": {
      "github": "https://github.com/leepeuker/movary",
      "website": "https://movary.org/",
      "docs": "https://docs.movary.org/"
    },
    "tags": [
      "media",
      "movies",
      "movie-tracker",
      "self-hosted",
      "plex",
      "jellyfin",
      "emby",
      "kodi",
      "trakt",
      "letterboxd",
      "netflix",
      "tmdb",
      "statistics",
      "rating"
    ]
  },
  {
    "id": "n8n",
    "name": "n8n",
    "version": "1.104.0",
    "description": "n8n is an open source low-code platform for automating workflows and integrations.",
    "logo": "n8n.png",
    "links": {
      "github": "https://github.com/n8n-io/n8n",
      "website": "https://n8n.io/",
      "docs": "https://docs.n8n.io/"
    },
    "tags": [
      "automation"
    ]
  },
  {
    "id": "n8n-with-postgres",
    "name": "n8n with Postgres",
    "version": "latest",
    "description": "n8n is an open source low-code platform for automating workflows and integrations with PostgreSQL database for better performance and scalability.",
    "logo": "n8n.png",
    "links": {
      "github": "https://github.com/n8n-io/n8n",
      "website": "https://n8n.io/",
      "docs": "https://docs.n8n.io/"
    },
    "tags": [
      "automation",
      "workflow",
      "low-code",
      "postgres"
    ]
  },
  {
    "id": "neko",
    "name": "Neko",
    "version": "latest",
    "description": "Neko is a self-hosted virtual browser that runs in Docker and allows you to share browser sessions with others.",
    "logo": "logo.png",
    "links": {
      "github": "https://github.com/m1k1o/neko",
      "website": "https://github.com/m1k1o/neko",
      "docs": "https://github.com/m1k1o/neko"
    },
    "tags": [
      "browser",
      "virtual",
      "sharing",
      "remote"
    ]
  },
  {
    "id": "nextcloud-aio",
    "name": "Nextcloud All in One",
    "version": "30.0.2",
    "description": "Nextcloud (AIO) is a self-hosted file storage and sync platform with powerful collaboration capabilities. It integrates Files, Talk, Groupware, Office, Assistant and more into a single platform for remote work and data protection.",
    "logo": "nextcloud-aio.svg",
    "links": {
      "github": "https://github.com/nextcloud/docker",
      "website": "https://nextcloud.com/",
      "docs": "https://docs.nextcloud.com/"
    },
    "tags": [
      "file-manager",
      "sync"
    ]
  },
  {
    "id": "nocodb",
    "name": "NocoDB",
    "version": "0.257.2",
    "description": "NocoDB is an opensource Airtable alternative that turns any MySQL, PostgreSQL, SQL Server, SQLite & MariaDB into a smart spreadsheet.",
    "links": {
      "github": "https://github.com/nocodb/nocodb",
      "website": "https://nocodb.com/",
      "docs": "https://docs.nocodb.com/"
    },
    "logo": "nocodb.png",
    "tags": [
      "database",
      "spreadsheet",
      "low-code",
      "nocode"
    ]
  },
  {
    "id": "obsidian-livesync",
    "name": "Obsidian LiveSync",
    "version": "latest",
    "description": "Obsidian LiveSync with CouchDB for real-time note synchronization.",
    "logo": "obsidian.png",
    "links": {
      "github": "https://github.com/apache/couchdb",
      "website": "https://couchdb.apache.org/",
      "docs": "https://docs.couchdb.apache.org/"
    },
    "tags": [
      "database",
      "sync",
      "obsidian"
    ]
  },
  {
    "id": "odoo",
    "name": "Odoo",
    "version": "16.0",
    "description": "Odoo is a free and open source business management software that helps you manage your company's operations.",
    "logo": "odoo.png",
    "links": {
      "github": "https://github.com/odoo/odoo",
      "website": "https://odoo.com/",
      "docs": "https://www.odoo.com/documentation/"
    },
    "tags": [
      "cms"
    ]
  },
  {
    "id": "omni-tools",
    "name": "Omni-Tools",
    "version": "latest",
    "description": "Omni-Tools is a collection of useful tools in a single self-hosted web application.",
    "logo": "logo.png",
    "links": {
      "github": "https://github.com/iib0011/omni-tools",
      "website": "https://github.com/iib0011/omni-tools",
      "docs": "https://github.com/iib0011/omni-tools"
    },
    "tags": [
      "tools",
      "utilities",
      "collection",
      "self-hosted"
    ]
  },
  {
    "id": "onedev",
    "name": "OneDev",
    "version": "11.6.6",
    "description": "Git server with CI/CD, kanban, and packages. Seamless integration. Unparalleled experience.",
    "logo": "onedev.png",
    "links": {
      "github": "https://github.com/theonedev/onedev/",
      "website": "https://onedev.io/",
      "docs": "https://docs.onedev.io/"
    },
    "tags": [
      "self-hosted",
      "development"
    ]
  },
  {
    "id": "onetimesecret",
    "name": "One Time Secret",
    "version": "latest",
    "description": "Share sensitive information securely with self-destructing links that are only viewable once.",
    "logo": "onetimesecret.svg",
    "links": {
      "github": "https://github.com/onetimesecret/onetimesecret",
      "website": "https://onetimesecret.com",
      "docs": "https://docs.onetimesecret.com"
    },
    "tags": [
      "auth",
      "password",
      "secret",
      "secure"
    ]
  },
  {
    "id": "ontime",
    "name": "Ontime",
    "version": "v3.8.0",
    "description": "Ontime is browser-based application that manages event rundowns, scheduliing and cuing",
    "logo": "ontime.png",
    "links": {
      "github": "https://github.com/cpvalente/ontime/",
      "website": "https://getontime.no",
      "docs": "https://docs.getontime.no"
    },
    "tags": [
      "event"
    ]
  },
  {
    "id": "open-webui",
    "name": "Open WebUI",
    "version": "v0.3.7",
    "description": "Open WebUI is a free and open source chatgpt alternative. Open WebUI is an extensible, feature-rich, and user-friendly self-hosted WebUI designed to operate entirely offline. It supports various LLM runners, including Ollama and OpenAI-compatible APIs. The template include ollama and webui services.",
    "logo": "open-webui.png",
    "links": {
      "github": "https://github.com/open-webui/open-webui",
      "website": "https://openwebui.com/",
      "docs": "https://docs.openwebui.com/"
    },
    "tags": [
      "chat"
    ]
  },
  {
    "id": "open_notebook",
    "name": "Open Notebook",
    "version": "latest",
    "description": "Open Notebook with SurrealDB for data storage and AI-powered features.",
    "logo": "open_notebook.svg",
    "links": {
      "github": "https://github.com/lfnovo/open_notebook",
      "website": "https://www.open-notebook.ai/",
      "docs": "https://www.open-notebook.ai/get-started.html"
    },
    "tags": [
      "notebook",
      "ai",
      "database",
      "surrealdb"
    ]
  },
  {
    "id": "opengist",
    "name": "OpenGist",
    "version": "1",
    "description": "OpenGist is a self-hosted pastebin alternative.",
    "logo": "logo.svg",
    "links": {
      "github": "https://github.com/thomiceli/opengist",
      "website": "https://github.com/thomiceli/opengist",
      "docs": "https://github.com/thomiceli/opengist"
    },
    "tags": [
      "pastebin",
      "code",
      "snippets",
      "self-hosted"
    ]
  },
  {
    "id": "openhands",
    "name": "OpenHands",
    "version": "0.1.1",
    "description": "OpenHands is an open-source platform for running and managing AI agents.",
    "logo": "image.png",
    "links": {
      "github": "https://github.com/all-hands-ai/OpenHands",
      "website": "https://github.com/all-hands-ai/OpenHands",
      "docs": "https://github.com/all-hands-ai/OpenHands"
    },
    "tags": [
      "ai",
      "agents",
      "llm",
      "openai"
    ]
  },
  {
    "id": "openpanel",
    "name": "OpenPanel",
    "version": "latest",
    "description": "An open-source web and product analytics platform that combines the power of Mixpanel with the ease of Plausible and one of the best Google Analytics replacements.",
    "logo": "logo.svg",
    "links": {
      "github": "https://github.com/Openpanel-dev/openpanel",
      "website": "https://openpanel.dev/",
      "docs": "https://openpanel.dev/docs"
    },
    "tags": [
      "analytics"
    ]
  },
  {
    "id": "openresty-manager",
    "name": "OpenResty Manager",
    "version": "1.2.0",
    "description": "The easiest using, powerful and beautiful OpenResty Manager (Nginx Enhanced Version) , open source alternative to OpenResty Edge, which can enable you to easily reverse proxy your websites with security running at home or internet, including Access Control, HTTP Flood Protection, Free SSL, without having to know too much about OpenResty or Let's Encrypt.",
    "links": {
      "github": "https://github.com/Safe3/openresty-manager",
      "website": "https://om.uusec.com/",
      "docs": "https://github.com/Safe3/openresty-manager"
    },
    "logo": "logo.svg",
    "tags": [
      "web",
      "proxy",
      "security",
      "self-hosted",
      "openresty",
      "nginx"
    ]
  },
  {
    "id": "otterwiki",
    "name": "Otter Wiki",
    "version": "2",
    "description": "An Otter Wiki is a simple, lightweight, and fast wiki engine built with Python and Flask. It provides a user-friendly interface for creating and managing wiki content with markdown support.",
    "logo": "otterwiki.png",
    "links": {
      "github": "https://github.com/redimp/otterwiki",
      "website": "https://otterwiki.com/",
      "docs": "https://github.com/redimp/otterwiki/wiki"
    },
    "tags": [
      "wiki",
      "documentation",
      "knowledge-base",
      "markdown"
    ]
  },
  {
    "id": "outline",
    "name": "Outline",
    "version": "0.82.0",
    "description": "Outline is a self-hosted knowledge base and documentation platform that allows you to build and manage your own knowledge base applications.",
    "links": {
      "github": "https://github.com/outline/outline",
      "website": "https://getoutline.com/",
      "docs": "https://docs.getoutline.com/s/guide"
    },
    "logo": "outline.png",
    "tags": [
      "documentation",
      "knowledge-base",
      "self-hosted"
    ]
  },
  {
    "id": "palmr",
    "name": "Palmr",
    "version": "latest",
    "description": "Palmr the open-source, self-hosted alternative to WeTransfer. Share files securely, without tracking or limitations.",
    "logo": "palmr.png",
    "links": {
      "github": "https://github.com/kyantech/Palmr",
      "website": "https://palmr.kyantech.com.br/",
      "docs": "https://palmr.kyantech.com.br/docs/3.0-beta"
    },
    "tags": [
      "file-sharing",
      "self-hosted",
      "open-source"
    ]
  },
  {
    "id": "penpot",
    "name": "Penpot",
    "version": "2.3.2",
    "description": "Penpot is the web-based open-source design tool that bridges the gap between designers and developers.",
    "logo": "penpot.svg",
    "links": {
      "github": "https://github.com/penpot/penpot",
      "website": "https://penpot.app/",
      "docs": "https://docs.penpot.app/"
    },
    "tags": [
      "design",
      "collaboration"
    ]
  },
  {
    "id": "peppermint",
    "name": "Peppermint",
    "version": "latest",
    "description": "Peppermint is a modern, open-source API development platform that helps you build, test and document your APIs.",
    "logo": "peppermint.svg",
    "links": {
      "github": "https://github.com/Peppermint-Lab/peppermint",
      "website": "https://peppermint.sh/",
      "docs": "https://docs.peppermint.sh/"
    },
    "tags": [
      "api",
      "development",
      "documentation"
    ]
  },
  {
    "id": "pgadmin",
    "name": "pgAdmin",
    "version": "8.3",
    "description": "pgAdmin is the most popular and feature rich Open Source administration and development platform for PostgreSQL, the most advanced Open Source database in the world.",
    "links": {
      "github": "https://github.com/pgadmin-org/pgadmin4",
      "website": "https://www.pgadmin.org/",
      "docs": "https://www.pgadmin.org/docs/"
    },
    "logo": "pgadmin.webp",
    "tags": [
      "database",
      "postgres",
      "admin"
    ]
  },
  {
    "id": "photoprism",
    "name": "Photoprism",
    "version": "latest",
    "description": "PhotoPrism® is an AI-Powered Photos App for the Decentralized Web. It makes use of the latest technologies to tag and find pictures automatically without getting in your way.",
    "logo": "photoprism.svg",
    "links": {
      "github": "https://github.com/photoprism/photoprism",
      "website": "https://www.photoprism.app/",
      "docs": "https://docs.photoprism.app/"
    },
    "tags": [
      "media",
      "photos",
      "self-hosted"
    ]
  },
  {
    "id": "phpmyadmin",
    "name": "Phpmyadmin",
    "version": "5.2.1",
    "description": "Phpmyadmin is a free and open-source web interface for MySQL and MariaDB that allows you to manage your databases.",
    "logo": "phpmyadmin.png",
    "links": {
      "github": "https://github.com/phpmyadmin/phpmyadmin",
      "website": "https://www.phpmyadmin.net/",
      "docs": "https://www.phpmyadmin.net/docs/"
    },
    "tags": [
      "database"
    ]
  },
  {
    "id": "pinchflat",
    "name": "Pinchflat",
    "version": "latest",
    "description": "Pinchflat is a self-hosted YouTube downloader that allows you to download videos and playlists with a simple web interface.",
    "logo": "logo.png",
    "links": {
      "github": "https://github.com/kieraneglin/pinchflat",
      "website": "https://github.com/kieraneglin/pinchflat",
      "docs": "https://github.com/kieraneglin/pinchflat"
    },
    "tags": [
      "youtube",
      "downloader",
      "media"
    ]
  },
  {
    "id": "plane",
    "name": "Plane",
    "version": "v0.27.1",
    "description": "Easy, flexible, open source project management software",
    "logo": "plane.png",
    "links": {
      "github": "https://github.com/makeplane/plane",
      "website": "https://plane.so",
      "docs": "https://docs.plane.so/"
    },
    "tags": [
      "kanban"
    ]
  },
  {
    "id": "plausible",
    "name": "Plausible",
    "version": "v2.1.5",
    "description": "Plausible is a open source, self-hosted web analytics platform that lets you track website traffic and user behavior.",
    "logo": "logo.svg",
    "links": {
      "github": "https://github.com/plausible/plausible",
      "website": "https://plausible.io/",
      "docs": "https://plausible.io/docs"
    },
    "tags": [
      "analytics"
    ]
  },
  {
    "id": "pocket-id",
    "name": "Pocket ID",
    "version": "0.35.1",
    "description": "A simple and easy-to-use OIDC provider that allows users to authenticate with their passkeys to your services.",
    "logo": "pocket-id.svg",
    "links": {
      "github": "https://github.com/pocket-id/pocket-id",
      "website": "https://pocket-id.org/",
      "docs": "https://pocket-id.org/docs"
    },
    "tags": [
      "identity",
      "auth"
    ]
  },
  {
    "id": "pocketbase",
    "name": "PocketBase",
    "description": "Open Source backend in 1 file",
    "version": "v0.28.0",
    "logo": "logo.svg",
    "links": {
      "github": "https://github.com/pocketbase/pocketbase",
      "website": "https://pocketbase.io/",
      "docs": "https://pocketbase.io/docs/"
    },
    "tags": [
      "backend",
      "database",
      "api"
    ]
  },
  {
    "id": "poke",
    "name": "Poke",
    "version": "latest",
    "description": "Poke is an open-source, self-hosted alternative to YouTube. A privacy-focused video platform that allows you to watch and share videos without tracking.",
    "logo": "image.png",
    "links": {
      "github": "https://codeberg.org/ashley/poke",
      "website": "https://poketube.fun/",
      "docs": "https://codeberg.org/ashley/poke"
    },
    "tags": [
      "video",
      "youtube-alternative",
      "self-hosted",
      "privacy",
      "streaming"
    ]
  },
  {
    "id": "portainer",
    "name": "Portainer",
    "version": "2.21.4",
    "description": "Portainer is a container management tool for deploying, troubleshooting, and securing applications across cloud, data centers, and IoT.",
    "logo": "portainer.svg",
    "links": {
      "github": "https://github.com/portainer/portainer",
      "website": "https://www.portainer.io/",
      "docs": "https://docs.portainer.io/"
    },
    "tags": [
      "cloud",
      "monitoring"
    ]
  },
  {
    "id": "postiz",
    "name": "Postiz",
    "version": "latest",
    "description": "Postiz is a modern, open-source platform for managing and publishing content across multiple channels.",
    "logo": "postiz.png",
    "links": {
      "github": "https://github.com/gitroomhq/postiz",
      "website": "https://postiz.com",
      "docs": "https://docs.postiz.com"
    },
    "tags": [
      "cms",
      "content-management",
      "publishing"
    ]
  },
  {
    "id": "pre0.22.5-supabase",
    "name": "SupaBase",
    "version": "1.25.04 / dokploy < 0.22.5",
    "description": "The open source Firebase alternative. Supabase gives you a dedicated Postgres database to build your web, mobile, and AI applications. This is for dokploy version < 0.22.5.",
    "links": {
      "github": "https://github.com/supabase/supabase",
      "website": "https://supabase.com/",
      "docs": "https://supabase.com/docs/guides/self-hosting"
    },
    "logo": "supabase.svg",
    "tags": [
      "database",
      "firebase",
      "postgres"
    ],
    "dokploy_version": "<0.22.5"
  },
  {
    "id": "pterodactyl",
    "name": "Pterodactyl",
    "version": "latest",
    "description": "A free, open-source game server management panel.",
    "logo": "pterodactyl.png",
    "links": {
      "github": "https://github.com/pterodactyl/panel",
      "website": "https://pterodactyl.io",
      "docs": "https://pterodactyl.io/project/introduction.html"
    },
    "tags": [
      "self-hosted",
      "open-source",
      "management"
    ]
  },
  {
    "id": "pyrodactyl",
    "name": "Pyrodactyl",
    "version": "main",
    "description": "Pyrodactyl is the Pterodactyl-based game server panel that's faster, smaller, safer, and more accessible than Pelican. ",
    "logo": "pyrodactyl.png",
    "links": {
      "github": "https://github.com/pyrohost/pyrodactyl",
      "website": "https://pyrodactyl.dev",
      "docs": "https://pyrodactyl.dev/docs"
    },
    "tags": [
      "self-hosted",
      "open-source",
      "management"
    ]
  },
  {
    "id": "qdrant",
    "name": "Qdrant",
    "version": "latest",
    "description": "An open-source vector database designed for high-performance similarity search and storage of embeddings.",
    "logo": "qdrant.svg",
    "links": {
      "github": "https://github.com/qdrant/qdrant",
      "website": "https://qdrant.tech/",
      "docs": "https://qdrant.tech/documentation/"
    },
    "tags": [
      "vector-db",
      "database",
      "search"
    ]
  },
  {
    "id": "rabbitmq",
    "name": "RabbitMQ",
    "version": "4.1-management",
    "description": "RabbitMQ is an open source multi-protocol messaging broker.",
    "logo": "rabbitmq.svg",
    "links": {
      "github": "https://github.com/rabbitmq/rabbitmq-server",
      "website": "https://www.rabbitmq.com/",
      "docs": "https://www.rabbitmq.com/documentation.html"
    },
    "tags": [
      "message-broker",
      "queue",
      "rabbitmq"
    ]
  },
  {
    "id": "registry",
    "name": "Docker Registry",
    "version": "2",
    "description": "Distribution implementation for storing and distributing of Docker container images and artifacts.",
    "links": {
      "github": "https://github.com/distribution/distribution",
      "website": "https://hub.docker.com/_/registry",
      "docs": "https://distribution.github.io/distribution/"
    },
    "logo": "registry.png",
    "tags": [
      "registry",
      "docker",
      "self-hosted"
    ]
  },
  {
    "id": "rocketchat",
    "name": "Rocketchat",
    "version": "6.9.2",
    "description": "Rocket.Chat is a free and open-source web chat platform that allows you to build and manage your own chat applications.",
    "logo": "rocketchat.png",
    "links": {
      "github": "https://github.com/RocketChat/Rocket.Chat",
      "website": "https://rocket.chat/",
      "docs": "https://rocket.chat/docs/"
    },
    "tags": [
      "chat"
    ]
  },
  {
    "id": "roundcube",
    "name": "Roundcube",
    "version": "1.6.9",
    "description": "Free and open source webmail software for the masses, written in PHP.",
    "logo": "roundcube.svg",
    "links": {
      "github": "https://github.com/roundcube/roundcubemail",
      "website": "https://roundcube.net/",
      "docs": "https://roundcube.net/about/"
    },
    "tags": [
      "self-hosted",
      "email",
      "webmail"
    ]
  },
  {
    "id": "rsshub",
    "name": "RSSHub",
    "version": "1.0.0",
    "description": "RSSHub is the world's largest RSS network, consisting of over 5,000 global instances.RSSHub delivers millions of contents aggregated from all kinds of sources, our vibrant open source community is ensuring the deliver of RSSHub's new routes, new features and bug fixes.",
    "logo": "rsshub.png",
    "links": {
      "github": "https://github.com/DIYgod/RSSHub",
      "website": "https://rsshub.app/",
      "docs": "https://docs.rsshub.app/"
    },
    "tags": [
      "rss",
      "api",
      "self-hosted"
    ]
  },
  {
    "id": "rutorrent",
    "name": "ruTorrent",
    "version": "latest",
    "description": "ruTorrent + rTorrent BitTorrent client (crazy-max image). Web UI on 8080, XMLRPC on 8000, with P2P ports exposed for seeding.",
    "logo": "rutorrent.svg",
    "links": {
      "github": "https://github.com/crazy-max/docker-rtorrent-rutorrent",
      "website": "https://crazymax.dev/",
      "docs": "https://github.com/crazy-max/docker-rtorrent-rutorrent"
    },
    "tags": [
      "torrent",
      "rtorrent",
      "webui",
      "downloader"
    ]
  },
  {
    "id": "rybbit",
    "name": "Rybbit",
    "version": "v1.5.1",
    "description": "Open-source and privacy-friendly alternative to Google Analytics that is 10x more intuitive",
    "logo": "rybbit.png",
    "links": {
      "github": "https://github.com/rybbit-io/rybbit",
      "website": "https://rybbit.io",
      "docs": "https://www.rybbit.io/docs"
    },
    "tags": [
      "analytics"
    ]
  },
  {
    "id": "ryot",
    "name": "Ryot",
    "version": "v7.10",
    "description": "A self-hosted platform for tracking various media types including movies, TV shows, video games, books, audiobooks, and more.",
    "logo": "ryot.png",
    "links": {
      "github": "https://github.com/IgnisDa/ryot",
      "website": "https://ryot.io/",
      "docs": "https://docs.ryot.io/"
    },
    "tags": [
      "media",
      "tracking",
      "self-hosted"
    ]
  },
  {
    "id": "scrypted",
    "name": "Scrypted",
    "version": "latest",
    "description": "Scrypted is a home automation platform that integrates with various smart home devices and provides NVR capabilities for video surveillance.",
    "logo": "image.png",
    "links": {
      "github": "https://github.com/koush/scrypted",
      "website": "https://www.scrypted.app/",
      "docs": "https://docs.scrypted.app/"
    },
    "tags": [
      "home-automation",
      "nvr",
      "smart-home",
      "surveillance"
    ]
  },
  {
    "id": "seafile",
    "name": "Seafile",
    "version": "12.0-latest",
    "description": "Open source cloud storage system for file sync, share and document collaboration",
    "logo": "seafile.svg",
    "links": {
      "github": "https://github.com/haiwen/seafile",
      "website": "https://seafile.com",
      "docs": "https://manual.seafile.com/12.0"
    },
    "tags": [
      "file-manager",
      "file-sharing",
      "storage"
    ]
  },
  {
    "id": "searxng",
    "name": "SearXNG",
    "version": "latest",
    "description": "SearXNG is a privacy-respecting, hackable metasearch engine that aggregates results from various search engines without tracking users.",
    "logo": "searxng.png",
    "links": {
      "github": "https://github.com/searxng/searxng",
      "website": "https://searxng.github.io/",
      "docs": "https://docs.searxng.github.io/"
    },
    "tags": [
      "search-engine",
      "metasearch",
      "privacy",
      "self-hosted",
      "aggregator"
    ]
  },
  {
    "id": "shlink",
    "name": "Shlink",
    "version": "stable",
    "description": "URL shortener that can be used to serve shortened URLs under your own domain.",
    "logo": "shlink.svg",
    "links": {
      "github": "https://github.com/shlinkio/shlink",
      "website": "https://shlink.io",
      "docs": "https://shlink.io/documentation"
    },
    "tags": [
      "sharing",
      "shortener",
      "url"
    ]
  },
  {
    "id": "slash",
    "name": "Slash",
    "version": "latest",
    "description": "Slash is a modern, self-hosted bookmarking service and link shortener that helps you organize and share your favorite links.",
    "logo": "slash.png",
    "links": {
      "github": "https://github.com/yourselfhosted/slash",
      "website": "https://github.com/yourselfhosted/slash#readme",
      "docs": "https://github.com/yourselfhosted/slash/wiki"
    },
    "tags": [
      "bookmarks",
      "link-shortener",
      "self-hosted"
    ]
  },
  {
    "id": "snapp",
    "name": "Snapp",
    "version": "0.9-rc-020",
    "description": "Snapp is a self-hosted screenshot sharing service with user management and authentication.",
    "logo": "logo.png",
    "links": {
      "github": "https://github.com/UraniaDev/snapp",
      "website": "https://github.com/UraniaDev/snapp",
      "docs": "https://github.com/UraniaDev/snapp"
    },
    "tags": [
      "screenshot",
      "sharing",
      "self-hosted",
      "authentication"
    ]
  },
  {
    "id": "soketi",
    "name": "Soketi",
    "version": "v1.6.1-16",
    "description": "Soketi is your simple, fast, and resilient open-source WebSockets server.",
    "logo": "soketi.png",
    "links": {
      "github": "https://github.com/soketi/soketi",
      "website": "https://soketi.app/",
      "docs": "https://docs.soketi.app/"
    },
    "tags": [
      "chat"
    ]
  },
  {
    "id": "spacedrive",
    "name": "Spacedrive",
    "version": "latest",
    "description": "Spacedrive is a cross-platform file manager. It connects your devices together to help you organize files from anywhere. powered by a virtual distributed filesystem (VDFS) written in Rust. Organize files across many devices in one place.",
    "links": {
      "github": "https://github.com/spacedriveapp/spacedrive",
      "website": "https://spacedrive.com/",
      "docs": "https://www.spacedrive.com/docs/product/getting-started/introduction"
    },
    "logo": "spacedrive.png",
    "tags": [
      "file-manager",
      "vdfs",
      "storage"
    ]
  },
  {
    "id": "stack-auth",
    "name": "Stack Auth",
    "version": "latest",
    "description": "Open-source Auth0/Clerk alternative. Stack Auth is a free and open source authentication tool that allows you to authenticate your users.",
    "logo": "stack-auth.png",
    "links": {
      "github": "https://github.com/stack-auth/stack-auth",
      "website": "https://stack-auth.com/",
      "docs": "https://docs.stack-auth.com/next/overview"
    },
    "tags": [
      "authentication",
      "auth",
      "authorization"
    ]
  },
  {
    "id": "stalwart",
    "name": "Stalwart",
    "version": "latest",
    "description": "Stalwart Mail Server is an open-source mail server solution with JMAP, IMAP4, POP3, and SMTP support and a wide range of modern features. It is written in Rust and designed to be secure, fast, robust and scalable.",
    "logo": "stalwart.svg",
    "links": {
      "github": "https://github.com/stalwartlabs/mail-server",
      "website": "https://stalw.art/",
      "docs": "https://stalw.art/docs/"
    },
    "tags": [
      "email",
      "smtp",
      "jmap",
      "imap4",
      "pop3",
      "self-hosted",
      "mail-server"
    ]
  },
  {
    "id": "statping-ng",
    "name": "Statping-NG",
    "version": "latest",
    "description": "Statping-NG is an easy-to-use status page for monitoring websites and applications with beautiful metrics, analytics, and health checks.",
    "logo": "statping-ng.png",
    "links": {
      "github": "https://github.com/adamboutcher/statping-ng",
      "website": "https://statping-ng.github.io/",
      "docs": "https://statping-ng.github.io/install.html"
    },
    "tags": [
      "monitoring",
      "status-page"
    ]
  },
  {
    "id": "stirling",
    "name": "Stirling PDF",
    "version": "0.30.1",
    "description": "A locally hosted one-stop shop for all your PDF needs",
    "logo": "stirling.svg",
    "links": {
      "github": "https://github.com/Stirling-Tools/Stirling-PDF",
      "website": "https://www.stirlingpdf.com/",
      "docs": "https://docs.stirlingpdf.com/"
    },
    "tags": [
      "pdf",
      "tools"
    ]
  },
  {
    "id": "supabase",
    "name": "SupaBase",
    "version": "1.25.04 / dokploy >= 0.22.5",
    "description": "The open source Firebase alternative. Supabase gives you a dedicated Postgres database to build your web, mobile, and AI applications. This require at least version 0.22.5 of dokploy.",
    "links": {
      "github": "https://github.com/supabase/supabase",
      "website": "https://supabase.com/",
      "docs": "https://supabase.com/docs/guides/self-hosting"
    },
    "logo": "supabase.svg",
    "tags": [
      "database",
      "firebase",
      "postgres"
    ],
    "dokploy_version": ">=0.22.5"
  },
  {
    "id": "superset",
    "name": "Superset (Unofficial)",
    "version": "latest",
    "description": "Data visualization and data exploration platform.",
    "logo": "superset.svg",
    "links": {
      "github": "https://github.com/amancevice/docker-superset",
      "website": "https://superset.apache.org",
      "docs": "https://superset.apache.org/docs/intro"
    },
    "tags": [
      "analytics",
      "bi",
      "dashboard",
      "database",
      "sql"
    ]
  },
  {
    "id": "tailscale-exitnode",
    "name": "Tailscale Exit nodes",
    "version": "1.0.0",
    "description": "Tailscale ExitNode is a feature that lets you route your internet traffic through a specific device in your Tailscale network.",
    "logo": "tailscale-exitnode.svg",
    "links": {
      "github": "https://github.com/tailscale-dev/docker-guide-code-examples",
      "website": "https://tailscale.com/",
      "docs": "https://tailscale.com/kb/1408/quick-guide-exit-nodes"
    },
    "tags": [
      "network"
    ]
  },
  {
    "id": "teable",
    "name": "teable",
    "version": "v1.3.1-alpha-build.460",
    "description": "Teable is a Super fast, Real-time, Professional, Developer friendly, No-code database built on Postgres. It uses a simple, spreadsheet-like interface to create complex enterprise-level database applications. Unlock efficient app development with no-code, free from the hurdles of data security and scalability.",
    "logo": "teable.png",
    "links": {
      "github": "https://github.com/teableio/teable",
      "website": "https://teable.io/",
      "docs": "https://help.teable.io/"
    },
    "tags": [
      "database",
      "spreadsheet",
      "low-code",
      "nocode"
    ]
  },
  {
    "id": "tianji",
    "name": "Tianji",
    "version": "latest",
    "description": "Tianji is a lightweight web analytic service and uptime monitoring tool.",
    "logo": "logo.svg",
    "links": {
      "github": "https://github.com/msgbyte/tianji",
      "website": "https://github.com/msgbyte/tianji",
      "docs": "https://github.com/msgbyte/tianji"
    },
    "tags": [
      "analytics",
      "monitoring",
      "web",
      "uptime"
    ]
  },
  {
    "id": "tolgee",
    "name": "Tolgee",
    "version": "v3.80.4",
    "description": "Developer & translator friendly web-based localization platform",
    "logo": "tolgee.svg",
    "links": {
      "github": "https://github.com/tolgee/tolgee-platform",
      "website": "https://tolgee.io",
      "docs": "https://tolgee.io/platform"
    },
    "tags": [
      "self-hosted",
      "i18n",
      "localization",
      "translations"
    ]
  },
  {
    "id": "tooljet",
    "name": "Tooljet",
    "version": "ee-lts-latest",
    "description": "Tooljet is an open-source low-code platform that allows you to build internal tools quickly and efficiently. It provides a user-friendly interface for creating applications without extensive coding knowledge.",
    "logo": "logo.png",
    "links": {
      "github": "https://github.com/ToolJet/ToolJet",
      "website": "https://tooljet.ai/",
      "docs": "https://docs.tooljet.ai/"
    },
    "tags": [
      "file-sync",
      "file-sharing",
      "self-hosted"
    ]
  },
  {
    "id": "triggerdotdev",
    "name": "Trigger.dev",
    "version": "v3",
    "description": "Trigger is a platform for building event-driven applications.",
    "logo": "triggerdotdev.svg",
    "links": {
      "github": "https://github.com/triggerdotdev/trigger.dev",
      "website": "https://trigger.dev/",
      "docs": "https://trigger.dev/docs"
    },
    "tags": [
      "event-driven",
      "applications"
    ]
  },
  {
    "id": "trilium",
    "name": "Trilium",
    "description": "Trilium Notes is a hierarchical note taking application with focus on building large personal knowledge bases.",
    "logo": "trilium.png",
    "version": "latest",
    "links": {
      "github": "https://github.com/zadam/trilium",
      "website": "https://github.com/zadam/trilium",
      "docs": "https://github.com/zadam/trilium/wiki/"
    },
    "tags": [
      "self-hosted",
      "productivity",
      "personal-use"
    ]
  },
  {
    "id": "trmnl-byos-laravel",
    "name": "TRMNL BYOS Laravel",
    "version": "0.3.2",
    "description": "TRMNL BYOS Laravel is a self-hosted application to manage TRMNL e-ink devices.",
    "logo": "byos-laravel.svg",
    "links": {
      "github": "https://github.com/usetrmnl/byos_laravel",
      "website": "https://docs.usetrmnl.com/go/diy/byos",
      "docs": "https://github.com/usetrmnl/byos_laravel/blob/main/README.md"
    },
    "tags": [
      "e-ink"
    ]
  },
  {
    "id": "twenty",
    "name": "Twenty CRM",
    "version": "latest",
    "description": "Twenty is a modern CRM offering a powerful spreadsheet interface and open-source alternative to Salesforce.",
    "logo": "twenty.svg",
    "links": {
      "github": "https://github.com/twentyhq/twenty",
      "website": "https://twenty.com",
      "docs": "https://docs.twenty.com"
    },
    "tags": [
      "crm",
      "sales",
      "business"
    ]
  },
  {
    "id": "typebot",
    "name": "Typebot",
    "version": "2.27.0",
    "description": "Typebot is an open-source chatbot builder platform.",
    "logo": "typebot.svg",
    "links": {
      "github": "https://github.com/baptisteArno/typebot.io",
      "website": "https://typebot.io/",
      "docs": "https://docs.typebot.io/get-started/introduction"
    },
    "tags": [
      "chatbot",
      "builder",
      "open-source"
    ]
  },
  {
    "id": "typecho",
    "name": "Typecho",
    "version": "stable",
    "description": "Typecho 是一个轻量级的开源博客程序，基于 PHP 开发，支持多种数据库，简洁而强大。",
    "logo": "typecho.png",
    "links": {
      "github": "https://github.com/typecho/typecho",
      "website": "https://typecho.org/",
      "docs": "http://docs.typecho.org"
    },
    "tags": [
      "blog",
      "cms",
      "php"
    ]
  },
  {
    "id": "typesense",
    "name": "Typesense",
    "version": "29.0",
    "description": "Typesense is a fast, open-source search engine for building modern search experiences.",
    "logo": "typesense.png",
    "links": {
      "github": "https://github.com/typesense/typesense",
      "website": "https://typesense.org/",
      "docs": "https://typesense.org/docs"
    },
    "tags": [
      "search"
    ]
  },
  {
    "id": "umami",
    "name": "Umami",
    "version": "v2.16.1",
    "description": "Umami is a simple, fast, privacy-focused alternative to Google Analytics.",
    "logo": "umami.png",
    "links": {
      "github": "https://github.com/umami-software/umami",
      "website": "https://umami.is",
      "docs": "https://umami.is/docs"
    },
    "tags": [
      "analytics"
    ]
  },
  {
    "id": "unifi",
    "name": "Unifi Network",
    "version": "11.6.6",
    "description": "Unifi Network is an open-source enterprise network management platform for wireless networks.",
    "logo": "unifi.webp",
    "links": {
      "github": "https://github.com/ubiquiti",
      "website": "https://www.ui.com/",
      "docs": "https://help.ui.com/hc/en-us/articles/360012282453-Self-Hosting-a-UniFi-Network-Server"
    },
    "tags": [
      "self-hosted",
      "networking"
    ]
  },
  {
    "id": "unsend",
    "name": "Unsend",
    "version": "v1.3.2",
    "description": "Open source alternative to Resend,Sendgrid, Postmark etc. ",
    "logo": "unsend.png",
    "links": {
      "github": "https://github.com/unsend-dev/unsend",
      "website": "https://unsend.dev/",
      "docs": "https://docs.unsend.dev/get-started/"
    },
    "tags": [
      "e-mail",
      "marketing",
      "business"
    ]
  },
  {
    "id": "uptime-kuma",
    "name": "Uptime Kuma",
    "version": "1.23.15",
    "description": "Uptime Kuma is a free and open source monitoring tool that allows you to monitor your websites and applications.",
    "logo": "uptime-kuma.png",
    "links": {
      "github": "https://github.com/louislam/uptime-kuma",
      "website": "https://uptime.kuma.pet/",
      "docs": "https://github.com/louislam/uptime-kuma/wiki"
    },
    "tags": [
      "monitoring"
    ]
  },
  {
    "id": "vaultwarden",
    "name": "Vaultwarden",
    "version": "1.33.2",
    "description": "Unofficial Bitwarden compatible server written in Rust, formerly known as bitwarden_rs",
    "logo": "vaultwarden.svg",
    "links": {
      "github": "https://github.com/dani-garcia/vaultwarden",
      "website": "",
      "docs": "https://github.com/dani-garcia/vaultwarden/wiki"
    },
    "tags": [
      "open-source"
    ]
  },
  {
    "id": "wallos",
    "name": "Wallos",
    "version": "latest",
    "description": "Wallos is a self-hosted subscription tracking application that helps you manage and monitor your subscriptions, providing insights into your spending habits.",
    "logo": "wallos.png",
    "links": {
      "github": "https://github.com/ellite/wallos",
      "website": "https://wallosapp.com",
      "docs": "https://github.com/ellite/wallos?tab=readme-ov-file#getting-started"
    },
    "tags": [
      "finance",
      "subscription",
      "budgeting",
      "expense-tracking",
      "spending"
    ]
  },
  {
    "id": "web-check",
    "name": "Web-Check",
    "version": "latest",
    "description": "Web-Check is a powerful all-in-one website analyzer that provides detailed insights into any website's security, performance, and functionality.",
    "logo": "logo.png",
    "links": {
      "github": "https://github.com/lissy93/web-check",
      "website": "https://github.com/lissy93/web-check",
      "docs": "https://github.com/lissy93/web-check"
    },
    "tags": [
      "website-analyzer",
      "security",
      "performance",
      "seo"
    ]
  },
  {
    "id": "wg-easy",
    "name": "WG-Easy",
    "version": "15",
    "description": "WG-Easy is a simple and user-friendly WireGuard VPN server with a web interface for easy management.",
    "logo": "image.png",
    "links": {
      "github": "https://github.com/wg-easy/wg-easy",
      "website": "https://wg-easy.github.io/",
      "docs": "https://github.com/wg-easy/wg-easy/wiki"
    },
    "tags": [
      "vpn",
      "wireguard",
      "networking"
    ]
  },
  {
    "id": "wikijs",
    "name": "Wiki.js",
    "version": "2.5",
    "description": "The most powerful and extensible open source Wiki software.",
    "logo": "wikijs.svg",
    "links": {
      "github": "https://github.com/requarks/wiki",
      "website": "https://js.wiki/",
      "docs": "https://docs.requarks.io/"
    },
    "tags": [
      "knowledge-base",
      "self-hosted",
      "documentation"
    ]
  },
  {
    "id": "windmill",
    "name": "Windmill",
    "version": "latest",
    "description": "A developer platform to build production-grade workflows and internal apps. Open-source alternative to Airplane, Retool, and GitHub Actions.",
    "logo": "windmill.svg",
    "links": {
      "github": "https://github.com/windmill-labs/windmill",
      "website": "https://www.windmill.dev/",
      "docs": "https://docs.windmill.dev/"
    },
    "tags": [
      "workflow",
      "automation",
      "development"
    ]
  },
  {
    "id": "windows",
    "name": "Windows (dockerized)",
    "version": "4.00",
    "description": "Windows inside a Docker container.",
    "logo": "windows.png",
    "links": {
      "github": "https://github.com/dockur/windows",
      "website": "",
      "docs": "https://github.com/dockur/windows?tab=readme-ov-file#how-do-i-use-it"
    },
    "tags": [
      "self-hosted",
      "open-source",
      "os"
    ]
  },
  {
    "id": "wordpress",
    "name": "Wordpress",
    "version": "latest",
    "description": "Wordpress is a free and open source content management system (CMS) for publishing and managing websites.",
    "logo": "wordpress.png",
    "links": {
      "github": "https://github.com/WordPress/WordPress",
      "website": "https://wordpress.org/",
      "docs": "https://wordpress.org/documentation/"
    },
    "tags": [
      "cms"
    ]
  },
  {
    "id": "yourls",
    "name": "YOURLS",
    "version": "1.9.2",
    "description": "YOURLS (Your Own URL Shortener) is a set of PHP scripts that will allow you to run your own URL shortening service (a la TinyURL or Bitly).",
    "logo": "yourls.svg",
    "links": {
      "github": "https://github.com/YOURLS/YOURLS",
      "website": "https://yourls.org/",
      "docs": "https://yourls.org/#documentation"
    },
    "tags": [
      "url-shortener",
      "php"
    ]
  },
  {
    "id": "yt-dlp-webui",
    "name": "yt-dlp-webui",
    "version": "latest",
    "description": "yt-dlp-webui is a web interface for yt-dlp, allowing you to download videos and audio from various platforms with a simple web UI.",
    "logo": "logo.ico",
    "links": {
      "github": "https://github.com/marcopiovanello/yt-dlp-web-ui",
      "website": "https://github.com/marcopiovanello/yt-dlp-web-ui",
      "docs": "https://github.com/marcopiovanello/yt-dlp-web-ui"
    },
    "tags": [
      "downloader",
      "youtube",
      "media",
      "webui"
    ]
  },
  {
    "id": "zipline",
    "name": "Zipline",
    "version": "v3.7.9",
    "description": "A ShareX/file upload server that is easy to use, packed with features, and with an easy setup!",
    "logo": "zipline.png",
    "links": {
      "github": "https://github.com/diced/zipline",
      "website": "https://zipline.diced.sh/",
      "docs": "https://zipline.diced.sh/docs/"
    },
    "tags": [
      "media system",
      "storage"
    ]
  },
  {
    "id": "zitadel",
    "name": "Zitadel",
    "version": "latest",
    "description": "Open-source identity and access management platform with multi-tenancy, OpenID Connect, SAML, and OAuth 2.0 support.",
    "logo": "zitadel.png",
    "links": {
      "github": "https://github.com/zitadel/zitadel",
      "website": "https://zitadel.com/",
      "docs": "https://zitadel.com/docs/"
    },
    "tags": [
      "identity",
      "authentication",
      "authorization",
      "iam",
      "security",
      "oauth",
      "openid-connect",
      "saml",
      "multi-tenant"
    ]
  }
]<|MERGE_RESOLUTION|>--- conflicted
+++ resolved
@@ -16,37 +16,11 @@
     ]
   },
   {
-<<<<<<< HEAD
-    "id": "appflowy",
-    "name": "App Flowy",
-    "version": "0.9.3",
-    "description": "AppFlowy is an open-source alternative to Notion. You are in charge of your data and customizations.",
-    "links": {
-      "github": "https://github.com/AppFlowy-IO/AppFlowy",
-      "website": "https://appflowy.io/",
-      "docs": "https://docs.appflowy.io/docs"
-    },
-    "logo": "appflowy.png",
-    "tags": [
-      "productivity",
-      "self-hosted",
-      "notes",
-      "knowledge-base",
-      "notion-alternative"
-    ]
-  },
-  {
-    "id": "capso",
-    "name": "Cap.so",
-    "version": "latest",
-    "description": "Cap.so is a platform for web and desktop applications with MySQL and S3 storage. It provides a complete development environment with database and file storage capabilities.",
-=======
     "id": "activepieces",
     "name": "Activepieces",
     "version": "0.35.0",
     "description": "Open-source no-code business automation tool. An alternative to Zapier, Make.com, and Tray.",
     "logo": "activepieces.svg",
->>>>>>> 4b882a2f
     "links": {
       "github": "https://github.com/activepieces/activepieces",
       "website": "https://www.activepieces.com/",
@@ -363,6 +337,44 @@
       "security",
       "reverse-proxy",
       "ldap"
+    ]
+  },
+  {
+    "id": "appflowy",
+    "name": "App Flowy",
+    "version": "0.9.3",
+    "description": "AppFlowy is an open-source alternative to Notion. You are in charge of your data and customizations.",
+    "links": {
+      "github": "https://github.com/AppFlowy-IO/AppFlowy",
+      "website": "https://appflowy.io/",
+      "docs": "https://docs.appflowy.io/docs"
+    },
+    "logo": "appflowy.png",
+    "tags": [
+      "productivity",
+      "self-hosted",
+      "notes",
+      "knowledge-base",
+      "notion-alternative"
+    ]
+  },
+  {
+    "id": "capso",
+    "name": "Cap.so",
+    "version": "latest",
+    "description": "Cap.so is a platform for web and desktop applications with MySQL and S3 storage. It provides a complete development environment with database and file storage capabilities.",
+    "links": {
+      "github": "https://github.com/CapSoftware/Cap",
+      "website": "https://cap.so/",
+      "docs": "https://cap.so/docs/"
+    },
+    "logo": "capso.png",
+    "tags": [
+      "web",
+      "s3",
+      "mysql",
+      "development",
+      "self-hosted"
     ]
   },
   {
