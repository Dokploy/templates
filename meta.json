[
  {
    "id": "autobase",
    "name": "Autobase",
    "version": "2.2.0",
    "description": "Autobase for PostgreSQL® is an open-source alternative to cloud-managed databases (DBaaS) such as Amazon RDS, Google Cloud SQL, Azure Database, and more.",
    "links": {
      "github": "https://github.com/vitabaks/autobase",
      "website": "https://autobase.tech/",
      "docs": "https://autobase.tech/docs"
    },
    "logo": "autobase.svg",
    "tags": ["database", "postgres", "self-hosted", "server"]
  },
  {
    "id": "openresty-manager",
    "name": "OpenResty Manager",
    "version": "1.1.3",
    "description": "The easiest using, powerful and beautiful OpenResty Manager (Nginx Enhanced Version) , open source alternative to OpenResty Edge, which can enable you to easily reverse proxy your websites with security running at home or internet, including Access Control, HTTP Flood Protection, Free SSL, without having to know too much about OpenResty or Let's Encrypt.",
    "links": {
      "github": "https://github.com/Safe3/openresty-manager",
      "website": "https://om.uusec.com/",
      "docs": "https://github.com/Safe3/openresty-manager"
    },
    "logo": "logo.svg",
    "tags": ["web", "proxy", "security", "self-hosted", "openresty", "nginx"]
  },
  {
    "id": "appwrite",
    "name": "Appwrite",
    "version": "1.6.0",
    "description": "Appwrite is an end-to-end backend server for Web, Mobile, Native, or Backend apps. Appwrite abstracts the complexity and repetitiveness required to build a modern backend API from scratch and allows you to build secure apps faster.\nUsing Appwrite, you can easily integrate your app with user authentication and multiple sign-in methods, a database for storing and querying users and team data, storage and file management, image manipulation, Cloud Functions, messaging, and more services.",
    "links": {
      "github": "https://github.com/appwrite/appwrite",
      "website": "https://appwrite.io/",
      "docs": "https://appwrite.io/docs"
    },
    "logo": "appwrite.svg",
    "tags": ["database", "firebase", "postgres"]
  },
  {
    "id": "outline",
    "name": "Outline",
    "version": "0.82.0",
    "description": "Outline is a self-hosted knowledge base and documentation platform that allows you to build and manage your own knowledge base applications.",
    "links": {
      "github": "https://github.com/outline/outline",
      "website": "https://getoutline.com/",
      "docs": "https://docs.getoutline.com/s/guide"
    },
    "logo": "outline.png",
    "tags": ["documentation", "knowledge-base", "self-hosted"]
  },
  {
    "id": "supabase",
    "name": "SupaBase",
    "version": "1.24.07",
    "description": "The open source Firebase alternative. Supabase gives you a dedicated Postgres database to build your web, mobile, and AI applications. ",
    "links": {
      "github": "https://github.com/supabase/supabase",
      "website": "https://supabase.com/",
      "docs": "https://supabase.com/docs/guides/self-hosting"
    },
    "logo": "supabase.svg",
    "tags": ["database", "firebase", "postgres"]
  },
  {
    "id": "pocketbase",
    "name": "PocketBase",
    "description": "Open Source backend in 1 file",
    "version": "v0.28.0",
    "logo": "logo.svg",
    "links": {
      "github": "https://github.com/pocketbase/pocketbase",
      "website": "https://pocketbase.io/",
      "docs": "https://pocketbase.io/docs/"
    },
    "tags": ["backend", "database", "api"]
  },
  {
    "id": "plausible",
    "name": "Plausible",
    "version": "v2.1.5",
    "description": "Plausible is a open source, self-hosted web analytics platform that lets you track website traffic and user behavior.",
    "logo": "logo.svg",
    "links": {
      "github": "https://github.com/plausible/plausible",
      "website": "https://plausible.io/",
      "docs": "https://plausible.io/docs"
    },
    "tags": ["analytics"]
  },
  {
    "id": "calcom",
    "name": "Calcom",
    "version": "v2.7.6",
    "description": "Calcom is a open source alternative to Calendly that allows to create scheduling and booking services.",
    "links": {
      "github": "https://github.com/calcom/cal.com",
      "website": "https://cal.com/",
      "docs": "https://cal.com/docs"
    },
    "logo": "calcom.jpg",
    "tags": ["scheduling", "booking"]
  },
  {
    "id": "grafana",
    "name": "Grafana",
    "version": "9.5.20",
    "description": "Grafana is an open source platform for data visualization and monitoring.",
    "logo": "grafana.svg",
    "links": {
      "github": "https://github.com/grafana/grafana",
      "website": "https://grafana.com/",
      "docs": "https://grafana.com/docs/"
    },
    "tags": ["monitoring"]
  },
  {
    "id": "datalens",
    "name": "DataLens",
    "version": "1.23.0",
    "description": "A modern, scalable business intelligence and data visualization system.",
    "logo": "datalens.svg",
    "links": {
      "github": "https://github.com/datalens-tech/datalens",
      "website": "https://datalens.tech/",
      "docs": "https://datalens.tech/docs/"
    },
    "tags": ["analytics", "self-hosted", "bi", "monitoring"]
  },
  {
    "id": "directus",
    "name": "Directus",
    "version": "11.0.2",
    "description": "Directus is an open source headless CMS that provides an API-first solution for building custom backends.",
    "logo": "directus.jpg",
    "links": {
      "github": "https://github.com/directus/directus",
      "website": "https://directus.io/",
      "docs": "https://docs.directus.io/"
    },
    "tags": ["cms"]
  },
  {
    "id": "baserow",
    "name": "Baserow",
    "version": "1.25.2",
    "description": "Baserow is an open source database management tool that allows you to create and manage databases.",
    "logo": "baserow.webp",
    "links": {
      "github": "https://github.com/Baserow/baserow",
      "website": "https://baserow.io/",
      "docs": "https://baserow.io/docs/index"
    },
    "tags": ["database"]
  },
  {
    "id": "budibase",
    "name": "Budibase",
    "version": "3.5.3",
    "description": "Budibase is an open-source low-code platform that saves engineers 100s of hours building forms, portals, and approval apps, securely.",
    "logo": "budibase.svg",
    "links": {
      "github": "https://github.com/Budibase/budibase",
      "website": "https://budibase.com/",
      "docs": "https://docs.budibase.com/docs/"
    },
    "tags": ["database", "low-code", "nocode", "applications"]
  },
  {
    "id": "forgejo",
    "name": "Forgejo",
    "version": "10",
    "description": "Forgejo is a self-hosted lightweight software forge. Easy to install and low maintenance, it just does the job",
    "logo": "forgejo.svg",
    "links": {
      "github": "https://codeberg.org/forgejo/forgejo",
      "website": "https://forgejo.org/",
      "docs": "https://forgejo.org/docs/latest/"
    },
    "tags": ["self-hosted", "storage"]
  },
  {
    "id": "ghost",
    "name": "Ghost",
    "version": "5.0.0",
    "description": "Ghost is a free and open source, professional publishing platform built on a modern Node.js technology stack.",
    "logo": "ghost.jpeg",
    "links": {
      "github": "https://github.com/TryGhost/Ghost",
      "website": "https://ghost.org/",
      "docs": "https://ghost.org/docs/"
    },
    "tags": ["cms"]
  },
  {
    "id": "lodestone",
    "name": "Lodestone",
    "version": "0.5.1",
    "description": "A free, open source server hosting tool for Minecraft and other multiplayers games.",
    "logo": "lodestone.png",
    "links": {
      "github": "https://github.com/Lodestone-Team/lodestone",
      "website": "https://lodestone.cc",
      "docs": "https://github.com/Lodestone-Team/lodestone/wiki"
    },
    "tags": ["minecraft", "hosting", "server"]
  },
  {
    "id": "dragonfly-db",
    "name": "Dragonfly",
    "version": "1.28.1",
    "description": "Dragonfly is a drop-in Redis replacement that is designed for heavy data workloads running on modern cloud hardware.",
    "logo": "dragonfly-db.png",
    "links": {
      "github": "https://github.com/dragonflydb/dragonfly",
      "website": "https://www.dragonflydb.io/",
      "docs": "https://www.dragonflydb.io/docs"
    },
    "tags": ["database", "redis"]
  },
  {
    "id": "stack-auth",
    "name": "Stack Auth",
    "version": "latest",
    "description": "Open-source Auth0/Clerk alternative. Stack Auth is a free and open source authentication tool that allows you to authenticate your users.",
    "logo": "stack-auth.png",
    "links": {
      "github": "https://github.com/stack-auth/stack-auth",
      "website": "https://stack-auth.com/",
      "docs": "https://docs.stack-auth.com/next/overview"
    },
    "tags": ["authentication", "auth", "authorization"]
  },
  {
    "id": "uptime-kuma",
    "name": "Uptime Kuma",
    "version": "1.23.15",
    "description": "Uptime Kuma is a free and open source monitoring tool that allows you to monitor your websites and applications.",
    "logo": "uptime-kuma.png",
    "links": {
      "github": "https://github.com/louislam/uptime-kuma",
      "website": "https://uptime.kuma.pet/",
      "docs": "https://github.com/louislam/uptime-kuma/wiki"
    },
    "tags": ["monitoring"]
  },
  {
    "id": "n8n",
    "name": "n8n",
    "version": "1.83.2",
    "description": "n8n is an open source low-code platform for automating workflows and integrations.",
    "logo": "n8n.png",
    "links": {
      "github": "https://github.com/n8n-io/n8n",
      "website": "https://n8n.io/",
      "docs": "https://docs.n8n.io/"
    },
    "tags": ["automation"]
  },
  {
    "id": "kestra",
    "name": "Kestra",
    "version": "latest",
    "description": "Unified Orchestration Platform to Simplify Business-Critical Workflows and Govern them as Code and from the UI.",
    "logo": "kestra.svg",
    "links": {
      "github": "https://github.com/kestra-io/kestra",
      "website": "https://kestra.io",
      "docs": "https://kestra.io/docs"
    },
    "tags": ["automation"]
  },
  {
    "id": "wordpress",
    "name": "Wordpress",
    "version": "6.7.1",
    "description": "Wordpress is a free and open source content management system (CMS) for publishing and managing websites.",
    "logo": "wordpress.png",
    "links": {
      "github": "https://github.com/WordPress/WordPress",
      "website": "https://wordpress.org/",
      "docs": "https://wordpress.org/documentation/"
    },
    "tags": ["cms"]
  },
  {
    "id": "odoo",
    "name": "Odoo",
    "version": "16.0",
    "description": "Odoo is a free and open source business management software that helps you manage your company's operations.",
    "logo": "odoo.png",
    "links": {
      "github": "https://github.com/odoo/odoo",
      "website": "https://odoo.com/",
      "docs": "https://www.odoo.com/documentation/"
    },
    "tags": ["cms"]
  },
  {
    "id": "appsmith",
    "name": "Appsmith",
    "version": "v1.29",
    "description": "Appsmith is a free and open source platform for building internal tools and applications.",
    "logo": "appsmith.png",
    "links": {
      "github": "https://github.com/appsmithorg/appsmith",
      "website": "https://appsmith.com/",
      "docs": "https://docs.appsmith.com/"
    },
    "tags": ["cms"]
  },
  {
    "id": "excalidraw",
    "name": "Excalidraw",
    "version": "latest",
    "description": "Excalidraw is a free and open source online diagramming tool that lets you easily create and share beautiful diagrams.",
    "logo": "excalidraw.jpg",
    "links": {
      "github": "https://github.com/excalidraw/excalidraw",
      "website": "https://excalidraw.com/",
      "docs": "https://docs.excalidraw.com/"
    },
    "tags": ["drawing"]
  },
  {
    "id": "documenso",
    "name": "Documenso",
    "version": "v1.5.6",
    "description": "Documenso is the open source alternative to DocuSign for signing documents digitally",
    "links": {
      "github": "https://github.com/documenso/documenso",
      "website": "https://documenso.com/",
      "docs": "https://documenso.com/docs"
    },
    "logo": "documenso.png",
    "tags": ["document-signing"]
  },
  {
    "id": "nocodb",
    "name": "NocoDB",
    "version": "0.257.2",
    "description": "NocoDB is an opensource Airtable alternative that turns any MySQL, PostgreSQL, SQL Server, SQLite & MariaDB into a smart spreadsheet.",
    "links": {
      "github": "https://github.com/nocodb/nocodb",
      "website": "https://nocodb.com/",
      "docs": "https://docs.nocodb.com/"
    },
    "logo": "nocodb.png",
    "tags": ["database", "spreadsheet", "low-code", "nocode"]
  },
  {
    "id": "meilisearch",
    "name": "Meilisearch",
    "version": "v1.8.3",
    "description": "Meilisearch is a free and open-source search engine that allows you to easily add search functionality to your web applications.",
    "logo": "meilisearch.png",
    "links": {
      "github": "https://github.com/meilisearch/meilisearch",
      "website": "https://www.meilisearch.com/",
      "docs": "https://docs.meilisearch.com/"
    },
    "tags": ["search"]
  },
  {
    "id": "mattermost",
    "name": "Mattermost",
    "version": "10.6.1",
    "description": "A single point of collaboration. Designed specifically for digital operations.",
    "logo": "mattermost.png",
    "links": {
      "github": "https://github.com/mattermost/mattermost",
      "website": "https://mattermost.com/",
      "docs": "https://docs.mattermost.com/"
    },
    "tags": ["chat", "self-hosted"]
  },
  {
    "id": "phpmyadmin",
    "name": "Phpmyadmin",
    "version": "5.2.1",
    "description": "Phpmyadmin is a free and open-source web interface for MySQL and MariaDB that allows you to manage your databases.",
    "logo": "phpmyadmin.png",
    "links": {
      "github": "https://github.com/phpmyadmin/phpmyadmin",
      "website": "https://www.phpmyadmin.net/",
      "docs": "https://www.phpmyadmin.net/docs/"
    },
    "tags": ["database"]
  },
  {
    "id": "rocketchat",
    "name": "Rocketchat",
    "version": "6.9.2",
    "description": "Rocket.Chat is a free and open-source web chat platform that allows you to build and manage your own chat applications.",
    "logo": "rocketchat.png",
    "links": {
      "github": "https://github.com/RocketChat/Rocket.Chat",
      "website": "https://rocket.chat/",
      "docs": "https://rocket.chat/docs/"
    },
    "tags": ["chat"]
  },
  {
    "id": "minio",
    "name": "Minio",
    "description": "Minio is an open source object storage server compatible with Amazon S3 cloud storage service.",
    "logo": "minio.png",
    "version": "latest",
    "links": {
      "github": "https://github.com/minio/minio",
      "website": "https://minio.io/",
      "docs": "https://docs.minio.io/"
    },
    "tags": ["storage"]
  },
  {
    "id": "metabase",
    "name": "Metabase",
    "version": "v0.50.8",
    "description": "Metabase is an open source business intelligence tool that allows you to ask questions and visualize data.",
    "logo": "metabase.png",
    "links": {
      "github": "https://github.com/metabase/metabase",
      "website": "https://www.metabase.com/",
      "docs": "https://www.metabase.com/docs/"
    },
    "tags": ["database", "dashboard"]
  },
  {
    "id": "glitchtip",
    "name": "Glitchtip",
    "version": "v4.0",
    "description": "Glitchtip is simple, open source error tracking",
    "logo": "glitchtip.png",
    "links": {
      "github": "https://gitlab.com/glitchtip/",
      "website": "https://glitchtip.com/",
      "docs": "https://glitchtip.com/documentation"
    },
    "tags": ["hosting"]
  },
  {
    "id": "open-webui",
    "name": "Open WebUI",
    "version": "v0.3.7",
    "description": "Open WebUI is a free and open source chatgpt alternative. Open WebUI is an extensible, feature-rich, and user-friendly self-hosted WebUI designed to operate entirely offline. It supports various LLM runners, including Ollama and OpenAI-compatible APIs. The template include ollama and webui services.",
    "logo": "open-webui.png",
    "links": {
      "github": "https://github.com/open-webui/open-webui",
      "website": "https://openwebui.com/",
      "docs": "https://docs.openwebui.com/"
    },
    "tags": ["chat"]
  },
  {
    "id": "mailpit",
    "name": "Mailpit",
    "version": "v1.22.3",
    "description": "Mailpit is a tiny, self-contained, and secure email & SMTP testing tool with API for developers.",
    "logo": "mailpit.svg",
    "links": {
      "github": "https://github.com/axllent/mailpit",
      "website": "https://mailpit.axllent.org/",
      "docs": "https://mailpit.axllent.org/docs/"
    },
    "tags": ["email", "smtp"]
  },
  {
    "id": "listmonk",
    "name": "Listmonk",
    "version": "v3.0.0",
    "description": "High performance, self-hosted, newsletter and mailing list manager with a modern dashboard.",
    "logo": "listmonk.png",
    "links": {
      "github": "https://github.com/knadh/listmonk",
      "website": "https://listmonk.app/",
      "docs": "https://listmonk.app/docs/"
    },
    "tags": ["email", "newsletter", "mailing-list"]
  },
  {
    "id": "doublezero",
    "name": "Double Zero",
    "version": "v0.2.1",
    "description": "00 is a self hostable SES dashboard for sending and monitoring emails with AWS",
    "logo": "doublezero.svg",
    "links": {
      "github": "https://github.com/technomancy-dev/00",
      "website": "https://www.double-zero.cloud/",
      "docs": "https://github.com/technomancy-dev/00"
    },
    "tags": ["email"]
  },
  {
    "id": "umami",
    "name": "Umami",
    "version": "v2.16.1",
    "description": "Umami is a simple, fast, privacy-focused alternative to Google Analytics.",
    "logo": "umami.png",
    "links": {
      "github": "https://github.com/umami-software/umami",
      "website": "https://umami.is",
      "docs": "https://umami.is/docs"
    },
    "tags": ["analytics"]
  },
  {
    "id": "jellyfin",
    "name": "jellyfin",
    "version": "v10.9.7",
    "description": "Jellyfin is a Free Software Media System that puts you in control of managing and streaming your media. ",
    "logo": "jellyfin.svg",
    "links": {
      "github": "https://github.com/jellyfin/jellyfin",
      "website": "https://jellyfin.org/",
      "docs": "https://jellyfin.org/docs/"
    },
    "tags": ["media system"]
  },
  {
    "id": "teable",
    "name": "teable",
    "version": "v1.3.1-alpha-build.460",
    "description": "Teable is a Super fast, Real-time, Professional, Developer friendly, No-code database built on Postgres. It uses a simple, spreadsheet-like interface to create complex enterprise-level database applications. Unlock efficient app development with no-code, free from the hurdles of data security and scalability.",
    "logo": "teable.png",
    "links": {
      "github": "https://github.com/teableio/teable",
      "website": "https://teable.io/",
      "docs": "https://help.teable.io/"
    },
    "tags": ["database", "spreadsheet", "low-code", "nocode"]
  },
  {
    "id": "zipline",
    "name": "Zipline",
    "version": "v3.7.9",
    "description": "A ShareX/file upload server that is easy to use, packed with features, and with an easy setup!",
    "logo": "zipline.png",
    "links": {
      "github": "https://github.com/diced/zipline",
      "website": "https://zipline.diced.sh/",
      "docs": "https://zipline.diced.sh/docs/"
    },
    "tags": ["media system", "storage"]
  },
  {
    "id": "soketi",
    "name": "Soketi",
    "version": "v1.6.1-16",
    "description": "Soketi is your simple, fast, and resilient open-source WebSockets server.",
    "logo": "soketi.png",
    "links": {
      "github": "https://github.com/soketi/soketi",
      "website": "https://soketi.app/",
      "docs": "https://docs.soketi.app/"
    },
    "tags": ["chat"]
  },
  {
    "id": "aptabase",
    "name": "Aptabase",
    "version": "v1.0.0",
    "description": "Aptabase is a self-hosted web analytics platform that lets you track website traffic and user behavior.",
    "logo": "aptabase.svg",
    "links": {
      "github": "https://github.com/aptabase/aptabase",
      "website": "https://aptabase.com/",
      "docs": "https://github.com/aptabase/aptabase/blob/main/README.md"
    },
    "tags": ["analytics", "self-hosted"]
  },
  {
    "id": "typebot",
    "name": "Typebot",
    "version": "2.27.0",
    "description": "Typebot is an open-source chatbot builder platform.",
    "logo": "typebot.svg",
    "links": {
      "github": "https://github.com/baptisteArno/typebot.io",
      "website": "https://typebot.io/",
      "docs": "https://docs.typebot.io/get-started/introduction"
    },
    "tags": ["chatbot", "builder", "open-source"]
  },
  {
    "id": "gitea",
    "name": "Gitea",
    "version": "1.22.3",
    "description": "Git with a cup of tea! Painless self-hosted all-in-one software development service, including Git hosting, code review, team collaboration, package registry and CI/CD.",
    "logo": "gitea.png",
    "links": {
      "github": "https://github.com/go-gitea/gitea.git",
      "website": "https://gitea.com/",
      "docs": "https://docs.gitea.com/installation/install-with-docker"
    },
    "tags": ["self-hosted", "storage"]
  },
  {
    "id": "roundcube",
    "name": "Roundcube",
    "version": "1.6.9",
    "description": "Free and open source webmail software for the masses, written in PHP.",
    "logo": "roundcube.svg",
    "links": {
      "github": "https://github.com/roundcube/roundcubemail",
      "website": "https://roundcube.net/",
      "docs": "https://roundcube.net/about/"
    },
    "tags": ["self-hosted", "email", "webmail"]
  },
  {
    "id": "filebrowser",
    "name": "File Browser",
    "version": "2.31.2",
    "description": "Filebrowser is a standalone file manager for uploading, deleting, previewing, renaming, and editing files, with support for multiple users, each with their own directory.",
    "logo": "filebrowser.svg",
    "links": {
      "github": "https://github.com/filebrowser/filebrowser",
      "website": "https://filebrowser.org/",
      "docs": "https://filebrowser.org/"
    },
    "tags": ["file-manager", "storage"]
  },
  {
    "id": "focalboard",
    "name": "Focalboard",
    "version": "8.0.0",
    "description": "Open source project management for technical teams",
    "logo": "focalboard.png",
    "links": {
      "github": "https://github.com/sysblok/focalboard",
      "website": "https://focalboard.com",
      "docs": "https://www.focalboard.com/docs/"
    },
    "tags": ["kanban"]
  },
  {
    "id": "tolgee",
    "name": "Tolgee",
    "version": "v3.80.4",
    "description": "Developer & translator friendly web-based localization platform",
    "logo": "tolgee.svg",
    "links": {
      "github": "https://github.com/tolgee/tolgee-platform",
      "website": "https://tolgee.io",
      "docs": "https://tolgee.io/platform"
    },
    "tags": ["self-hosted", "i18n", "localization", "translations"]
  },
  {
    "id": "portainer",
    "name": "Portainer",
    "version": "2.21.4",
    "description": "Portainer is a container management tool for deploying, troubleshooting, and securing applications across cloud, data centers, and IoT.",
    "logo": "portainer.svg",
    "links": {
      "github": "https://github.com/portainer/portainer",
      "website": "https://www.portainer.io/",
      "docs": "https://docs.portainer.io/"
    },
    "tags": ["cloud", "monitoring"]
  },
  {
    "id": "plane",
    "name": "Plane",
    "version": "v0.25.3",
    "description": "Easy, flexible, open source project management software",
    "logo": "plane.png",
    "links": {
      "github": "https://github.com/makeplane/plane",
      "website": "https://plane.so",
      "docs": "https://docs.plane.so/"
    },
    "tags": ["kanban"]
  },
  {
    "id": "pterodactyl",
    "name": "Pterodactyl",
    "version": "latest",
    "description": "A free, open-source game server management panel.",
    "logo": "pterodactyl.png",
    "links": {
      "github": "https://github.com/pterodactyl/panel",
      "website": "https://pterodactyl.io",
      "docs": "https://pterodactyl.io/project/introduction.html"
    },
    "tags": ["self-hosted", "open-source", "management"]
  },
  {
    "id": "pyrodactyl",
    "name": "Pyrodactyl",
    "version": "main",
    "description": "Pyrodactyl is the Pterodactyl-based game server panel that's faster, smaller, safer, and more accessible than Pelican. ",
    "logo": "pyrodactyl.png",
    "links": {
      "github": "https://github.com/pyrohost/pyrodactyl",
      "website": "https://pyrodactyl.dev",
      "docs": "https://pyrodactyl.dev/docs"
    },
    "tags": ["self-hosted", "open-source", "management"]
  },
  {
    "id": "influxdb",
    "name": "InfluxDB",
    "version": "2.7.10",
    "description": "InfluxDB 2.7 is the platform purpose-built to collect, store, process and visualize time series data.",
    "logo": "influxdb.png",
    "links": {
      "github": "https://github.com/influxdata/influxdb",
      "website": "https://www.influxdata.com/",
      "docs": "https://docs.influxdata.com/influxdb/v2/"
    },
    "tags": ["self-hosted", "open-source", "storage", "database"]
  },
  {
    "id": "infisical",
    "name": "Infisical",
    "version": "0.90.1",
    "description": "All-in-one platform to securely manage application configuration and secrets across your team and infrastructure.",
    "logo": "infisical.jpg",
    "links": {
      "github": "https://github.com/Infisical/infisical",
      "website": "https://infisical.com/",
      "docs": "https://infisical.com/docs/documentation/getting-started/introduction"
    },
    "tags": ["self-hosted", "open-source"]
  },
  {
    "id": "docmost",
    "name": "Docmost",
    "version": "0.4.1",
    "description": "Docmost, is an open-source collaborative wiki and documentation software.",
    "logo": "docmost.png",
    "links": {
      "github": "https://github.com/docmost/docmost",
      "website": "https://docmost.com/",
      "docs": "https://docmost.com/docs/"
    },
    "tags": ["self-hosted", "open-source", "manager"]
  },
  {
    "id": "vaultwarden",
    "name": "Vaultwarden",
    "version": "1.33.2",
    "description": "Unofficial Bitwarden compatible server written in Rust, formerly known as bitwarden_rs",
    "logo": "vaultwarden.svg",
    "links": {
      "github": "https://github.com/dani-garcia/vaultwarden",
      "website": "",
      "docs": "https://github.com/dani-garcia/vaultwarden/wiki"
    },
    "tags": ["open-source"]
  },
  {
    "id": "linkwarden",
    "name": "Linkwarden",
    "version": "2.9.3",
    "description": "Self-hosted, open-source collaborative bookmark manager to collect, organize and archive webpages.",
    "logo": "linkwarden.png",
    "links": {
      "github": "https://github.com/linkwarden/linkwarden",
      "website": "https://linkwarden.app/",
      "docs": "https://docs.linkwarden.app/"
    },
    "tags": ["bookmarks", "link-sharing"]
  },
  {
    "id": "hi-events",
    "name": "Hi.events",
    "version": "0.8.0-beta.1",
    "description": "Hi.Events is a self-hosted event management and ticket selling platform that allows you to create, manage and promote events easily.",
    "logo": "hi-events.svg",
    "links": {
      "github": "https://github.com/HiEventsDev/hi.events",
      "website": "https://hi.events/",
      "docs": "https://hi.events/docs"
    },
    "tags": ["self-hosted", "open-source", "manager"]
  },
  {
    "id": "hoarder",
    "name": "Hoarder",
    "version": "0.22.0",
    "description": "Hoarder is an open source \"Bookmark Everything\" app that uses AI for automatically tagging the content you throw at it.",
    "logo": "hoarder.svg",
    "links": {
      "github": "https://github.com/hoarder/hoarder",
      "website": "https://hoarder.app/",
      "docs": "https://docs.hoarder.app/"
    },
    "tags": ["self-hosted", "bookmarks", "link-sharing"]
  },
  {
    "id": "windows",
    "name": "Windows (dockerized)",
    "version": "4.00",
    "description": "Windows inside a Docker container.",
    "logo": "windows.png",
    "links": {
      "github": "https://github.com/dockur/windows",
      "website": "",
      "docs": "https://github.com/dockur/windows?tab=readme-ov-file#how-do-i-use-it"
    },
    "tags": ["self-hosted", "open-source", "os"]
  },
  {
    "id": "macos",
    "name": "MacOS (dockerized)",
    "version": "1.14",
    "description": "MacOS inside a Docker container.",
    "logo": "macos.png",
    "links": {
      "github": "https://github.com/dockur/macos",
      "website": "",
      "docs": "https://github.com/dockur/macos?tab=readme-ov-file#how-do-i-use-it"
    },
    "tags": ["self-hosted", "open-source", "os"]
  },
  {
    "id": "coder",
    "name": "Coder",
    "version": "2.15.3",
    "description": "Coder is an open-source cloud development environment (CDE) that you host in your cloud or on-premises.",
    "logo": "coder.svg",
    "links": {
      "github": "https://github.com/coder/coder",
      "website": "https://coder.com/",
      "docs": "https://coder.com/docs"
    },
    "tags": ["self-hosted", "open-source", "builder"]
  },
  {
    "id": "stirling",
    "name": "Stirling PDF",
    "version": "0.30.1",
    "description": "A locally hosted one-stop shop for all your PDF needs",
    "logo": "stirling.svg",
    "links": {
      "github": "https://github.com/Stirling-Tools/Stirling-PDF",
      "website": "https://www.stirlingpdf.com/",
      "docs": "https://docs.stirlingpdf.com/"
    },
    "tags": ["pdf", "tools"]
  },
  {
    "id": "lobe-chat",
    "name": "Lobe Chat",
    "version": "v1.26.1",
    "description": "Lobe Chat - an open-source, modern-design AI chat framework.",
    "logo": "lobe-chat.png",
    "links": {
      "github": "https://github.com/lobehub/lobe-chat",
      "website": "https://chat-preview.lobehub.com/",
      "docs": "https://lobehub.com/docs/self-hosting/platform/docker-compose"
    },
    "tags": ["IA", "chat"]
  },
  {
    "id": "peppermint",
    "name": "Peppermint",
    "version": "latest",
    "description": "Peppermint is a modern, open-source API development platform that helps you build, test and document your APIs.",
    "logo": "peppermint.svg",
    "links": {
      "github": "https://github.com/Peppermint-Lab/peppermint",
      "website": "https://peppermint.sh/",
      "docs": "https://docs.peppermint.sh/"
    },
    "tags": ["api", "development", "documentation"]
  },
  {
    "id": "windmill",
    "name": "Windmill",
    "version": "latest",
    "description": "A developer platform to build production-grade workflows and internal apps. Open-source alternative to Airplane, Retool, and GitHub Actions.",
    "logo": "windmill.svg",
    "links": {
      "github": "https://github.com/windmill-labs/windmill",
      "website": "https://www.windmill.dev/",
      "docs": "https://docs.windmill.dev/"
    },
    "tags": ["workflow", "automation", "development"]
  },
  {
    "id": "activepieces",
    "name": "Activepieces",
    "version": "0.35.0",
    "description": "Open-source no-code business automation tool. An alternative to Zapier, Make.com, and Tray.",
    "logo": "activepieces.svg",
    "links": {
      "github": "https://github.com/activepieces/activepieces",
      "website": "https://www.activepieces.com/",
      "docs": "https://www.activepieces.com/docs"
    },
    "tags": ["automation", "workflow", "no-code"]
  },
  {
    "id": "invoiceshelf",
    "name": "InvoiceShelf",
    "version": "latest",
    "description": "InvoiceShelf is a self-hosted open source invoicing system for freelancers and small businesses.",
    "logo": "invoiceshelf.png",
    "links": {
      "github": "https://github.com/InvoiceShelf/invoiceshelf",
      "website": "https://invoiceshelf.com",
      "docs": "https://github.com/InvoiceShelf/invoiceshelf#readme"
    },
    "tags": ["invoice", "business", "finance"]
  },
  {
    "id": "postiz",
    "name": "Postiz",
    "version": "latest",
    "description": "Postiz is a modern, open-source platform for managing and publishing content across multiple channels.",
    "logo": "postiz.png",
    "links": {
      "github": "https://github.com/gitroomhq/postiz",
      "website": "https://postiz.com",
      "docs": "https://docs.postiz.com"
    },
    "tags": ["cms", "content-management", "publishing"]
  },
  {
    "id": "slash",
    "name": "Slash",
    "version": "latest",
    "description": "Slash is a modern, self-hosted bookmarking service and link shortener that helps you organize and share your favorite links.",
    "logo": "slash.png",
    "links": {
      "github": "https://github.com/yourselfhosted/slash",
      "website": "https://github.com/yourselfhosted/slash#readme",
      "docs": "https://github.com/yourselfhosted/slash/wiki"
    },
    "tags": ["bookmarks", "link-shortener", "self-hosted"]
  },
  {
    "id": "discord-tickets",
    "name": "Discord Tickets",
    "version": "4.0.21",
    "description": "An open-source Discord bot for creating and managing support ticket channels.",
    "logo": "discord-tickets.png",
    "links": {
      "github": "https://github.com/discord-tickets/bot",
      "website": "https://discordtickets.app",
      "docs": "https://discordtickets.app/self-hosting/installation/docker/"
    },
    "tags": ["discord", "tickets", "support"]
  },
  {
    "id": "nextcloud-aio",
    "name": "Nextcloud All in One",
    "version": "30.0.2",
    "description": "Nextcloud (AIO) is a self-hosted file storage and sync platform with powerful collaboration capabilities. It integrates Files, Talk, Groupware, Office, Assistant and more into a single platform for remote work and data protection.",
    "logo": "nextcloud-aio.svg",
    "links": {
      "github": "https://github.com/nextcloud/docker",
      "website": "https://nextcloud.com/",
      "docs": "https://docs.nextcloud.com/"
    },
    "tags": ["file-manager", "sync"]
  },
  {
    "id": "blender",
    "name": "Blender",
    "version": "latest",
    "description": "Blender is a free and open-source 3D creation suite. It supports the entire 3D pipeline—modeling, rigging, animation, simulation, rendering, compositing and motion tracking, video editing and 2D animation pipeline.",
    "logo": "blender.svg",
    "links": {
      "github": "https://github.com/linuxserver/docker-blender",
      "website": "https://www.blender.org/",
      "docs": "https://docs.blender.org/"
    },
    "tags": ["3d", "rendering", "animation"]
  },
  {
    "id": "heyform",
    "name": "HeyForm",
    "version": "latest",
    "description": "Allows anyone to create engaging conversational forms for surveys, questionnaires, quizzes, and polls. No coding skills required.",
    "logo": "heyform.svg",
    "links": {
      "github": "https://github.com/heyform/heyform",
      "website": "https://heyform.net",
      "docs": "https://docs.heyform.net"
    },
    "tags": ["form", "builder", "questionnaire", "quiz", "survey"]
  },
  {
    "id": "chatwoot",
    "name": "Chatwoot",
    "version": "v3.14.1",
    "description": "Open-source customer engagement platform that provides a shared inbox for teams, live chat, and omnichannel support.",
    "logo": "chatwoot.svg",
    "links": {
      "github": "https://github.com/chatwoot/chatwoot",
      "website": "https://www.chatwoot.com",
      "docs": "https://www.chatwoot.com/docs"
    },
    "tags": ["support", "chat", "customer-service"]
  },
  {
    "id": "discourse",
    "name": "Discourse",
    "version": "3.3.2",
    "description": "Discourse is a modern forum software for your community. Use it as a mailing list, discussion forum, or long-form chat room.",
    "logo": "discourse.svg",
    "links": {
      "github": "https://github.com/discourse/discourse",
      "website": "https://www.discourse.org/",
      "docs": "https://meta.discourse.org/"
    },
    "tags": ["forum", "community", "discussion"]
  },
  {
    "id": "immich",
    "name": "Immich",
    "version": "v1.121.0",
    "description": "High performance self-hosted photo and video backup solution directly from your mobile phone.",
    "logo": "immich.svg",
    "links": {
      "github": "https://github.com/immich-app/immich",
      "website": "https://immich.app/",
      "docs": "https://immich.app/docs/overview/introduction"
    },
    "tags": ["photos", "videos", "backup", "media"]
  },
  {
    "id": "twenty",
    "name": "Twenty CRM",
    "version": "latest",
    "description": "Twenty is a modern CRM offering a powerful spreadsheet interface and open-source alternative to Salesforce.",
    "logo": "twenty.svg",
    "links": {
      "github": "https://github.com/twentyhq/twenty",
      "website": "https://twenty.com",
      "docs": "https://docs.twenty.com"
    },
    "tags": ["crm", "sales", "business"]
  },
  {
    "id": "yourls",
    "name": "YOURLS",
    "version": "1.9.2",
    "description": "YOURLS (Your Own URL Shortener) is a set of PHP scripts that will allow you to run your own URL shortening service (a la TinyURL or Bitly).",
    "logo": "yourls.svg",
    "links": {
      "github": "https://github.com/YOURLS/YOURLS",
      "website": "https://yourls.org/",
      "docs": "https://yourls.org/#documentation"
    },
    "tags": ["url-shortener", "php"]
  },
  {
    "id": "ryot",
    "name": "Ryot",
    "version": "v7.10",
    "description": "A self-hosted platform for tracking various media types including movies, TV shows, video games, books, audiobooks, and more.",
    "logo": "ryot.png",
    "links": {
      "github": "https://github.com/IgnisDa/ryot",
      "website": "https://ryot.io/",
      "docs": "https://docs.ryot.io/"
    },
    "tags": ["media", "tracking", "self-hosted"]
  },
  {
    "id": "photoprism",
    "name": "Photoprism",
    "version": "latest",
    "description": "PhotoPrism® is an AI-Powered Photos App for the Decentralized Web. It makes use of the latest technologies to tag and find pictures automatically without getting in your way.",
    "logo": "photoprism.svg",
    "links": {
      "github": "https://github.com/photoprism/photoprism",
      "website": "https://www.photoprism.app/",
      "docs": "https://docs.photoprism.app/"
    },
    "tags": ["media", "photos", "self-hosted"]
  },
  {
    "id": "ontime",
    "name": "Ontime",
    "version": "v3.8.0",
    "description": "Ontime is browser-based application that manages event rundowns, scheduliing and cuing",
    "logo": "ontime.png",
    "links": {
      "github": "https://github.com/cpvalente/ontime/",
      "website": "https://getontime.no",
      "docs": "https://docs.getontime.no"
    },
    "tags": ["event"]
  },
  {
    "id": "triggerdotdev",
    "name": "Trigger.dev",
    "version": "v3",
    "description": "Trigger is a platform for building event-driven applications.",
    "logo": "triggerdotdev.svg",
    "links": {
      "github": "https://github.com/triggerdotdev/trigger.dev",
      "website": "https://trigger.dev/",
      "docs": "https://trigger.dev/docs"
    },
    "tags": ["event-driven", "applications"]
  },
  {
    "id": "browserless",
    "name": "Browserless",
    "version": "2.23.0",
    "description": "Browserless allows remote clients to connect and execute headless work, all inside of docker. It supports the standard, unforked Puppeteer and Playwright libraries, as well offering REST-based APIs for common actions like data collection, PDF generation and more.",
    "logo": "browserless.svg",
    "links": {
      "github": "https://github.com/browserless/browserless",
      "website": "https://www.browserless.io/",
      "docs": "https://docs.browserless.io/"
    },
    "tags": ["browser", "automation"]
  },
  {
    "id": "drawio",
    "name": "draw.io",
    "version": "24.7.17",
    "description": "draw.io is a configurable diagramming/whiteboarding visualization application.",
    "logo": "drawio.svg",
    "links": {
      "github": "https://github.com/jgraph/drawio",
      "website": "https://draw.io/",
      "docs": "https://www.drawio.com/doc/"
    },
    "tags": ["drawing", "diagrams"]
  },
  {
    "id": "kimai",
    "name": "Kimai",
    "version": "2.31.0",
    "description": "Kimai is a web-based multi-user time-tracking application. Works great for everyone: freelancers, companies, organizations - everyone can track their times, generate reports, create invoices and do so much more.",
    "logo": "kimai.svg",
    "links": {
      "github": "https://github.com/kimai/kimai",
      "website": "https://www.kimai.org",
      "docs": "https://www.kimai.org/documentation"
    },
    "tags": ["invoice", "business", "finance"]
  },
  {
    "id": "logto",
    "name": "Logto",
    "version": "1.22.0",
    "description": "Logto is an open-source Identity and Access Management (IAM) platform designed to streamline Customer Identity and Access Management (CIAM) and Workforce Identity Management.",
    "logo": "logto.png",
    "links": {
      "github": "https://github.com/logto-io/logto",
      "website": "https://logto.io/",
      "docs": "https://docs.logto.io/introduction"
    },
    "tags": ["identity", "auth"]
  },
  {
    "id": "pocket-id",
    "name": "Pocket ID",
    "version": "0.35.1",
    "description": "A simple and easy-to-use OIDC provider that allows users to authenticate with their passkeys to your services.",
    "logo": "pocket-id.svg",
    "links": {
      "github": "https://github.com/pocket-id/pocket-id",
      "website": "https://pocket-id.org/",
      "docs": "https://pocket-id.org/docs"
    },
    "tags": ["identity", "auth"]
  },
  {
    "id": "penpot",
    "name": "Penpot",
    "version": "2.3.2",
    "description": "Penpot is the web-based open-source design tool that bridges the gap between designers and developers.",
    "logo": "penpot.svg",
    "links": {
      "github": "https://github.com/penpot/penpot",
      "website": "https://penpot.app/",
      "docs": "https://docs.penpot.app/"
    },
    "tags": ["design", "collaboration"]
  },
  {
    "id": "huly",
    "name": "Huly",
    "version": "0.6.377",
    "description": "Huly — All-in-One Project Management Platform (alternative to Linear, Jira, Slack, Notion, Motion)",
    "logo": "huly.svg",
    "links": {
      "github": "https://github.com/hcengineering/huly-selfhost",
      "website": "https://huly.io/",
      "docs": "https://docs.huly.io/"
    },
    "tags": ["project-management", "community", "discussion"]
  },
  {
    "id": "unsend",
    "name": "Unsend",
    "version": "v1.3.2",
    "description": "Open source alternative to Resend,Sendgrid, Postmark etc. ",
    "logo": "unsend.png",
    "links": {
      "github": "https://github.com/unsend-dev/unsend",
      "website": "https://unsend.dev/",
      "docs": "https://docs.unsend.dev/get-started/"
    },
    "tags": ["e-mail", "marketing", "business"]
  },
  {
    "id": "langflow",
    "name": "Langflow",
    "version": "1.1.1",
    "description": "Langflow is a low-code app builder for RAG and multi-agent AI applications. It's Python-based and agnostic to any model, API, or database. ",
    "logo": "langflow.svg",
    "links": {
      "github": "https://github.com/langflow-ai/langflow/tree/main",
      "website": "https://www.langflow.org/",
      "docs": "https://docs.langflow.org/"
    },
    "tags": ["ai"]
  },
  {
    "id": "elastic-search",
    "name": "Elasticsearch",
    "version": "8.10.2",
    "description": "Elasticsearch is an open-source search and analytics engine, used for full-text search and analytics on structured data such as text, web pages, images, and videos.",
    "logo": "elasticsearch.svg",
    "links": {
      "github": "https://github.com/elastic/elasticsearch",
      "website": "https://www.elastic.co/elasticsearch/",
      "docs": "https://docs.elastic.co/elasticsearch/"
    },
    "tags": ["search", "analytics"]
  },
  {
    "id": "onedev",
    "name": "OneDev",
    "version": "11.6.6",
    "description": "Git server with CI/CD, kanban, and packages. Seamless integration. Unparalleled experience.",
    "logo": "onedev.png",
    "links": {
      "github": "https://github.com/theonedev/onedev/",
      "website": "https://onedev.io/",
      "docs": "https://docs.onedev.io/"
    },
    "tags": ["self-hosted", "development"]
  },
  {
    "id": "unifi",
    "name": "Unifi Network",
    "version": "11.6.6",
    "description": "Unifi Network is an open-source enterprise network management platform for wireless networks.",
    "logo": "unifi.webp",
    "links": {
      "github": "https://github.com/ubiquiti",
      "website": "https://www.ui.com/",
      "docs": "https://help.ui.com/hc/en-us/articles/360012282453-Self-Hosting-a-UniFi-Network-Server"
    },
    "tags": ["self-hosted", "networking"]
  },
  {
    "id": "glpi",
    "name": "GLPI Project",
    "version": "10.0.16",
    "description": "The most complete open source service management software",
    "logo": "glpi.webp",
    "links": {
      "github": "https://github.com/glpi-project/glpi",
      "website": "https://glpi-project.org/",
      "docs": "https://glpi-project.org/documentation/"
    },
    "tags": ["self-hosted", "project-management", "management"]
  },
  {
    "id": "checkmate",
    "name": "Checkmate",
    "version": "2.0.1",
    "description": "Checkmate is an open-source, self-hosted tool designed to track and monitor server hardware, uptime, response times, and incidents in real-time with beautiful visualizations.",
    "logo": "checkmate.png",
    "links": {
      "github": "https://github.com/bluewave-labs/checkmate",
      "website": "https://bluewavelabs.ca",
      "docs": "https://bluewavelabs.gitbook.io/checkmate"
    },
    "tags": ["self-hosted", "monitoring", "uptime"]
  },
  {
    "id": "gotenberg",
    "name": "Gotenberg",
    "version": "latest",
    "description": "Gotenberg is a Docker-powered stateless API for PDF files.",
    "logo": "gotenberg.png",
    "links": {
      "github": "https://github.com/gotenberg/gotenberg",
      "website": "https://gotenberg.dev",
      "docs": "https://gotenberg.dev/docs/getting-started/introduction"
    },
    "tags": ["api", "backend", "pdf", "tools"]
  },
  {
    "id": "actualbudget",
    "name": "Actual Budget",
    "version": "latest",
    "description": "A super fast and privacy-focused app for managing your finances.",
    "logo": "actualbudget.png",
    "links": {
      "github": "https://github.com/actualbudget/actual",
      "website": "https://actualbudget.org",
      "docs": "https://actualbudget.org/docs"
    },
    "tags": ["budgeting", "finance", "money"]
  },
  {
    "id": "conduit",
    "name": "Conduit",
    "version": "v0.9.0",
    "description": "Conduit is a simple, fast and reliable chat server powered by Matrix",
    "logo": "conduit.svg",
    "links": {
      "github": "https://gitlab.com/famedly/conduit",
      "website": "https://conduit.rs/",
      "docs": "https://docs.conduit.rs/"
    },
    "tags": ["matrix", "communication"]
  },
  {
    "id": "evolutionapi",
    "name": "Evolution API",
    "version": "v2.1.2",
    "description": "Evolution API is a robust platform dedicated to empowering small businesses with limited resources, going beyond a simple messaging solution via WhatsApp.",
    "logo": "evolutionapi.png",
    "links": {
      "github": "https://github.com/EvolutionAPI/evolution-api",
      "docs": "https://doc.evolution-api.com/v2/en/get-started/introduction",
      "website": "https://evolution-api.com/opensource-whatsapp-api/"
    },
    "tags": ["api", "whatsapp", "messaging"]
  },
  {
    "id": "conduwuit",
    "name": "Conduwuit",
    "version": "latest",
    "description": "Well-maintained, featureful Matrix chat homeserver (fork of Conduit)",
    "logo": "conduwuit.svg",
    "links": {
      "github": "https://github.com/girlbossceo/conduwuit",
      "website": "https://conduwuit.puppyirl.gay",
      "docs": "https://conduwuit.puppyirl.gay/configuration.html"
    },
    "tags": ["backend", "chat", "communication", "matrix", "server"]
  },
  {
    "id": "cloudflared",
    "name": "Cloudflared",
    "version": "latest",
    "description": "A lightweight daemon that securely connects local services to the internet through Cloudflare Tunnel.",
    "logo": "cloudflared.svg",
    "links": {
      "github": "https://github.com/cloudflare/cloudflared",
      "website": "https://developers.cloudflare.com/cloudflare-one/connections/connect-apps/",
      "docs": "https://developers.cloudflare.com/cloudflare-one/connections/connect-apps/install-and-setup/"
    },
    "tags": ["cloud", "networking", "security", "tunnel"]
  },
  {
    "id": "couchdb",
    "name": "CouchDB",
    "version": "latest",
    "description": "CouchDB is a document-oriented NoSQL database that excels at replication and horizontal scaling.",
    "logo": "couchdb.png",
    "links": {
      "github": "https://github.com/apache/couchdb",
      "website": "https://couchdb.apache.org/",
      "docs": "https://docs.couchdb.org/en/stable/"
    },
    "tags": ["database", "storage"]
  },
  {
    "id": "it-tools",
    "name": "IT Tools",
    "version": "latest",
    "description": "A collection of handy online it-tools for developers.",
    "logo": "it-tools.svg",
    "links": {
      "github": "https://github.com/CorentinTh/it-tools",
      "website": "https://it-tools.tech",
      "docs": "https://it-tools.tech/docs"
    },
    "tags": ["developer", "tools"]
  },
  {
    "id": "superset",
    "name": "Superset (Unofficial)",
    "version": "latest",
    "description": "Data visualization and data exploration platform.",
    "logo": "superset.svg",
    "links": {
      "github": "https://github.com/amancevice/docker-superset",
      "website": "https://superset.apache.org",
      "docs": "https://superset.apache.org/docs/intro"
    },
    "tags": ["analytics", "bi", "dashboard", "database", "sql"]
  },
  {
    "id": "glance",
    "name": "Glance",
    "version": "latest",
    "description": "A self-hosted dashboard that puts all your feeds in one place. Features RSS feeds, weather, bookmarks, site monitoring, and more in a minimal, fast interface.",
    "logo": "glance.png",
    "links": {
      "github": "https://github.com/glanceapp/glance",
      "docs": "https://github.com/glanceapp/glance/blob/main/docs/configuration.md",
      "website": "https://glance.app/"
    },
    "tags": ["dashboard", "monitoring", "widgets", "rss"]
  },
  {
    "id": "homarr",
    "name": "Homarr",
    "version": "latest",
    "description": "A sleek, modern dashboard that puts all your apps and services in one place with Docker integration.",
    "logo": "homarr.png",
    "links": {
      "github": "https://github.com/homarr-labs/homarr",
      "docs": "https://homarr.dev/docs/getting-started/installation/docker",
      "website": "https://homarr.dev/"
    },
    "tags": ["dashboard", "monitoring"]
  },
  {
    "id": "erpnext",
    "name": "ERPNext",
    "version": "version-15",
    "description": "100% Open Source and highly customizable ERP software.",
    "logo": "erpnext.svg",
    "links": {
      "github": "https://github.com/frappe/erpnext",
      "docs": "https://docs.frappe.io/erpnext",
      "website": "https://erpnext.com"
    },
    "tags": [
      "erp",
      "accounts",
      "manufacturing",
      "retail",
      "sales",
      "pos",
      "hrms"
    ]
  },
  {
    "id": "maybe",
    "name": "Maybe",
    "version": "latest",
    "description": "Maybe is a self-hosted finance tracking application designed to simplify budgeting and expenses.",
    "logo": "maybe.svg",
    "links": {
      "github": "https://github.com/maybe-finance/maybe",
      "website": "https://maybe.finance/",
      "docs": "https://docs.maybe.finance/"
    },
    "tags": ["finance", "self-hosted"]
  },
  {
    "id": "spacedrive",
    "name": "Spacedrive",
    "version": "latest",
    "description": "Spacedrive is a cross-platform file manager. It connects your devices together to help you organize files from anywhere. powered by a virtual distributed filesystem (VDFS) written in Rust. Organize files across many devices in one place.",
    "links": {
      "github": "https://github.com/spacedriveapp/spacedrive",
      "website": "https://spacedrive.com/",
      "docs": "https://www.spacedrive.com/docs/product/getting-started/introduction"
    },
    "logo": "spacedrive.png",
    "tags": ["file-manager", "vdfs", "storage"]
  },
  {
    "id": "registry",
    "name": "Docker Registry",
    "version": "2",
    "description": "Distribution implementation for storing and distributing of Docker container images and artifacts.",
    "links": {
      "github": "https://github.com/distribution/distribution",
      "website": "https://hub.docker.com/_/registry",
      "docs": "https://distribution.github.io/distribution/"
    },
    "logo": "registry.png",
    "tags": ["registry", "docker", "self-hosted"]
  },
  {
    "id": "alist",
    "name": "AList",
    "version": "v3.41.0",
    "description": "🗂️A file list/WebDAV program that supports multiple storages, powered by Gin and Solidjs.",
    "logo": "alist.svg",
    "links": {
      "github": "https://github.com/AlistGo/alist",
      "website": "https://alist.nn.ci",
      "docs": "https://alist.nn.ci/guide/install/docker.html"
    },
    "tags": ["file", "webdav", "storage"]
  },
  {
    "id": "answer",
    "name": "Answer",
    "version": "v1.4.1",
    "description": "Answer is an open-source Q&A platform for building a self-hosted question-and-answer service.",
    "logo": "answer.png",
    "links": {
      "github": "https://github.com/apache/answer",
      "website": "https://answer.apache.org/",
      "docs": "https://answer.apache.org/docs"
    },
    "tags": ["q&a", "self-hosted"]
  },
  {
    "id": "shlink",
    "name": "Shlink",
    "version": "stable",
    "description": "URL shortener that can be used to serve shortened URLs under your own domain.",
    "logo": "shlink.svg",
    "links": {
      "github": "https://github.com/shlinkio/shlink",
      "website": "https://shlink.io",
      "docs": "https://shlink.io/documentation"
    },
    "tags": ["sharing", "shortener", "url"]
  },
  {
    "id": "frappe-hr",
    "name": "Frappe HR",
    "version": "version-15",
    "description": "Feature rich HR & Payroll software. 100% FOSS and customizable.",
    "logo": "frappe-hr.svg",
    "links": {
      "github": "https://github.com/frappe/hrms",
      "docs": "https://docs.frappe.io/hr",
      "website": "https://frappe.io/hr"
    },
    "tags": [
      "hrms",
      "payroll",
      "leaves",
      "expenses",
      "attendance",
      "performace"
    ]
  },
  {
    "id": "formbricks",
    "name": "Formbricks",
    "version": "v3.1.3",
    "description": "Formbricks is an open-source survey and form platform for collecting user data.",
    "logo": "formbricks.png",
    "links": {
      "github": "https://github.com/formbricks/formbricks",
      "website": "https://formbricks.com/",
      "docs": "https://formbricks.com/docs"
    },
    "tags": ["forms", "analytics"]
  },
  {
    "id": "trilium",
    "name": "Trilium",
    "description": "Trilium Notes is a hierarchical note taking application with focus on building large personal knowledge bases.",
    "logo": "trilium.png",
    "version": "latest",
    "links": {
      "github": "https://github.com/zadam/trilium",
      "website": "https://github.com/zadam/trilium",
      "docs": "https://github.com/zadam/trilium/wiki/"
    },
    "tags": ["self-hosted", "productivity", "personal-use"]
  },
  {
    "id": "convex",
    "name": "Convex",
    "version": "latest",
    "description": "Convex is an open-source reactive database designed to make life easy for web app developers.",
    "logo": "convex.svg",
    "links": {
      "github": "https://github.com/get-convex/convex",
      "website": "https://www.convex.dev/",
      "docs": "https://www.convex.dev/docs"
    },
    "tags": ["backend", "database", "api"]
  },
  {
    "id": "wikijs",
    "name": "Wiki.js",
    "version": "2.5",
    "description": "The most powerful and extensible open source Wiki software.",
    "logo": "wikijs.svg",
    "links": {
      "github": "https://github.com/requarks/wiki",
      "website": "https://js.wiki/",
      "docs": "https://docs.requarks.io/"
    },
    "tags": ["knowledge-base", "self-hosted", "documentation"]
  },
  {
    "id": "otterwiki",
    "name": "Otter Wiki",
    "version": "2",
    "description": "An Otter Wiki is a simple, lightweight, and fast wiki engine built with Python and Flask. It provides a user-friendly interface for creating and managing wiki content with markdown support.",
    "logo": "otterwiki.png",
    "links": {
      "github": "https://github.com/redimp/otterwiki",
      "website": "https://otterwiki.com/",
      "docs": "https://github.com/redimp/otterwiki/wiki"
    },
    "tags": ["wiki", "documentation", "knowledge-base", "markdown"]
  },
  {
    "id": "lowcoder",
    "name": "Lowcoder",
    "version": "2.6.4",
    "description": "Rapid business App Builder for Everyone",
    "logo": "lowcoder.png",
    "links": {
      "github": "https://github.com/lowcoder-org/lowcoder",
      "website": "https://www.lowcoder.cloud/",
      "docs": "https://docs.lowcoder.cloud/lowcoder-documentation"
    },
    "tags": ["low-code", "no-code", "development"]
  },
  {
    "id": "backrest",
    "name": "Backrest",
    "version": "1.6.0",
    "description": "Backrest is a web-based backup solution powered by restic, offering an intuitive WebUI for easy repository management, snapshot browsing, and file restoration. It runs in the background, automating snapshot scheduling and repository maintenance. Built with Go, Backrest is a lightweight standalone binary with restic as its only dependency. It provides a secure and user-friendly way to manage backups while still allowing direct access to the restic CLI for advanced operations.",
    "links": {
      "github": "https://github.com/garethgeorge/backrest",
      "website": "https://garethgeorge.github.io/backrest",
      "docs": "https://garethgeorge.github.io/backrest/introduction/getting-started"
    },
    "logo": "backrest.svg",
    "tags": ["backup"]
  },
  {
    "id": "blinko",
    "name": "Blinko",
    "version": "latest",
    "description": "Blinko is a modern web application for managing and organizing your digital content and workflows.",
    "logo": "blinko.svg",
    "links": {
      "github": "https://github.com/blinkospace/blinko",
      "website": "https://blinko.space/",
      "docs": "https://docs.blinko.space/"
    },
    "tags": ["productivity", "organization", "workflow", "nextjs"]
  },
  {
    "id": "pgadmin",
    "name": "pgAdmin",
    "version": "8.3",
    "description": "pgAdmin is the most popular and feature rich Open Source administration and development platform for PostgreSQL, the most advanced Open Source database in the world.",
    "links": {
      "github": "https://github.com/pgadmin-org/pgadmin4",
      "website": "https://www.pgadmin.org/",
      "docs": "https://www.pgadmin.org/docs/"
    },
    "logo": "pgadmin.webp",
    "tags": ["database", "postgres", "admin"]
  },
  {
    "id": "ackee",
    "name": "Ackee",
    "version": "latest",
    "description": "Ackee is a self-hosted analytics tool for your website.",
    "logo": "logo.png",
    "links": {
      "github": "https://github.com/electerious/Ackee",
      "website": "https://ackee.electerious.com/",
      "docs": "https://docs.ackee.electerious.com/"
    },
    "tags": ["analytics", "self-hosted"]
  },
  {
    "id": "adguardhome",
    "name": "AdGuard Home",
    "version": "latest",
    "description": "AdGuard Home is a comprehensive solution designed to enhance your online browsing experience by eliminating all kinds of ads, from annoying banners and pop-ups to intrusive video ads. It provides privacy protection, browsing security, and parental control features while maintaining website functionality.",
    "logo": "logo.svg",
    "links": {
      "github": "https://github.com/AdguardTeam/AdGuardHome",
      "website": "https://adguard.com",
      "docs": "https://github.com/AdguardTeam/AdGuardHome/wiki"
    },
    "tags": ["privacy", "security", "dns", "ad-blocking"]
  },
  {
    "id": "adminer",
    "name": "Adminer",
    "version": "4.8.1",
    "description": "Adminer is a comprehensive database management tool that supports MySQL, MariaDB, PostgreSQL, SQLite, MS SQL, Oracle, Elasticsearch, MongoDB and others. It provides a clean interface for efficient database operations, with strong security features and extensive customization options.",
    "logo": "logo.svg",
    "links": {
      "github": "https://github.com/vrana/adminer",
      "website": "https://www.adminer.org/",
      "docs": "https://www.adminer.org/en/plugins/"
    },
    "tags": ["databases", "developer-tools", "mysql", "postgresql"]
  },
  {
    "id": "affinepro",
    "name": "Affine Pro",
    "version": "stable-780dd83",
    "description": "Affine Pro is a modern, self-hosted platform designed for collaborative content creation and project management. It offers an intuitive interface, seamless real-time collaboration, and powerful tools for organizing tasks, notes, and ideas.",
    "logo": "logo.png",
    "links": {
      "github": "https://github.com/toeverything/Affine",
      "website": "https://affine.pro/",
      "docs": "https://affine.pro/docs"
    },
    "tags": [
      "collaboration",
      "self-hosted",
      "productivity",
      "project-management"
    ]
  },
  {
    "id": "alltube",
    "name": "AllTube",
    "version": "latest",
    "description": "AllTube Download is an application designed to facilitate the downloading of videos from YouTube and other video sites. It provides an HTML GUI for youtube-dl with video conversion capabilities and JSON API support.",
    "logo": "logo.png",
    "links": {
      "github": "https://github.com/Rudloff/alltube",
      "website": "https://github.com/Rudloff/alltube",
      "docs": "https://github.com/Rudloff/alltube/wiki"
    },
    "tags": ["media", "video", "downloader"]
  },
  {
    "id": "ampache",
    "name": "Ampache",
    "version": "latest",
    "description": "Ampache is a web-based audio/video streaming application and file manager allowing you to access your music & videos from anywhere, using almost any internet enabled device.",
    "logo": "logo.png",
    "links": {
      "github": "https://github.com/ampache/ampache",
      "website": "http://ampache.org/",
      "docs": "https://github.com/ampache/ampache/wiki"
    },
    "tags": ["media", "music", "streaming"]
  },
  {
    "id": "anythingllm",
    "name": "AnythingLLM",
    "version": "latest",
    "description": "AnythingLLM is a private, self-hosted, and local document chatbot platform that allows you to chat with your documents using various LLM providers.",
    "logo": "logo.png",
    "links": {
      "github": "https://github.com/Mintplex-Labs/anything-llm",
      "website": "https://useanything.com",
      "docs": "https://github.com/Mintplex-Labs/anything-llm/tree/master/docs"
    },
    "tags": ["ai", "llm", "chatbot"]
  },
  {
    "id": "apprise-api",
    "name": "Apprise API",
    "version": "latest",
    "description": "Apprise API provides a simple interface for sending notifications to almost all of the most popular notification services available to us today.",
    "logo": "logo.png",
    "links": {
      "github": "https://github.com/caronc/apprise-api",
      "website": "https://github.com/caronc/apprise-api",
      "docs": "https://github.com/caronc/apprise-api/wiki"
    },
    "tags": ["notifications", "api"]
  },
  {
    "id": "arangodb",
    "name": "ArangoDB",
    "version": "latest",
    "description": "ArangoDB is a native multi-model database with flexible data models for documents, graphs, and key-values. Build high performance applications using a convenient SQL-like query language or JavaScript extensions.",
    "logo": "logo.png",
    "links": {
      "github": "https://github.com/arangodb/arangodb",
      "website": "https://www.arangodb.com/",
      "docs": "https://www.arangodb.com/docs/"
    },
    "tags": ["database", "graph-database", "nosql"]
  },
  {
    "id": "anonupload",
    "name": "AnonUpload",
    "version": "1",
    "description": "AnonUpload is a secure, anonymous file sharing application that does not require a database. It is built with privacy as a priority, ensuring that the direct filename used is not displayed.",
    "logo": "logo.png",
    "links": {
      "github": "https://github.com/supernova3339/anonupload",
      "docs": "https://github.com/Supernova3339/anonupload/blob/main/env.md",
      "website": "https://anonupload.com/"
    },
    "tags": ["file-sharing", "privacy"]
  },
  {
    "id": "argilla",
    "name": "Argilla",
    "version": "latest",
    "description": "Argilla is a robust platform designed to help engineers and data scientists streamline the management of machine learning data workflows. It simplifies tasks like data labeling, annotation, and quality control.",
    "logo": "logo.svg",
    "links": {
      "github": "https://github.com/argilla-io/argilla",
      "website": "https://www.argilla.io/",
      "docs": "https://docs.argilla.io/"
    },
    "tags": ["machine-learning", "data-labeling", "ai"]
  },
  {
    "id": "audiobookshelf",
    "name": "Audiobookshelf",
    "version": "2.19.4",
    "description": "Audiobookshelf is a self-hosted server designed to manage and play your audiobooks and podcasts. It works best when you have an organized directory structure.",
    "logo": "logo.png",
    "links": {
      "github": "https://github.com/advplyr/audiobookshelf",
      "website": "https://www.audiobookshelf.org",
      "docs": "https://www.audiobookshelf.org/docs"
    },
    "tags": ["media", "audiobooks", "podcasts"]
  },
  {
    "id": "authorizer",
    "name": "Authorizer",
    "version": "1.4.4",
    "description": "Authorizer is a powerful tool designed to simplify the process of user authentication and authorization in your applications. It allows you to build secure apps 10x faster with its low code tool and low-cost deployment.",
    "logo": "logo.png",
    "links": {
      "github": "https://github.com/authorizerdev/authorizer",
      "website": "https://authorizer.dev",
      "docs": "https://docs.authorizer.dev/"
    },
    "tags": ["authentication", "authorization", "security"]
  },
  {
    "id": "automatisch",
    "name": "Automatisch",
    "version": "2.0",
    "description": "Automatisch is a powerful, self-hosted workflow automation tool designed for connecting your apps and automating repetitive tasks. With Automatisch, you can create workflows to sync data, send notifications, and perform various actions seamlessly across different services.",
    "logo": "logo.png",
    "links": {
      "github": "https://github.com/automatisch/automatisch",
      "website": "https://automatisch.io/docs",
      "docs": "https://automatisch.io/docs"
    },
    "tags": ["automation", "workflow", "integration"]
  },
  {
    "id": "babybuddy",
    "name": "BabyBuddy",
    "version": "2.7.0",
    "description": "BabyBuddy is a comprehensive, user-friendly platform designed to help parents and caregivers manage essential details about their child's growth and development. It provides tools for tracking feedings, sleep schedules, diaper changes, and milestones.",
    "logo": "logo.png",
    "links": {
      "github": "https://github.com/babybuddy/babybuddy",
      "website": "https://babybuddy.app",
      "docs": "https://docs.babybuddy.app"
    },
    "tags": ["parenting", "tracking", "family"]
  },
  {
    "id": "baikal",
    "name": "Baikal",
    "version": "nginx-php8.2",
    "description": "Baikal is a lightweight, self-hosted CalDAV and CardDAV server that enables users to manage calendars and contacts efficiently. It provides a simple and effective solution for syncing and sharing events, tasks, and address books across multiple devices.",
    "logo": "logo.png",
    "links": {
      "website": "https://sabre.io/baikal/",
      "github": "https://sabre.io/baikal/",
      "docs": "https://sabre.io/baikal/install/"
    },
    "tags": ["calendar", "contacts", "caldav", "carddav"]
  },
  {
    "id": "barrage",
    "name": "Barrage",
    "version": "0.3.0",
    "description": "Barrage is a minimalistic Deluge WebUI app with full mobile support. It features a responsive mobile-first design, allowing you to manage your torrents with ease from any device.",
    "logo": "logo.png",
    "links": {
      "github": "https://github.com/maulik9898/barrage",
      "website": "https://github.com/maulik9898/barrage",
      "docs": "https://github.com/maulik9898/barrage/blob/main/README.md"
    },
    "tags": ["torrents", "deluge", "mobile"]
  },
  {
    "id": "bazarr",
    "name": "Bazarr",
    "version": "latest",
    "description": "Bazarr is a companion application to Sonarr and Radarr that manages and downloads subtitles based on your requirements.",
    "logo": "logo.png",
    "links": {
      "github": "https://github.com/morpheus65535/bazarr",
      "website": "https://www.bazarr.media/",
      "docs": "https://www.bazarr.media/docs"
    },
    "tags": ["subtitles", "sonarr", "radarr"]
  },
  {
    "id": "beszel",
    "name": "Beszel",
    "version": "0.10.2",
    "description": "A lightweight server monitoring hub with historical data, docker stats, and alerts.",
    "logo": "logo.svg",
    "links": {
      "github": "https://github.com/henrygd/beszel",
      "website": "https://beszel.dev",
      "docs": "https://beszel.dev/guide/getting-started"
    },
    "tags": ["monitoring", "docker", "alerts"]
  },
  {
    "id": "bytestash",
    "name": "ByteStash",
    "version": "latest",
    "description": "ByteStash is a self-hosted file storage solution that allows you to store and share files with ease. It provides a simple and effective solution for storing and accessing files from anywhere.",
    "logo": "logo.png",
    "links": {
      "github": "https://github.com/bytestash/bytestash",
      "website": "https://bytestash.com",
      "docs": "https://bytestash.com/docs"
    },
    "tags": ["file-storage", "self-hosted"]
  },
  {
    "id": "bookstack",
    "name": "BookStack",
    "version": "24.12.1",
    "description": "BookStack is a self-hosted platform for creating beautiful, feature-rich documentation sites.",
    "logo": "logo.svg",
    "links": {
      "github": "https://github.com/BookStackApp/BookStack",
      "website": "https://www.bookstackapp.com",
      "docs": "https://www.bookstackapp.com/docs"
    },
    "tags": ["documentation", "self-hosted"]
  },
  {
    "id": "bytebase",
    "name": "Bytebase",
    "version": "latest",
    "description": "Bytebase is a database management tool that allows you to manage your databases with ease. It provides a simple and effective solution for managing your databases from anywhere.",
    "logo": "image.png",
    "links": {
      "github": "https://github.com/bytebase/bytebase",
      "website": "https://www.bytebase.com",
      "docs": "https://www.bytebase.com/docs"
    },
    "tags": ["database", "self-hosted"]
  },
  {
    "id": "botpress",
    "name": "Botpress",
    "version": "latest",
    "description": "Botpress is a platform for building conversational AI agents. It provides a simple and effective solution for building conversational AI agents from anywhere.",
    "logo": "logo.png",
    "links": {
      "github": "https://github.com/botpress/botpress",
      "website": "https://botpress.com",
      "docs": "https://botpress.com/docs"
    },
    "tags": ["ai", "self-hosted"]
  },
  {
    "id": "calibre",
    "name": "Calibre",
    "version": "7.26.0",
    "description": "Calibre is a comprehensive e-book management tool designed to organize, convert, and read your e-book collection. It supports most of the major e-book formats and is compatible with various e-book reader devices.",
    "logo": "logo.png",
    "links": {
      "github": "https://github.com/kovidgoyal/calibre",
      "website": "https://calibre-ebook.com/",
      "docs": "https://manual.calibre-ebook.com/"
    },
    "tags": ["Documents", "E-Commerce"]
  },
  {
    "id": "carbone",
    "name": "Carbone",
    "version": "4.25.5",
    "description": "Carbone is a high-performance, self-hosted document generation engine. It allows you to generate reports, invoices, and documents in various formats (e.g., PDF, DOCX, XLSX) using JSON data and template-based rendering.",
    "logo": "logo.png",
    "links": {
      "github": "https://github.com/carboneio/carbone",
      "website": "https://carbone.io/",
      "docs": "https://carbone.io/documentation/design/overview/getting-started.html"
    },
    "tags": ["Document Generation", "Automation", "Reporting", "Productivity"]
  },
  {
    "id": "changedetection",
    "name": "Change Detection",
    "version": "0.49",
    "description": "Changedetection.io is an intelligent tool designed to monitor changes on websites. Perfect for smart shoppers, data journalists, research engineers, data scientists, and security researchers.",
    "logo": "logo.png",
    "links": {
      "github": "https://github.com/dgtlmoon/changedetection.io",
      "website": "https://changedetection.io",
      "docs": "https://github.com/dgtlmoon/changedetection.io/wiki"
    },
    "tags": ["Monitoring", "Data", "Notifications"]
  },
  {
    "id": "chevereto",
    "name": "Chevereto",
    "version": "4",
    "description": "Chevereto is a powerful, self-hosted image and video hosting platform designed for individuals, communities, and businesses. It allows users to upload, organize, and share media effortlessly.",
    "logo": "logo.png",
    "links": {
      "github": "https://github.com/chevereto/chevereto",
      "website": "https://chevereto.com/",
      "docs": "https://v4-docs.chevereto.com/"
    },
    "tags": [
      "Image Hosting",
      "File Management",
      "Open Source",
      "Multi-User",
      "Private Albums"
    ]
  },
  {
    "id": "chiefonboarding",
    "name": "Chief-Onboarding",
    "version": "v2.2.5",
    "description": "Chief-Onboarding is a comprehensive, self-hosted onboarding and employee management platform designed for businesses to streamline their onboarding processes.",
    "logo": "logo.png",
    "links": {
      "github": "https://github.com/chiefonboarding/chiefonboarding",
      "website": "https://demo.chiefonboarding.com/",
      "docs": "https://docs.chiefonboarding.com/"
    },
    "tags": [
      "Employee Onboarding",
      "HR Management",
      "Task Tracking",
      "Role-Based Access",
      "Document Management"
    ]
  },
  {
    "id": "classicpress",
    "name": "ClassicPress",
    "version": "php8.3-apache",
    "description": "ClassicPress is a community-led open source content management system for creators. It is a fork of WordPress 6.2 that preserves the TinyMCE classic editor as the default option.",
    "logo": "logo.png",
    "links": {
      "github": "https://github.com/ClassicPress/",
      "website": "https://www.classicpress.net/",
      "docs": "https://docs.classicpress.net/"
    },
    "tags": ["cms", "wordpress", "content-management"]
  },
  {
    "id": "cloud9",
    "name": "Cloud9",
    "version": "1.29.2",
    "description": "Cloud9 is a cloud-based integrated development environment (IDE) designed for developers to code, build, and debug applications collaboratively in real time.",
    "logo": "logo.png",
    "links": {
      "github": "https://github.com/c9",
      "website": "https://aws.amazon.com/cloud9/",
      "docs": "https://docs.aws.amazon.com/cloud9/"
    },
    "tags": ["ide", "development", "cloud"]
  },
  {
    "id": "cloudcommander",
    "name": "Cloud Commander",
    "version": "18.5.1",
    "description": "Cloud Commander is a file manager for the web. It includes a command-line console and a text editor. Cloud Commander helps you manage your server and work with files, directories and programs in a web browser.",
    "logo": "logo.png",
    "links": {
      "github": "https://github.com/coderaiser/cloudcmd",
      "website": "https://cloudcmd.io",
      "docs": "https://cloudcmd.io/#install"
    },
    "tags": ["file-manager", "web-based", "console"]
  },
  {
    "id": "cockpit",
    "name": "Cockpit",
    "version": "core-2.11.0",
    "description": "Cockpit is a headless content platform designed to streamline the creation, connection, and delivery of content for creators, marketers, and developers. It is built with an API-first approach, enabling limitless digital solutions.",
    "logo": "logo.png",
    "links": {
      "github": "https://github.com/Cockpit-HQ",
      "website": "https://getcockpit.com",
      "docs": "https://getcockpit.com/documentation"
    },
    "tags": ["cms", "content-management", "api"]
  },
  {
    "id": "chromium",
    "name": "Chromium",
    "version": "5f5dd27e-ls102",
    "description": "Chromium is an open-source browser project that is designed to provide a safer, faster, and more stable way for all users to experience the web in a containerized environment.",
    "logo": "logo.png",
    "links": {
      "github": "https://github.com/linuxserver/docker-chromium",
      "docs": "https://docs.linuxserver.io/images/docker-chromium",
      "website": "https://docs.linuxserver.io/images/docker-chromium"
    },
    "tags": ["browser", "development", "web"]
  },
  {
    "id": "codex-docs",
    "name": "CodeX Docs",
    "version": "v2.2",
    "description": "CodeX is a comprehensive platform that brings together passionate engineers, designers, and specialists to create high-quality open-source projects. It includes Editor.js, Hawk.so, CodeX Notes, and more.",
    "logo": "logo.svg",
    "links": {
      "github": "https://github.com/codex-team/codex.docs",
      "website": "https://codex.so",
      "docs": "https://docs.codex.so"
    },
    "tags": ["documentation", "development", "collaboration"]
  },
  {
    "id": "colanode",
    "name": "Colanode Server",
    "version": "v0.1.6",
    "description": "Open-source and local-first Slack and Notion alternative that puts you in control of your data",
    "logo": "logo.svg",
    "links": {
      "github": "https://github.com/colanode/colanode",
      "website": "https://colanode.com",
      "docs": "https://colanode.com/docs/"
    },
    "tags": ["documentation", "knowledge-base", "collaboration"]
  },
  {
    "id": "collabora-office",
    "name": "Collabora Office",
    "version": "latest",
    "description": "Collabora Online is a powerful, flexible, and secure online office suite designed to break free from vendor lock-in and put you in full control of your documents.",
    "logo": "logo.svg",
    "links": {
      "github": "https://github.com/CollaboraOnline",
      "website": "https://collaboraonline.com",
      "docs": "https://sdk.collaboraonline.com/docs"
    },
    "tags": ["office", "documents", "collaboration"]
  },
  {
    "id": "confluence",
    "name": "Confluence",
    "version": "8.6",
    "description": "Confluence is a powerful team collaboration and knowledge-sharing tool. It allows you to create, organize, and collaborate on content in a centralized space. Designed for project management, documentation, and team communication, Confluence helps streamline workflows and enhances productivity.",
    "links": {
      "website": "https://confluence.atlassian.com",
      "docs": "https://confluence.atlassian.com/doc/confluence-documentation-135922.html",
      "github": "https://confluence.atlassian.com"
    },
    "logo": "logo.svg",
    "tags": [
      "collaboration",
      "documentation",
      "productivity",
      "project-management"
    ]
  },
  {
    "id": "commento",
    "name": "Commento",
    "version": "v1.8.0",
    "description": "Commento is a comments widget designed to enhance the interaction on your website. It allows your readers to contribute to the discussion by upvoting comments that add value and downvoting those that don't. The widget supports markdown formatting and provides moderation tools to manage conversations.",
    "links": {
      "website": "https://commento.io/",
      "docs": "https://commento.io/",
      "github": "https://github.com/souramoo/commentoplusplus"
    },
    "logo": "logo.png",
    "tags": ["comments", "discussion", "website"]
  },
  {
    "id": "commentoplusplus",
    "name": "Commento++",
    "version": "v1.8.7",
    "description": "Commento++ is a free, open-source application designed to provide a fast, lightweight comments box that you can embed in your static website. It offers features like Markdown support, Disqus import, voting, automated spam detection, moderation tools, sticky comments, thread locking, and OAuth login.",
    "links": {
      "website": "https://commento.io/",
      "docs": "https://commento.io/",
      "github": "https://github.com/souramoo/commentoplusplus"
    },
    "logo": "logo.png",
    "tags": ["comments", "website", "open-source"]
  },
  {
    "id": "coralproject",
    "name": "Coral",
    "version": "9.7.0",
    "description": "Coral is a revolutionary commenting platform designed to enhance website interactions. It features smart technology for meaningful discussions, journalist identification, moderation tools with AI support, and complete data control without ads or trackers. Used by major news sites worldwide.",
    "links": {
      "website": "https://coralproject.net/",
      "docs": "https://docs.coralproject.net/",
      "github": "https://github.com/coralproject/talk"
    },
    "logo": "logo.png",
    "tags": ["communication", "community", "privacy"]
  },
  {
    "id": "rsshub",
    "name": "RSSHub",
    "version": "1.0.0",
    "description": "RSSHub is the world's largest RSS network, consisting of over 5,000 global instances.RSSHub delivers millions of contents aggregated from all kinds of sources, our vibrant open source community is ensuring the deliver of RSSHub's new routes, new features and bug fixes.",
    "logo": "rsshub.png",
    "links": {
      "github": "https://github.com/DIYgod/RSSHub",
      "website": "https://rsshub.app/",
      "docs": "https://docs.rsshub.app/"
    },
    "tags": ["rss", "api", "self-hosted"]
  },
  {
    "id": "tailscale-exitnode",
    "name": "Tailscale Exit nodes",
    "version": "1.0.0",
    "description": "Tailscale ExitNode is a feature that lets you route your internet traffic through a specific device in your Tailscale network.",
    "logo": "tailscale-exitnode.svg",
    "links": {
      "github": "https://github.com/tailscale-dev/docker-guide-code-examples",
      "website": "https://tailscale.com/",
      "docs": "https://tailscale.com/kb/1408/quick-guide-exit-nodes"
    },
    "tags": ["network"]
  },
  {
    "id": "homebridge",
    "name": "Homebridge",
    "version": "latest",
    "description": "Bringing HomeKit support where there is none. Homebridge allows you to integrate with smart home devices that do not natively support HomeKit.",
    "logo": "homebridge.svg",
    "links": {
      "github": "https://github.com/homebridge/homebridge",
      "website": "https://homebridge.io/",
      "docs": "https://github.com/homebridge/homebridge/wiki"
    },
    "tags": ["iot", "homekit", "internet-of-things", "self-hosted", "server"]
  },
  {
    "id": "homeassistant",
    "name": "Home Assistant",
    "version": "stable",
    "description": "Open source home automation that puts local control and privacy first.",
    "logo": "homeassistant.svg",
    "links": {
      "github": "https://github.com/home-assistant/core",
      "website": "https://www.home-assistant.io/",
      "docs": "https://www.home-assistant.io/getting-started/onboarding/"
    },
    "tags": [
      "iot",
      "home-automation",
      "internet-of-things",
      "self-hosted",
      "server"
    ]
  },
  {
    "id": "tooljet",
    "name": "Tooljet",
    "version": "ee-lts-latest",
    "description": "Tooljet is an open-source low-code platform that allows you to build internal tools quickly and efficiently. It provides a user-friendly interface for creating applications without extensive coding knowledge.",
    "logo": "logo.png",
    "links": {
      "github": "https://github.com/ToolJet/ToolJet",
      "website": "https://tooljet.ai/",
      "docs": "https://docs.tooljet.ai/"
    },
    "tags": ["file-sync", "file-sharing", "self-hosted"]
  },
  {
    "id": "onetimesecret",
    "name": "One Time Secret",
    "version": "latest",
    "description": "Share sensitive information securely with self-destructing links that are only viewable once.",
    "logo": "onetimesecret.svg",
    "links": {
      "github": "https://github.com/onetimesecret/onetimesecret",
      "website": "https://onetimesecret.com",
      "docs": "https://docs.onetimesecret.com"
    },
    "tags": ["auth", "password", "secret", "secure"]
  },
  {
    "id": "bugsink",
    "name": "Bugsink",
    "version": "v1.4.2",
    "description": "Bugsink is a self-hosted Error Tracker. Built to self-host; Sentry-SDK compatible; Scalable and reliable",
    "logo": "bugsink.png",
    "links": {
      "github": "https://github.com/bugsink/bugsink/",
      "website": "https://www.bugsink.com/",
      "docs": "https://www.bugsink.com/docs/"
    },
    "tags": ["hosting", "self-hosted", "development"]
  },
  {
    "id": "bolt.diy",
    "name": "bolt.diy",
    "version": "latest",
    "description": "Prompt, run, edit, and deploy full-stack web applications using any LLM you want!",
    "logo": "logo.jpg",
    "links": {
      "github": "https://github.com/stackblitz-labs/bolt.diy",
      "website": "stackblitz-labs.github.io/bolt.diy/",
      "docs": "https://stackblitz-labs.github.io/bolt.diy/"
    },
    "tags": ["ai", "self-hosted", "development", "chatbot", "ide", "llm"]
  },
  {
    "id": "qdrant",
    "name": "Qdrant",
    "version": "latest",
    "description": "An open-source vector database designed for high-performance similarity search and storage of embeddings.",
    "logo": "qdrant.svg",
    "links": {
      "github": "https://github.com/qdrant/qdrant",
      "website": "https://qdrant.tech/",
      "docs": "https://qdrant.tech/documentation/"
    },
<<<<<<< HEAD
    "tags": ["vector-db", "database", "search"]
  },
  {
    "id": "seafile",
    "name": "Seafile",
    "version": "12.0-latest",
    "description": "Open source cloud storage system for file sync, share and document collaboration",
    "logo": "seafile.svg",
    "links": {
      "github": "https://github.com/haiwen/seafile",
      "website": "https://seafile.com",
      "docs": "https://manual.seafile.com/12.0"
    },
    "tags": ["file-manager", "file-sharing", "storage"]
  }
=======
    "tags": [
      "vector-db",
      "database",
      "search"
    ]
  },
  {
    "id": "trmnl-byos-laravel",
    "name": "TRMNL BYOS Laravel",
    "version": "0.3.2",
    "description": "TRMNL BYOS Laravel is a self-hosted application to manage TRMNL e-ink devices.",
    "logo": "byos-laravel.svg",
    "links": {
      "github": "https://github.com/usetrmnl/byos_laravel",
      "website": "https://docs.usetrmnl.com/go/diy/byos",
      "docs": "https://github.com/usetrmnl/byos_laravel/blob/main/README.md"
    },
    "tags": [
      "e-ink"
    ]
  },  
  {

    "id": "chibisafe",
    "name": "Chibisafe",
    "version": "latest",
    "description": "A beautiful and performant vault to save all your files in the cloud.",
    "logo": "chibisafe.svg",
    "links": {
      "github": "https://github.com/chibisafe/chibisafe",
      "website": "https://chibisafe.app",
      "docs": "https://chibisafe.app/docs/intro"
    },
    "tags": ["media system", "storage", "file-sharing"]
  },
  {

    "id": "rybbit",
    "name": "Rybbit",
    "version": "latest",
    "description": "Open-source and privacy-friendly alternative to Google Analytics that is 10x more intuitive",
    "logo": "rybbit.png",
    "links": {
      "github": "https://github.com/rybbit-io/rybbit",
      "website": "https://rybbit.io",
      "docs": "https://www.rybbit.io/docs"
    },
    "tags": ["analytics"]
  }  
>>>>>>> 0126634e
]<|MERGE_RESOLUTION|>--- conflicted
+++ resolved
@@ -2328,8 +2328,54 @@
       "website": "https://qdrant.tech/",
       "docs": "https://qdrant.tech/documentation/"
     },
-<<<<<<< HEAD
-    "tags": ["vector-db", "database", "search"]
+    "tags": [
+      "vector-db",
+      "database",
+      "search"
+    ]
+  },
+  {
+    "id": "trmnl-byos-laravel",
+    "name": "TRMNL BYOS Laravel",
+    "version": "0.3.2",
+    "description": "TRMNL BYOS Laravel is a self-hosted application to manage TRMNL e-ink devices.",
+    "logo": "byos-laravel.svg",
+    "links": {
+      "github": "https://github.com/usetrmnl/byos_laravel",
+      "website": "https://docs.usetrmnl.com/go/diy/byos",
+      "docs": "https://github.com/usetrmnl/byos_laravel/blob/main/README.md"
+    },
+    "tags": [
+      "e-ink"
+    ]
+  },  
+  {
+
+    "id": "chibisafe",
+    "name": "Chibisafe",
+    "version": "latest",
+    "description": "A beautiful and performant vault to save all your files in the cloud.",
+    "logo": "chibisafe.svg",
+    "links": {
+      "github": "https://github.com/chibisafe/chibisafe",
+      "website": "https://chibisafe.app",
+      "docs": "https://chibisafe.app/docs/intro"
+    },
+    "tags": ["media system", "storage", "file-sharing"]
+  },
+  {
+
+    "id": "rybbit",
+    "name": "Rybbit",
+    "version": "latest",
+    "description": "Open-source and privacy-friendly alternative to Google Analytics that is 10x more intuitive",
+    "logo": "rybbit.png",
+    "links": {
+      "github": "https://github.com/rybbit-io/rybbit",
+      "website": "https://rybbit.io",
+      "docs": "https://www.rybbit.io/docs"
+    },
+    "tags": ["analytics"]
   },
   {
     "id": "seafile",
@@ -2344,55 +2390,4 @@
     },
     "tags": ["file-manager", "file-sharing", "storage"]
   }
-=======
-    "tags": [
-      "vector-db",
-      "database",
-      "search"
-    ]
-  },
-  {
-    "id": "trmnl-byos-laravel",
-    "name": "TRMNL BYOS Laravel",
-    "version": "0.3.2",
-    "description": "TRMNL BYOS Laravel is a self-hosted application to manage TRMNL e-ink devices.",
-    "logo": "byos-laravel.svg",
-    "links": {
-      "github": "https://github.com/usetrmnl/byos_laravel",
-      "website": "https://docs.usetrmnl.com/go/diy/byos",
-      "docs": "https://github.com/usetrmnl/byos_laravel/blob/main/README.md"
-    },
-    "tags": [
-      "e-ink"
-    ]
-  },  
-  {
-
-    "id": "chibisafe",
-    "name": "Chibisafe",
-    "version": "latest",
-    "description": "A beautiful and performant vault to save all your files in the cloud.",
-    "logo": "chibisafe.svg",
-    "links": {
-      "github": "https://github.com/chibisafe/chibisafe",
-      "website": "https://chibisafe.app",
-      "docs": "https://chibisafe.app/docs/intro"
-    },
-    "tags": ["media system", "storage", "file-sharing"]
-  },
-  {
-
-    "id": "rybbit",
-    "name": "Rybbit",
-    "version": "latest",
-    "description": "Open-source and privacy-friendly alternative to Google Analytics that is 10x more intuitive",
-    "logo": "rybbit.png",
-    "links": {
-      "github": "https://github.com/rybbit-io/rybbit",
-      "website": "https://rybbit.io",
-      "docs": "https://www.rybbit.io/docs"
-    },
-    "tags": ["analytics"]
-  }  
->>>>>>> 0126634e
 ]