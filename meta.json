[
  {
    "id": "autobase",
    "name": "Autobase",
    "version": "2.2.0",
    "description": "Autobase for PostgreSQL® is an open-source alternative to cloud-managed databases (DBaaS) such as Amazon RDS, Google Cloud SQL, Azure Database, and more.",
    "links": {
      "github": "https://github.com/vitabaks/autobase",
      "website": "https://autobase.tech/",
      "docs": "https://autobase.tech/docs"
    },
    "logo": "autobase.svg",
    "tags": [
      "database",
      "postgres",
      "self-hosted",
      "server"
    ]
  },
  {
    "id": "freescout",
    "name": "FreeScout",
    "version": "latest",
    "description": "FreeScout is a free open source help desk and shared inbox system. It's a self-hosted alternative to HelpScout, Zendesk, and similar services that allows you to manage customer communications through email and a clean web interface. FreeScout makes it easy to organize support requests, track customer conversations, and collaborate with your team.",
    "links": {
      "github": "https://github.com/freescout-helpdesk/freescout",
      "website": "https://freescout.net/",
      "docs": "https://github.com/freescout-helpdesk/freescout/wiki/Installation-Guide"
    },
    "logo": "freescout.svg",
    "tags": [
      "helpdesk",
      "support",
      "email",
      "customer-service",
      "self-hosted"
    ]
  },
  {
    "id": "openresty-manager",
    "name": "OpenResty Manager",
    "version": "1.2.0",
    "description": "The easiest using, powerful and beautiful OpenResty Manager (Nginx Enhanced Version) , open source alternative to OpenResty Edge, which can enable you to easily reverse proxy your websites with security running at home or internet, including Access Control, HTTP Flood Protection, Free SSL, without having to know too much about OpenResty or Let's Encrypt.",
    "links": {
      "github": "https://github.com/Safe3/openresty-manager",
      "website": "https://om.uusec.com/",
      "docs": "https://github.com/Safe3/openresty-manager"
    },
    "logo": "logo.svg",
    "tags": [
      "web",
      "proxy",
      "security",
      "self-hosted",
      "openresty",
      "nginx"
    ]
  },
  {
    "id": "appwrite",
    "name": "Appwrite",
    "version": "1.6.1",
    "description": "Appwrite is an end-to-end backend server for Web, Mobile, Native, or Backend apps. Appwrite abstracts the complexity and repetitiveness required to build a modern backend API from scratch and allows you to build secure apps faster.\nUsing Appwrite, you can easily integrate your app with user authentication and multiple sign-in methods, a database for storing and querying users and team data, storage and file management, image manipulation, Cloud Functions, messaging, and more services.",
    "links": {
      "github": "https://github.com/appwrite/appwrite",
      "website": "https://appwrite.io/",
      "docs": "https://appwrite.io/docs"
    },
    "logo": "appwrite.svg",
    "tags": [
      "database",
      "firebase",
      "postgres"
    ]
  },
  {
    "id": "outline",
    "name": "Outline",
    "version": "0.82.0",
    "description": "Outline is a self-hosted knowledge base and documentation platform that allows you to build and manage your own knowledge base applications.",
    "links": {
      "github": "https://github.com/outline/outline",
      "website": "https://getoutline.com/",
      "docs": "https://docs.getoutline.com/s/guide"
    },
    "logo": "outline.png",
    "tags": [
      "documentation",
      "knowledge-base",
      "self-hosted"
    ]
  },
  {
    "id": "supabase",
    "name": "SupaBase",
    "version": "1.25.04 / dokploy >= 0.22.5",
    "description": "The open source Firebase alternative. Supabase gives you a dedicated Postgres database to build your web, mobile, and AI applications. This require at least version 0.22.5 of dokploy.",
    "links": {
      "github": "https://github.com/supabase/supabase",
      "website": "https://supabase.com/",
      "docs": "https://supabase.com/docs/guides/self-hosting"
    },
    "logo": "supabase.svg",
    "tags": [
      "database",
      "firebase",
      "postgres"
    ],
    "dokploy_version": ">=0.22.5"
  },
  {
    "id": "pre0.22.5-supabase",
    "name": "SupaBase",
    "version": "1.25.04 / dokploy < 0.22.5",
    "description": "The open source Firebase alternative. Supabase gives you a dedicated Postgres database to build your web, mobile, and AI applications. This is for dokploy version < 0.22.5.",
    "links": {
      "github": "https://github.com/supabase/supabase",
      "website": "https://supabase.com/",
      "docs": "https://supabase.com/docs/guides/self-hosting"
    },
    "logo": "supabase.svg",
    "tags": [
      "database",
      "firebase",
      "postgres"
    ],
    "dokploy_version": "<0.22.5"
  },
  {
    "id": "pocketbase",
    "name": "PocketBase",
    "description": "Open Source backend in 1 file",
    "version": "v0.28.0",
    "logo": "logo.svg",
    "links": {
      "github": "https://github.com/pocketbase/pocketbase",
      "website": "https://pocketbase.io/",
      "docs": "https://pocketbase.io/docs/"
    },
    "tags": [
      "backend",
      "database",
      "api"
    ]
  },
  {
    "id": "plausible",
    "name": "Plausible",
    "version": "v2.1.5",
    "description": "Plausible is a open source, self-hosted web analytics platform that lets you track website traffic and user behavior.",
    "logo": "logo.svg",
    "links": {
      "github": "https://github.com/plausible/plausible",
      "website": "https://plausible.io/",
      "docs": "https://plausible.io/docs"
    },
    "tags": [
      "analytics"
    ]
  },
  {
    "id": "calcom",
    "name": "Calcom",
    "version": "v2.7.6",
    "description": "Calcom is a open source alternative to Calendly that allows to create scheduling and booking services.",
    "links": {
      "github": "https://github.com/calcom/cal.com",
      "website": "https://cal.com/",
      "docs": "https://cal.com/docs"
    },
    "logo": "calcom.jpg",
    "tags": [
      "scheduling",
      "booking"
    ]
  },
  {
    "id": "grafana",
    "name": "Grafana",
    "version": "9.5.20",
    "description": "Grafana is an open source platform for data visualization and monitoring.",
    "logo": "grafana.svg",
    "links": {
      "github": "https://github.com/grafana/grafana",
      "website": "https://grafana.com/",
      "docs": "https://grafana.com/docs/"
    },
    "tags": [
      "monitoring"
    ]
  },
  {
    "id": "stalwart",
    "name": "Stalwart",
    "version": "latest",
    "description": "Stalwart Mail Server is an open-source mail server solution with JMAP, IMAP4, POP3, and SMTP support and a wide range of modern features. It is written in Rust and designed to be secure, fast, robust and scalable.",
    "logo": "stalwart.svg",
    "links": {
      "github": "https://github.com/stalwartlabs/mail-server",
      "website": "https://stalw.art/",
      "docs": "https://stalw.art/docs/"
    },
    "tags": [
      "email",
      "smtp",
      "jmap",
      "imap4",
      "pop3",
      "self-hosted",
      "mail-server"
    ]
  },
  {
    "id": "datalens",
    "name": "DataLens",
    "version": "1.23.0",
    "description": "A modern, scalable business intelligence and data visualization system.",
    "logo": "datalens.svg",
    "links": {
      "github": "https://github.com/datalens-tech/datalens",
      "website": "https://datalens.tech/",
      "docs": "https://datalens.tech/docs/"
    },
    "tags": [
      "analytics",
      "self-hosted",
      "bi",
      "monitoring"
    ]
  },
  {
    "id": "directus",
    "name": "Directus",
    "version": "11.0.2",
    "description": "Directus is an open source headless CMS that provides an API-first solution for building custom backends.",
    "logo": "directus.jpg",
    "links": {
      "github": "https://github.com/directus/directus",
      "website": "https://directus.io/",
      "docs": "https://docs.directus.io/"
    },
    "tags": [
      "cms"
    ]
  },
  {
    "id": "baserow",
    "name": "Baserow",
    "version": "1.25.2",
    "description": "Baserow is an open source database management tool that allows you to create and manage databases.",
    "logo": "baserow.webp",
    "links": {
      "github": "https://github.com/Baserow/baserow",
      "website": "https://baserow.io/",
      "docs": "https://baserow.io/docs/index"
    },
    "tags": [
      "database"
    ]
  },
  {
    "id": "budibase",
    "name": "Budibase",
    "version": "3.5.3",
    "description": "Budibase is an open-source low-code platform that saves engineers 100s of hours building forms, portals, and approval apps, securely.",
    "logo": "budibase.svg",
    "links": {
      "github": "https://github.com/Budibase/budibase",
      "website": "https://budibase.com/",
      "docs": "https://docs.budibase.com/docs/"
    },
    "tags": [
      "database",
      "low-code",
      "nocode",
      "applications"
    ]
  },
  {
    "id": "forgejo",
    "name": "Forgejo",
    "version": "10",
    "description": "Forgejo is a self-hosted lightweight software forge. Easy to install and low maintenance, it just does the job",
    "logo": "forgejo.svg",
    "links": {
      "github": "https://codeberg.org/forgejo/forgejo",
      "website": "https://forgejo.org/",
      "docs": "https://forgejo.org/docs/latest/"
    },
    "tags": [
      "self-hosted",
      "storage"
    ]
  },
  {
    "id": "ghost",
    "name": "Ghost",
    "version": "5.0.0",
    "description": "Ghost is a free and open source, professional publishing platform built on a modern Node.js technology stack.",
    "logo": "ghost.jpeg",
    "links": {
      "github": "https://github.com/TryGhost/Ghost",
      "website": "https://ghost.org/",
      "docs": "https://ghost.org/docs/"
    },
    "tags": [
      "cms"
    ]
  },
  {
    "id": "lodestone",
    "name": "Lodestone",
    "version": "0.5.1",
    "description": "A free, open source server hosting tool for Minecraft and other multiplayers games.",
    "logo": "lodestone.png",
    "links": {
      "github": "https://github.com/Lodestone-Team/lodestone",
      "website": "https://lodestone.cc",
      "docs": "https://github.com/Lodestone-Team/lodestone/wiki"
    },
    "tags": [
      "minecraft",
      "hosting",
      "server"
    ]
  },
  {
    "id": "dragonfly-db",
    "name": "Dragonfly",
    "version": "1.28.1",
    "description": "Dragonfly is a drop-in Redis replacement that is designed for heavy data workloads running on modern cloud hardware.",
    "logo": "dragonfly-db.png",
    "links": {
      "github": "https://github.com/dragonflydb/dragonfly",
      "website": "https://www.dragonflydb.io/",
      "docs": "https://www.dragonflydb.io/docs"
    },
    "tags": [
      "database",
      "redis"
    ]
  },
  {
    "id": "stack-auth",
    "name": "Stack Auth",
    "version": "latest",
    "description": "Open-source Auth0/Clerk alternative. Stack Auth is a free and open source authentication tool that allows you to authenticate your users.",
    "logo": "stack-auth.png",
    "links": {
      "github": "https://github.com/stack-auth/stack-auth",
      "website": "https://stack-auth.com/",
      "docs": "https://docs.stack-auth.com/next/overview"
    },
    "tags": [
      "authentication",
      "auth",
      "authorization"
    ]
  },
  {
    "id": "uptime-kuma",
    "name": "Uptime Kuma",
    "version": "1.23.15",
    "description": "Uptime Kuma is a free and open source monitoring tool that allows you to monitor your websites and applications.",
    "logo": "uptime-kuma.png",
    "links": {
      "github": "https://github.com/louislam/uptime-kuma",
      "website": "https://uptime.kuma.pet/",
      "docs": "https://github.com/louislam/uptime-kuma/wiki"
    },
    "tags": [
      "monitoring"
    ]
  },
  {
    "id": "n8n",
    "name": "n8n",
    "version": "1.83.2",
    "description": "n8n is an open source low-code platform for automating workflows and integrations.",
    "logo": "n8n.png",
    "links": {
      "github": "https://github.com/n8n-io/n8n",
      "website": "https://n8n.io/",
      "docs": "https://docs.n8n.io/"
    },
    "tags": [
      "automation"
    ]
  },
  {
    "id": "kestra",
    "name": "Kestra",
    "version": "latest",
    "description": "Unified Orchestration Platform to Simplify Business-Critical Workflows and Govern them as Code and from the UI.",
    "logo": "kestra.svg",
    "links": {
      "github": "https://github.com/kestra-io/kestra",
      "website": "https://kestra.io",
      "docs": "https://kestra.io/docs"
    },
    "tags": [
      "automation"
    ]
  },
  {
    "id": "wordpress",
    "name": "Wordpress",
    "version": "latest",
    "description": "Wordpress is a free and open source content management system (CMS) for publishing and managing websites.",
    "logo": "wordpress.png",
    "links": {
      "github": "https://github.com/WordPress/WordPress",
      "website": "https://wordpress.org/",
      "docs": "https://wordpress.org/documentation/"
    },
    "tags": [
      "cms"
    ]
  },
  {
    "id": "odoo",
    "name": "Odoo",
    "version": "16.0",
    "description": "Odoo is a free and open source business management software that helps you manage your company's operations.",
    "logo": "odoo.png",
    "links": {
      "github": "https://github.com/odoo/odoo",
      "website": "https://odoo.com/",
      "docs": "https://www.odoo.com/documentation/"
    },
    "tags": [
      "cms"
    ]
  },
  {
    "id": "appsmith",
    "name": "Appsmith",
    "version": "v1.29",
    "description": "Appsmith is a free and open source platform for building internal tools and applications.",
    "logo": "appsmith.png",
    "links": {
      "github": "https://github.com/appsmithorg/appsmith",
      "website": "https://appsmith.com/",
      "docs": "https://docs.appsmith.com/"
    },
    "tags": [
      "cms"
    ]
  },
  {
    "id": "excalidraw",
    "name": "Excalidraw",
    "version": "latest",
    "description": "Excalidraw is a free and open source online diagramming tool that lets you easily create and share beautiful diagrams.",
    "logo": "excalidraw.jpg",
    "links": {
      "github": "https://github.com/excalidraw/excalidraw",
      "website": "https://excalidraw.com/",
      "docs": "https://docs.excalidraw.com/"
    },
    "tags": [
      "drawing"
    ]
  },
  {
    "id": "documenso",
    "name": "Documenso",
    "version": "v1.5.6",
    "description": "Documenso is the open source alternative to DocuSign for signing documents digitally",
    "links": {
      "github": "https://github.com/documenso/documenso",
      "website": "https://documenso.com/",
      "docs": "https://documenso.com/docs"
    },
    "logo": "documenso.png",
    "tags": [
      "document-signing"
    ]
  },
  {
    "id": "nocodb",
    "name": "NocoDB",
    "version": "0.257.2",
    "description": "NocoDB is an opensource Airtable alternative that turns any MySQL, PostgreSQL, SQL Server, SQLite & MariaDB into a smart spreadsheet.",
    "links": {
      "github": "https://github.com/nocodb/nocodb",
      "website": "https://nocodb.com/",
      "docs": "https://docs.nocodb.com/"
    },
    "logo": "nocodb.png",
    "tags": [
      "database",
      "spreadsheet",
      "low-code",
      "nocode"
    ]
  },
  {
    "id": "meilisearch",
    "name": "Meilisearch",
    "version": "v1.8.3",
    "description": "Meilisearch is a free and open-source search engine that allows you to easily add search functionality to your web applications.",
    "logo": "meilisearch.png",
    "links": {
      "github": "https://github.com/meilisearch/meilisearch",
      "website": "https://www.meilisearch.com/",
      "docs": "https://docs.meilisearch.com/"
    },
    "tags": [
      "search"
    ]
  },
  {
    "id": "mattermost",
    "name": "Mattermost",
    "version": "10.6.1",
    "description": "A single point of collaboration. Designed specifically for digital operations.",
    "logo": "mattermost.png",
    "links": {
      "github": "https://github.com/mattermost/mattermost",
      "website": "https://mattermost.com/",
      "docs": "https://docs.mattermost.com/"
    },
    "tags": [
      "chat",
      "self-hosted"
    ]
  },
  {
    "id": "phpmyadmin",
    "name": "Phpmyadmin",
    "version": "5.2.1",
    "description": "Phpmyadmin is a free and open-source web interface for MySQL and MariaDB that allows you to manage your databases.",
    "logo": "phpmyadmin.png",
    "links": {
      "github": "https://github.com/phpmyadmin/phpmyadmin",
      "website": "https://www.phpmyadmin.net/",
      "docs": "https://www.phpmyadmin.net/docs/"
    },
    "tags": [
      "database"
    ]
  },
  {
    "id": "rocketchat",
    "name": "Rocketchat",
    "version": "6.9.2",
    "description": "Rocket.Chat is a free and open-source web chat platform that allows you to build and manage your own chat applications.",
    "logo": "rocketchat.png",
    "links": {
      "github": "https://github.com/RocketChat/Rocket.Chat",
      "website": "https://rocket.chat/",
      "docs": "https://rocket.chat/docs/"
    },
    "tags": [
      "chat"
    ]
  },
  {
    "id": "minio",
    "name": "Minio",
    "description": "Minio is an open source object storage server compatible with Amazon S3 cloud storage service.",
    "logo": "minio.png",
    "version": "latest",
    "links": {
      "github": "https://github.com/minio/minio",
      "website": "https://minio.io/",
      "docs": "https://docs.minio.io/"
    },
    "tags": [
      "storage"
    ]
  },
  {
    "id": "metabase",
    "name": "Metabase",
    "version": "v0.50.8",
    "description": "Metabase is an open source business intelligence tool that allows you to ask questions and visualize data.",
    "logo": "metabase.png",
    "links": {
      "github": "https://github.com/metabase/metabase",
      "website": "https://www.metabase.com/",
      "docs": "https://www.metabase.com/docs/"
    },
    "tags": [
      "database",
      "dashboard"
    ]
  },
  {
    "id": "glitchtip",
    "name": "Glitchtip",
    "version": "v4.0",
    "description": "Glitchtip is simple, open source error tracking",
    "logo": "glitchtip.png",
    "links": {
      "github": "https://gitlab.com/glitchtip/",
      "website": "https://glitchtip.com/",
      "docs": "https://glitchtip.com/documentation"
    },
    "tags": [
      "hosting"
    ]
  },
  {
    "id": "open-webui",
    "name": "Open WebUI",
    "version": "v0.3.7",
    "description": "Open WebUI is a free and open source chatgpt alternative. Open WebUI is an extensible, feature-rich, and user-friendly self-hosted WebUI designed to operate entirely offline. It supports various LLM runners, including Ollama and OpenAI-compatible APIs. The template include ollama and webui services.",
    "logo": "open-webui.png",
    "links": {
      "github": "https://github.com/open-webui/open-webui",
      "website": "https://openwebui.com/",
      "docs": "https://docs.openwebui.com/"
    },
    "tags": [
      "chat"
    ]
  },
  {
    "id": "mailpit",
    "name": "Mailpit",
    "version": "v1.22.3",
    "description": "Mailpit is a tiny, self-contained, and secure email & SMTP testing tool with API for developers.",
    "logo": "mailpit.svg",
    "links": {
      "github": "https://github.com/axllent/mailpit",
      "website": "https://mailpit.axllent.org/",
      "docs": "https://mailpit.axllent.org/docs/"
    },
    "tags": [
      "email",
      "smtp"
    ]
  },
  {
    "id": "listmonk",
    "name": "Listmonk",
    "version": "v3.0.0",
    "description": "High performance, self-hosted, newsletter and mailing list manager with a modern dashboard.",
    "logo": "listmonk.png",
    "links": {
      "github": "https://github.com/knadh/listmonk",
      "website": "https://listmonk.app/",
      "docs": "https://listmonk.app/docs/"
    },
    "tags": [
      "email",
      "newsletter",
      "mailing-list"
    ]
  },
  {
    "id": "doublezero",
    "name": "Double Zero",
    "version": "v0.2.1",
    "description": "00 is a self hostable SES dashboard for sending and monitoring emails with AWS",
    "logo": "doublezero.svg",
    "links": {
      "github": "https://github.com/technomancy-dev/00",
      "website": "https://www.double-zero.cloud/",
      "docs": "https://github.com/technomancy-dev/00"
    },
    "tags": [
      "email"
    ]
  },
  {
    "id": "umami",
    "name": "Umami",
    "version": "v2.16.1",
    "description": "Umami is a simple, fast, privacy-focused alternative to Google Analytics.",
    "logo": "umami.png",
    "links": {
      "github": "https://github.com/umami-software/umami",
      "website": "https://umami.is",
      "docs": "https://umami.is/docs"
    },
    "tags": [
      "analytics"
    ]
  },
  {
    "id": "jellyfin",
    "name": "jellyfin",
    "version": "v10.9.7",
    "description": "Jellyfin is a Free Software Media System that puts you in control of managing and streaming your media. ",
    "logo": "jellyfin.svg",
    "links": {
      "github": "https://github.com/jellyfin/jellyfin",
      "website": "https://jellyfin.org/",
      "docs": "https://jellyfin.org/docs/"
    },
    "tags": [
      "media system"
    ]
  },
  {
    "id": "teable",
    "name": "teable",
    "version": "v1.3.1-alpha-build.460",
    "description": "Teable is a Super fast, Real-time, Professional, Developer friendly, No-code database built on Postgres. It uses a simple, spreadsheet-like interface to create complex enterprise-level database applications. Unlock efficient app development with no-code, free from the hurdles of data security and scalability.",
    "logo": "teable.png",
    "links": {
      "github": "https://github.com/teableio/teable",
      "website": "https://teable.io/",
      "docs": "https://help.teable.io/"
    },
    "tags": [
      "database",
      "spreadsheet",
      "low-code",
      "nocode"
    ]
  },
  {
    "id": "zipline",
    "name": "Zipline",
    "version": "v3.7.9",
    "description": "A ShareX/file upload server that is easy to use, packed with features, and with an easy setup!",
    "logo": "zipline.png",
    "links": {
      "github": "https://github.com/diced/zipline",
      "website": "https://zipline.diced.sh/",
      "docs": "https://zipline.diced.sh/docs/"
    },
    "tags": [
      "media system",
      "storage"
    ]
  },
  {
    "id": "soketi",
    "name": "Soketi",
    "version": "v1.6.1-16",
    "description": "Soketi is your simple, fast, and resilient open-source WebSockets server.",
    "logo": "soketi.png",
    "links": {
      "github": "https://github.com/soketi/soketi",
      "website": "https://soketi.app/",
      "docs": "https://docs.soketi.app/"
    },
    "tags": [
      "chat"
    ]
  },
  {
    "id": "aptabase",
    "name": "Aptabase",
    "version": "v1.0.0",
    "description": "Aptabase is a self-hosted web analytics platform that lets you track website traffic and user behavior.",
    "logo": "aptabase.svg",
    "links": {
      "github": "https://github.com/aptabase/aptabase",
      "website": "https://aptabase.com/",
      "docs": "https://github.com/aptabase/aptabase/blob/main/README.md"
    },
    "tags": [
      "analytics",
      "self-hosted"
    ]
  },
  {
    "id": "typebot",
    "name": "Typebot",
    "version": "2.27.0",
    "description": "Typebot is an open-source chatbot builder platform.",
    "logo": "typebot.svg",
    "links": {
      "github": "https://github.com/baptisteArno/typebot.io",
      "website": "https://typebot.io/",
      "docs": "https://docs.typebot.io/get-started/introduction"
    },
    "tags": [
      "chatbot",
      "builder",
      "open-source"
    ]
  },
  {
    "id": "typecho",
    "name": "Typecho",
    "version": "stable",
    "description": "Typecho 是一个轻量级的开源博客程序，基于 PHP 开发，支持多种数据库，简洁而强大。",
    "logo": "typecho.png",
    "links": {
      "github": "https://github.com/typecho/typecho",
      "website": "https://typecho.org/",
      "docs": "http://docs.typecho.org"
    },
    "tags": [
      "blog",
      "cms",
      "php"
    ]
  },
  {
    "id": "gitea",
    "name": "Gitea",
    "version": "1.22.3",
    "description": "Git with a cup of tea! Painless self-hosted all-in-one software development service, including Git hosting, code review, team collaboration, package registry and CI/CD.",
    "logo": "gitea.png",
    "links": {
      "github": "https://github.com/go-gitea/gitea.git",
      "website": "https://gitea.com/",
      "docs": "https://docs.gitea.com/installation/install-with-docker"
    },
    "tags": [
      "self-hosted",
      "storage"
    ]
  },
  {
    "id": "gitea-mirror",
    "name": "Gitea Mirror",
    "version": "v2.11.2",
    "description": "Gitea Mirror is a modern web app for automatically mirroring repositories from GitHub to your self-hosted Gitea instance. It features a user-friendly interface to sync public, private, or starred GitHub repos, mirror entire organizations with structure preservation, and optionally mirror issues and labels. The application includes smart filtering, detailed logs, and scheduled automatic mirroring.",
    "logo": "gitea-mirror.png",
    "links": {
      "github": "https://github.com/arunavo4/gitea-mirror",
      "website": "https://github.com/arunavo4/gitea-mirror",
      "docs": "https://github.com/arunavo4/gitea-mirror#readme"
    },
    "tags": [
      "git",
      "mirror",
      "github",
      "gitea",
      "self-hosted",
      "automation"
    ]
  },
  {
    "id": "roundcube",
    "name": "Roundcube",
    "version": "1.6.9",
    "description": "Free and open source webmail software for the masses, written in PHP.",
    "logo": "roundcube.svg",
    "links": {
      "github": "https://github.com/roundcube/roundcubemail",
      "website": "https://roundcube.net/",
      "docs": "https://roundcube.net/about/"
    },
    "tags": [
      "self-hosted",
      "email",
      "webmail"
    ]
  },
  {
    "id": "filebrowser",
    "name": "File Browser",
    "version": "2.31.2",
    "description": "Filebrowser is a standalone file manager for uploading, deleting, previewing, renaming, and editing files, with support for multiple users, each with their own directory.",
    "logo": "filebrowser.svg",
    "links": {
      "github": "https://github.com/filebrowser/filebrowser",
      "website": "https://filebrowser.org/",
      "docs": "https://filebrowser.org/"
    },
    "tags": [
      "file-manager",
      "storage"
    ]
  },
  {
    "id": "focalboard",
    "name": "Focalboard",
    "version": "8.0.0",
    "description": "Open source project management for technical teams",
    "logo": "focalboard.png",
    "links": {
      "github": "https://github.com/sysblok/focalboard",
      "website": "https://focalboard.com",
      "docs": "https://www.focalboard.com/docs/"
    },
    "tags": [
      "kanban"
    ]
  },
  {
    "id": "tolgee",
    "name": "Tolgee",
    "version": "v3.80.4",
    "description": "Developer & translator friendly web-based localization platform",
    "logo": "tolgee.svg",
    "links": {
      "github": "https://github.com/tolgee/tolgee-platform",
      "website": "https://tolgee.io",
      "docs": "https://tolgee.io/platform"
    },
    "tags": [
      "self-hosted",
      "i18n",
      "localization",
      "translations"
    ]
  },
  {
    "id": "portainer",
    "name": "Portainer",
    "version": "2.21.4",
    "description": "Portainer is a container management tool for deploying, troubleshooting, and securing applications across cloud, data centers, and IoT.",
    "logo": "portainer.svg",
    "links": {
      "github": "https://github.com/portainer/portainer",
      "website": "https://www.portainer.io/",
      "docs": "https://docs.portainer.io/"
    },
    "tags": [
      "cloud",
      "monitoring"
    ]
  },
  {
    "id": "plane",
    "name": "Plane",
    "version": "v0.25.3",
    "description": "Easy, flexible, open source project management software",
    "logo": "plane.png",
    "links": {
      "github": "https://github.com/makeplane/plane",
      "website": "https://plane.so",
      "docs": "https://docs.plane.so/"
    },
    "tags": [
      "kanban"
    ]
  },
  {
    "id": "pterodactyl",
    "name": "Pterodactyl",
    "version": "latest",
    "description": "A free, open-source game server management panel.",
    "logo": "pterodactyl.png",
    "links": {
      "github": "https://github.com/pterodactyl/panel",
      "website": "https://pterodactyl.io",
      "docs": "https://pterodactyl.io/project/introduction.html"
    },
    "tags": [
      "self-hosted",
      "open-source",
      "management"
    ]
  },
  {
    "id": "pyrodactyl",
    "name": "Pyrodactyl",
    "version": "main",
    "description": "Pyrodactyl is the Pterodactyl-based game server panel that's faster, smaller, safer, and more accessible than Pelican. ",
    "logo": "pyrodactyl.png",
    "links": {
      "github": "https://github.com/pyrohost/pyrodactyl",
      "website": "https://pyrodactyl.dev",
      "docs": "https://pyrodactyl.dev/docs"
    },
    "tags": [
      "self-hosted",
      "open-source",
      "management"
    ]
  },
  {
    "id": "influxdb",
    "name": "InfluxDB",
    "version": "2.7.10",
    "description": "InfluxDB 2.7 is the platform purpose-built to collect, store, process and visualize time series data.",
    "logo": "influxdb.png",
    "links": {
      "github": "https://github.com/influxdata/influxdb",
      "website": "https://www.influxdata.com/",
      "docs": "https://docs.influxdata.com/influxdb/v2/"
    },
    "tags": [
      "self-hosted",
      "open-source",
      "storage",
      "database"
    ]
  },
  {
    "id": "infisical",
    "name": "Infisical",
    "version": "0.90.1",
    "description": "All-in-one platform to securely manage application configuration and secrets across your team and infrastructure.",
    "logo": "infisical.jpg",
    "links": {
      "github": "https://github.com/Infisical/infisical",
      "website": "https://infisical.com/",
      "docs": "https://infisical.com/docs/documentation/getting-started/introduction"
    },
    "tags": [
      "self-hosted",
      "open-source"
    ]
  },
  {
    "id": "docmost",
    "name": "Docmost",
    "version": "0.4.1",
    "description": "Docmost, is an open-source collaborative wiki and documentation software.",
    "logo": "docmost.png",
    "links": {
      "github": "https://github.com/docmost/docmost",
      "website": "https://docmost.com/",
      "docs": "https://docmost.com/docs/"
    },
    "tags": [
      "self-hosted",
      "open-source",
      "manager"
    ]
  },
  {
    "id": "vaultwarden",
    "name": "Vaultwarden",
    "version": "1.33.2",
    "description": "Unofficial Bitwarden compatible server written in Rust, formerly known as bitwarden_rs",
    "logo": "vaultwarden.svg",
    "links": {
      "github": "https://github.com/dani-garcia/vaultwarden",
      "website": "",
      "docs": "https://github.com/dani-garcia/vaultwarden/wiki"
    },
    "tags": [
      "open-source"
    ]
  },
  {
    "id": "linkwarden",
    "name": "Linkwarden",
    "version": "2.9.3",
    "description": "Self-hosted, open-source collaborative bookmark manager to collect, organize and archive webpages.",
    "logo": "linkwarden.png",
    "links": {
      "github": "https://github.com/linkwarden/linkwarden",
      "website": "https://linkwarden.app/",
      "docs": "https://docs.linkwarden.app/"
    },
    "tags": [
      "bookmarks",
      "link-sharing"
    ]
  },
  {
    "id": "hi-events",
    "name": "Hi.events",
    "version": "0.8.0-beta.1",
    "description": "Hi.Events is a self-hosted event management and ticket selling platform that allows you to create, manage and promote events easily.",
    "logo": "hi-events.svg",
    "links": {
      "github": "https://github.com/HiEventsDev/hi.events",
      "website": "https://hi.events/",
      "docs": "https://hi.events/docs"
    },
    "tags": [
      "self-hosted",
      "open-source",
      "manager"
    ]
  },
  {
    "id": "hoarder",
    "name": "Hoarder",
    "version": "0.22.0",
    "description": "Hoarder is an open source \"Bookmark Everything\" app that uses AI for automatically tagging the content you throw at it.",
    "logo": "hoarder.svg",
    "links": {
      "github": "https://github.com/hoarder/hoarder",
      "website": "https://hoarder.app/",
      "docs": "https://docs.hoarder.app/"
    },
    "tags": [
      "self-hosted",
      "bookmarks",
      "link-sharing"
    ]
  },
  {
    "id": "windows",
    "name": "Windows (dockerized)",
    "version": "4.00",
    "description": "Windows inside a Docker container.",
    "logo": "windows.png",
    "links": {
      "github": "https://github.com/dockur/windows",
      "website": "",
      "docs": "https://github.com/dockur/windows?tab=readme-ov-file#how-do-i-use-it"
    },
    "tags": [
      "self-hosted",
      "open-source",
      "os"
    ]
  },
  {
    "id": "macos",
    "name": "MacOS (dockerized)",
    "version": "1.14",
    "description": "MacOS inside a Docker container.",
    "logo": "macos.png",
    "links": {
      "github": "https://github.com/dockur/macos",
      "website": "",
      "docs": "https://github.com/dockur/macos?tab=readme-ov-file#how-do-i-use-it"
    },
    "tags": [
      "self-hosted",
      "open-source",
      "os"
    ]
  },
  {
    "id": "coder",
    "name": "Coder",
    "version": "2.15.3",
    "description": "Coder is an open-source cloud development environment (CDE) that you host in your cloud or on-premises.",
    "logo": "coder.svg",
    "links": {
      "github": "https://github.com/coder/coder",
      "website": "https://coder.com/",
      "docs": "https://coder.com/docs"
    },
    "tags": [
      "self-hosted",
      "open-source",
      "builder"
    ]
  },
  {
    "id": "stirling",
    "name": "Stirling PDF",
    "version": "0.30.1",
    "description": "A locally hosted one-stop shop for all your PDF needs",
    "logo": "stirling.svg",
    "links": {
      "github": "https://github.com/Stirling-Tools/Stirling-PDF",
      "website": "https://www.stirlingpdf.com/",
      "docs": "https://docs.stirlingpdf.com/"
    },
    "tags": [
      "pdf",
      "tools"
    ]
  },
  {
    "id": "lobe-chat",
    "name": "Lobe Chat",
    "version": "v1.26.1",
    "description": "Lobe Chat - an open-source, modern-design AI chat framework.",
    "logo": "lobe-chat.png",
    "links": {
      "github": "https://github.com/lobehub/lobe-chat",
      "website": "https://chat-preview.lobehub.com/",
      "docs": "https://lobehub.com/docs/self-hosting/platform/docker-compose"
    },
    "tags": [
      "IA",
      "chat"
    ]
  },
  {
    "id": "peppermint",
    "name": "Peppermint",
    "version": "latest",
    "description": "Peppermint is a modern, open-source API development platform that helps you build, test and document your APIs.",
    "logo": "peppermint.svg",
    "links": {
      "github": "https://github.com/Peppermint-Lab/peppermint",
      "website": "https://peppermint.sh/",
      "docs": "https://docs.peppermint.sh/"
    },
    "tags": [
      "api",
      "development",
      "documentation"
    ]
  },
  {
    "id": "windmill",
    "name": "Windmill",
    "version": "latest",
    "description": "A developer platform to build production-grade workflows and internal apps. Open-source alternative to Airplane, Retool, and GitHub Actions.",
    "logo": "windmill.svg",
    "links": {
      "github": "https://github.com/windmill-labs/windmill",
      "website": "https://www.windmill.dev/",
      "docs": "https://docs.windmill.dev/"
    },
    "tags": [
      "workflow",
      "automation",
      "development"
    ]
  },
  {
    "id": "activepieces",
    "name": "Activepieces",
    "version": "0.35.0",
    "description": "Open-source no-code business automation tool. An alternative to Zapier, Make.com, and Tray.",
    "logo": "activepieces.svg",
    "links": {
      "github": "https://github.com/activepieces/activepieces",
      "website": "https://www.activepieces.com/",
      "docs": "https://www.activepieces.com/docs"
    },
    "tags": [
      "automation",
      "workflow",
      "no-code"
    ]
  },
  {
    "id": "invoiceshelf",
    "name": "InvoiceShelf",
    "version": "latest",
    "description": "InvoiceShelf is a self-hosted open source invoicing system for freelancers and small businesses.",
    "logo": "invoiceshelf.png",
    "links": {
      "github": "https://github.com/InvoiceShelf/invoiceshelf",
      "website": "https://invoiceshelf.com",
      "docs": "https://github.com/InvoiceShelf/invoiceshelf#readme"
    },
    "tags": [
      "invoice",
      "business",
      "finance"
    ]
  },
  {
    "id": "postiz",
    "name": "Postiz",
    "version": "latest",
    "description": "Postiz is a modern, open-source platform for managing and publishing content across multiple channels.",
    "logo": "postiz.png",
    "links": {
      "github": "https://github.com/gitroomhq/postiz",
      "website": "https://postiz.com",
      "docs": "https://docs.postiz.com"
    },
    "tags": [
      "cms",
      "content-management",
      "publishing"
    ]
  },
  {
    "id": "slash",
    "name": "Slash",
    "version": "latest",
    "description": "Slash is a modern, self-hosted bookmarking service and link shortener that helps you organize and share your favorite links.",
    "logo": "slash.png",
    "links": {
      "github": "https://github.com/yourselfhosted/slash",
      "website": "https://github.com/yourselfhosted/slash#readme",
      "docs": "https://github.com/yourselfhosted/slash/wiki"
    },
    "tags": [
      "bookmarks",
      "link-shortener",
      "self-hosted"
    ]
  },
  {
    "id": "discord-tickets",
    "name": "Discord Tickets",
    "version": "4.0.21",
    "description": "An open-source Discord bot for creating and managing support ticket channels.",
    "logo": "discord-tickets.png",
    "links": {
      "github": "https://github.com/discord-tickets/bot",
      "website": "https://discordtickets.app",
      "docs": "https://discordtickets.app/self-hosting/installation/docker/"
    },
    "tags": [
      "discord",
      "tickets",
      "support"
    ]
  },
  {
    "id": "nextcloud-aio",
    "name": "Nextcloud All in One",
    "version": "30.0.2",
    "description": "Nextcloud (AIO) is a self-hosted file storage and sync platform with powerful collaboration capabilities. It integrates Files, Talk, Groupware, Office, Assistant and more into a single platform for remote work and data protection.",
    "logo": "nextcloud-aio.svg",
    "links": {
      "github": "https://github.com/nextcloud/docker",
      "website": "https://nextcloud.com/",
      "docs": "https://docs.nextcloud.com/"
    },
    "tags": [
      "file-manager",
      "sync"
    ]
  },
  {
    "id": "blender",
    "name": "Blender",
    "version": "latest",
    "description": "Blender is a free and open-source 3D creation suite. It supports the entire 3D pipeline—modeling, rigging, animation, simulation, rendering, compositing and motion tracking, video editing and 2D animation pipeline.",
    "logo": "blender.svg",
    "links": {
      "github": "https://github.com/linuxserver/docker-blender",
      "website": "https://www.blender.org/",
      "docs": "https://docs.blender.org/"
    },
    "tags": [
      "3d",
      "rendering",
      "animation"
    ]
  },
  {
    "id": "heyform",
    "name": "HeyForm",
    "version": "latest",
    "description": "Allows anyone to create engaging conversational forms for surveys, questionnaires, quizzes, and polls. No coding skills required.",
    "logo": "heyform.svg",
    "links": {
      "github": "https://github.com/heyform/heyform",
      "website": "https://heyform.net",
      "docs": "https://docs.heyform.net"
    },
    "tags": [
      "form",
      "builder",
      "questionnaire",
      "quiz",
      "survey"
    ]
  },
  {
    "id": "chatwoot",
    "name": "Chatwoot",
    "version": "v3.14.1",
    "description": "Open-source customer engagement platform that provides a shared inbox for teams, live chat, and omnichannel support.",
    "logo": "chatwoot.svg",
    "links": {
      "github": "https://github.com/chatwoot/chatwoot",
      "website": "https://www.chatwoot.com",
      "docs": "https://www.chatwoot.com/docs"
    },
    "tags": [
      "support",
      "chat",
      "customer-service"
    ]
  },
  {
    "id": "discourse",
    "name": "Discourse",
    "version": "3.3.2",
    "description": "Discourse is a modern forum software for your community. Use it as a mailing list, discussion forum, or long-form chat room.",
    "logo": "discourse.svg",
    "links": {
      "github": "https://github.com/discourse/discourse",
      "website": "https://www.discourse.org/",
      "docs": "https://meta.discourse.org/"
    },
    "tags": [
      "forum",
      "community",
      "discussion"
    ]
  },
  {
    "id": "immich",
    "name": "Immich",
    "version": "v1.121.0",
    "description": "High performance self-hosted photo and video backup solution directly from your mobile phone.",
    "logo": "immich.svg",
    "links": {
      "github": "https://github.com/immich-app/immich",
      "website": "https://immich.app/",
      "docs": "https://immich.app/docs/overview/introduction"
    },
    "tags": [
      "photos",
      "videos",
      "backup",
      "media"
    ]
  },
  {
    "id": "twenty",
    "name": "Twenty CRM",
    "version": "latest",
    "description": "Twenty is a modern CRM offering a powerful spreadsheet interface and open-source alternative to Salesforce.",
    "logo": "twenty.svg",
    "links": {
      "github": "https://github.com/twentyhq/twenty",
      "website": "https://twenty.com",
      "docs": "https://docs.twenty.com"
    },
    "tags": [
      "crm",
      "sales",
      "business"
    ]
  },
  {
    "id": "yourls",
    "name": "YOURLS",
    "version": "1.9.2",
    "description": "YOURLS (Your Own URL Shortener) is a set of PHP scripts that will allow you to run your own URL shortening service (a la TinyURL or Bitly).",
    "logo": "yourls.svg",
    "links": {
      "github": "https://github.com/YOURLS/YOURLS",
      "website": "https://yourls.org/",
      "docs": "https://yourls.org/#documentation"
    },
    "tags": [
      "url-shortener",
      "php"
    ]
  },
  {
    "id": "ryot",
    "name": "Ryot",
    "version": "v7.10",
    "description": "A self-hosted platform for tracking various media types including movies, TV shows, video games, books, audiobooks, and more.",
    "logo": "ryot.png",
    "links": {
      "github": "https://github.com/IgnisDa/ryot",
      "website": "https://ryot.io/",
      "docs": "https://docs.ryot.io/"
    },
    "tags": [
      "media",
      "tracking",
      "self-hosted"
    ]
  },
  {
    "id": "photoprism",
    "name": "Photoprism",
    "version": "latest",
    "description": "PhotoPrism® is an AI-Powered Photos App for the Decentralized Web. It makes use of the latest technologies to tag and find pictures automatically without getting in your way.",
    "logo": "photoprism.svg",
    "links": {
      "github": "https://github.com/photoprism/photoprism",
      "website": "https://www.photoprism.app/",
      "docs": "https://docs.photoprism.app/"
    },
    "tags": [
      "media",
      "photos",
      "self-hosted"
    ]
  },
  {
    "id": "ontime",
    "name": "Ontime",
    "version": "v3.8.0",
    "description": "Ontime is browser-based application that manages event rundowns, scheduliing and cuing",
    "logo": "ontime.png",
    "links": {
      "github": "https://github.com/cpvalente/ontime/",
      "website": "https://getontime.no",
      "docs": "https://docs.getontime.no"
    },
    "tags": [
      "event"
    ]
  },
  {
    "id": "triggerdotdev",
    "name": "Trigger.dev",
    "version": "v3",
    "description": "Trigger is a platform for building event-driven applications.",
    "logo": "triggerdotdev.svg",
    "links": {
      "github": "https://github.com/triggerdotdev/trigger.dev",
      "website": "https://trigger.dev/",
      "docs": "https://trigger.dev/docs"
    },
    "tags": [
      "event-driven",
      "applications"
    ]
  },
  {
    "id": "browserless",
    "name": "Browserless",
    "version": "2.23.0",
    "description": "Browserless allows remote clients to connect and execute headless work, all inside of docker. It supports the standard, unforked Puppeteer and Playwright libraries, as well offering REST-based APIs for common actions like data collection, PDF generation and more.",
    "logo": "browserless.svg",
    "links": {
      "github": "https://github.com/browserless/browserless",
      "website": "https://www.browserless.io/",
      "docs": "https://docs.browserless.io/"
    },
    "tags": [
      "browser",
      "automation"
    ]
  },
  {
    "id": "drawio",
    "name": "draw.io",
    "version": "24.7.17",
    "description": "draw.io is a configurable diagramming/whiteboarding visualization application.",
    "logo": "drawio.svg",
    "links": {
      "github": "https://github.com/jgraph/drawio",
      "website": "https://draw.io/",
      "docs": "https://www.drawio.com/doc/"
    },
    "tags": [
      "drawing",
      "diagrams"
    ]
  },
  {
    "id": "kimai",
    "name": "Kimai",
    "version": "2.31.0",
    "description": "Kimai is a web-based multi-user time-tracking application. Works great for everyone: freelancers, companies, organizations - everyone can track their times, generate reports, create invoices and do so much more.",
    "logo": "kimai.svg",
    "links": {
      "github": "https://github.com/kimai/kimai",
      "website": "https://www.kimai.org",
      "docs": "https://www.kimai.org/documentation"
    },
    "tags": [
      "invoice",
      "business",
      "finance"
    ]
  },
  {
    "id": "logto",
    "name": "Logto",
    "version": "1.27.0",
    "description": "Logto is an open-source Identity and Access Management (IAM) platform designed to streamline Customer Identity and Access Management (CIAM) and Workforce Identity Management.",
    "logo": "logto.png",
    "links": {
      "github": "https://github.com/logto-io/logto",
      "website": "https://logto.io/",
      "docs": "https://docs.logto.io/introduction"
    },
    "tags": [
      "identity",
      "auth"
    ]
  },
  {
    "id": "pocket-id",
    "name": "Pocket ID",
    "version": "0.35.1",
    "description": "A simple and easy-to-use OIDC provider that allows users to authenticate with their passkeys to your services.",
    "logo": "pocket-id.svg",
    "links": {
      "github": "https://github.com/pocket-id/pocket-id",
      "website": "https://pocket-id.org/",
      "docs": "https://pocket-id.org/docs"
    },
    "tags": [
      "identity",
      "auth"
    ]
  },
  {
    "id": "penpot",
    "name": "Penpot",
    "version": "2.3.2",
    "description": "Penpot is the web-based open-source design tool that bridges the gap between designers and developers.",
    "logo": "penpot.svg",
    "links": {
      "github": "https://github.com/penpot/penpot",
      "website": "https://penpot.app/",
      "docs": "https://docs.penpot.app/"
    },
    "tags": [
      "design",
      "collaboration"
    ]
  },
  {
    "id": "huly",
    "name": "Huly",
    "version": "0.6.377",
    "description": "Huly — All-in-One Project Management Platform (alternative to Linear, Jira, Slack, Notion, Motion)",
    "logo": "huly.svg",
    "links": {
      "github": "https://github.com/hcengineering/huly-selfhost",
      "website": "https://huly.io/",
      "docs": "https://docs.huly.io/"
    },
    "tags": [
      "project-management",
      "community",
      "discussion"
    ]
  },
  {
    "id": "unsend",
    "name": "Unsend",
    "version": "v1.3.2",
    "description": "Open source alternative to Resend,Sendgrid, Postmark etc. ",
    "logo": "unsend.png",
    "links": {
      "github": "https://github.com/unsend-dev/unsend",
      "website": "https://unsend.dev/",
      "docs": "https://docs.unsend.dev/get-started/"
    },
    "tags": [
      "e-mail",
      "marketing",
      "business"
    ]
  },
  {
    "id": "langflow",
    "name": "Langflow",
    "version": "1.1.1",
    "description": "Langflow is a low-code app builder for RAG and multi-agent AI applications. It's Python-based and agnostic to any model, API, or database. ",
    "logo": "langflow.svg",
    "links": {
      "github": "https://github.com/langflow-ai/langflow/tree/main",
      "website": "https://www.langflow.org/",
      "docs": "https://docs.langflow.org/"
    },
    "tags": [
      "ai"
    ]
  },
  {
    "id": "elastic-search",
    "name": "Elasticsearch",
    "version": "8.10.2",
    "description": "Elasticsearch is an open-source search and analytics engine, used for full-text search and analytics on structured data such as text, web pages, images, and videos.",
    "logo": "elasticsearch.svg",
    "links": {
      "github": "https://github.com/elastic/elasticsearch",
      "website": "https://www.elastic.co/elasticsearch/",
      "docs": "https://docs.elastic.co/elasticsearch/"
    },
    "tags": [
      "search",
      "analytics"
    ]
  },
  {
    "id": "onedev",
    "name": "OneDev",
    "version": "11.6.6",
    "description": "Git server with CI/CD, kanban, and packages. Seamless integration. Unparalleled experience.",
    "logo": "onedev.png",
    "links": {
      "github": "https://github.com/theonedev/onedev/",
      "website": "https://onedev.io/",
      "docs": "https://docs.onedev.io/"
    },
    "tags": [
      "self-hosted",
      "development"
    ]
  },
  {
    "id": "unifi",
    "name": "Unifi Network",
    "version": "11.6.6",
    "description": "Unifi Network is an open-source enterprise network management platform for wireless networks.",
    "logo": "unifi.webp",
    "links": {
      "github": "https://github.com/ubiquiti",
      "website": "https://www.ui.com/",
      "docs": "https://help.ui.com/hc/en-us/articles/360012282453-Self-Hosting-a-UniFi-Network-Server"
    },
    "tags": [
      "self-hosted",
      "networking"
    ]
  },
  {
    "id": "glpi",
    "name": "GLPI Project",
    "version": "10.0.16",
    "description": "The most complete open source service management software",
    "logo": "glpi.webp",
    "links": {
      "github": "https://github.com/glpi-project/glpi",
      "website": "https://glpi-project.org/",
      "docs": "https://glpi-project.org/documentation/"
    },
    "tags": [
      "self-hosted",
      "project-management",
      "management"
    ]
  },
  {
    "id": "checkmate",
    "name": "Checkmate",
    "version": "2.0.1",
    "description": "Checkmate is an open-source, self-hosted tool designed to track and monitor server hardware, uptime, response times, and incidents in real-time with beautiful visualizations.",
    "logo": "checkmate.png",
    "links": {
      "github": "https://github.com/bluewave-labs/checkmate",
      "website": "https://bluewavelabs.ca",
      "docs": "https://bluewavelabs.gitbook.io/checkmate"
    },
    "tags": [
      "self-hosted",
      "monitoring",
      "uptime"
    ]
  },
  {
    "id": "gotenberg",
    "name": "Gotenberg",
    "version": "latest",
    "description": "Gotenberg is a Docker-powered stateless API for PDF files.",
    "logo": "gotenberg.png",
    "links": {
      "github": "https://github.com/gotenberg/gotenberg",
      "website": "https://gotenberg.dev",
      "docs": "https://gotenberg.dev/docs/getting-started/introduction"
    },
    "tags": [
      "api",
      "backend",
      "pdf",
      "tools"
    ]
  },
  {
    "id": "actualbudget",
    "name": "Actual Budget",
    "version": "latest",
    "description": "A super fast and privacy-focused app for managing your finances.",
    "logo": "actualbudget.png",
    "links": {
      "github": "https://github.com/actualbudget/actual",
      "website": "https://actualbudget.org",
      "docs": "https://actualbudget.org/docs"
    },
    "tags": [
      "budgeting",
      "finance",
      "money"
    ]
  },
  {
    "id": "conduit",
    "name": "Conduit",
    "version": "v0.9.0",
    "description": "Conduit is a simple, fast and reliable chat server powered by Matrix",
    "logo": "conduit.svg",
    "links": {
      "github": "https://gitlab.com/famedly/conduit",
      "website": "https://conduit.rs/",
      "docs": "https://docs.conduit.rs/"
    },
    "tags": [
      "matrix",
      "communication"
    ]
  },
  {
    "id": "evolutionapi",
    "name": "Evolution API",
    "version": "v2.1.2",
    "description": "Evolution API is a robust platform dedicated to empowering small businesses with limited resources, going beyond a simple messaging solution via WhatsApp.",
    "logo": "evolutionapi.png",
    "links": {
      "github": "https://github.com/EvolutionAPI/evolution-api",
      "docs": "https://doc.evolution-api.com/v2/en/get-started/introduction",
      "website": "https://evolution-api.com/opensource-whatsapp-api/"
    },
    "tags": [
      "api",
      "whatsapp",
      "messaging"
    ]
  },
  {
    "id": "conduwuit",
    "name": "Conduwuit",
    "version": "latest",
    "description": "Well-maintained, featureful Matrix chat homeserver (fork of Conduit)",
    "logo": "conduwuit.svg",
    "links": {
      "github": "https://github.com/girlbossceo/conduwuit",
      "website": "https://conduwuit.puppyirl.gay",
      "docs": "https://conduwuit.puppyirl.gay/configuration.html"
    },
    "tags": [
      "backend",
      "chat",
      "communication",
      "matrix",
      "server"
    ]
  },
  {
    "id": "cloudflared",
    "name": "Cloudflared",
    "version": "latest",
    "description": "A lightweight daemon that securely connects local services to the internet through Cloudflare Tunnel.",
    "logo": "cloudflared.svg",
    "links": {
      "github": "https://github.com/cloudflare/cloudflared",
      "website": "https://developers.cloudflare.com/cloudflare-one/connections/connect-apps/",
      "docs": "https://developers.cloudflare.com/cloudflare-one/connections/connect-apps/install-and-setup/"
    },
    "tags": [
      "cloud",
      "networking",
      "security",
      "tunnel"
    ]
  },
  {
    "id": "couchdb",
    "name": "CouchDB",
    "version": "latest",
    "description": "CouchDB is a document-oriented NoSQL database that excels at replication and horizontal scaling.",
    "logo": "couchdb.png",
    "links": {
      "github": "https://github.com/apache/couchdb",
      "website": "https://couchdb.apache.org/",
      "docs": "https://docs.couchdb.org/en/stable/"
    },
    "tags": [
      "database",
      "storage"
    ]
  },
  {
    "id": "it-tools",
    "name": "IT Tools",
    "version": "latest",
    "description": "A collection of handy online it-tools for developers.",
    "logo": "it-tools.svg",
    "links": {
      "github": "https://github.com/CorentinTh/it-tools",
      "website": "https://it-tools.tech",
      "docs": "https://it-tools.tech/docs"
    },
    "tags": [
      "developer",
      "tools"
    ]
  },
  {
    "id": "superset",
    "name": "Superset (Unofficial)",
    "version": "latest",
    "description": "Data visualization and data exploration platform.",
    "logo": "superset.svg",
    "links": {
      "github": "https://github.com/amancevice/docker-superset",
      "website": "https://superset.apache.org",
      "docs": "https://superset.apache.org/docs/intro"
    },
    "tags": [
      "analytics",
      "bi",
      "dashboard",
      "database",
      "sql"
    ]
  },
  {
    "id": "glance",
    "name": "Glance",
    "version": "latest",
    "description": "A self-hosted dashboard that puts all your feeds in one place. Features RSS feeds, weather, bookmarks, site monitoring, and more in a minimal, fast interface.",
    "logo": "glance.png",
    "links": {
      "github": "https://github.com/glanceapp/glance",
      "docs": "https://github.com/glanceapp/glance/blob/main/docs/configuration.md",
      "website": "https://glance.app/"
    },
    "tags": [
      "dashboard",
      "monitoring",
      "widgets",
      "rss"
    ]
  },
  {
    "id": "homarr",
    "name": "Homarr",
    "version": "latest",
    "description": "A sleek, modern dashboard that puts all your apps and services in one place with Docker integration.",
    "logo": "homarr.png",
    "links": {
      "github": "https://github.com/homarr-labs/homarr",
      "docs": "https://homarr.dev/docs/getting-started/installation/docker",
      "website": "https://homarr.dev/"
    },
    "tags": [
      "dashboard",
      "monitoring"
    ]
  },
  {
    "id": "erpnext",
    "name": "ERPNext",
    "version": "version-15",
    "description": "100% Open Source and highly customizable ERP software.",
    "logo": "erpnext.svg",
    "links": {
      "github": "https://github.com/frappe/erpnext",
      "docs": "https://docs.frappe.io/erpnext",
      "website": "https://erpnext.com"
    },
    "tags": [
      "erp",
      "accounts",
      "manufacturing",
      "retail",
      "sales",
      "pos",
      "hrms"
    ]
  },
  {
    "id": "maybe",
    "name": "Maybe",
    "version": "latest",
    "description": "Maybe is a self-hosted finance tracking application designed to simplify budgeting and expenses.",
    "logo": "maybe.svg",
    "links": {
      "github": "https://github.com/maybe-finance/maybe",
      "website": "https://maybe.finance/",
      "docs": "https://docs.maybe.finance/"
    },
    "tags": [
      "finance",
      "self-hosted"
    ]
  },
  {
    "id": "spacedrive",
    "name": "Spacedrive",
    "version": "latest",
    "description": "Spacedrive is a cross-platform file manager. It connects your devices together to help you organize files from anywhere. powered by a virtual distributed filesystem (VDFS) written in Rust. Organize files across many devices in one place.",
    "links": {
      "github": "https://github.com/spacedriveapp/spacedrive",
      "website": "https://spacedrive.com/",
      "docs": "https://www.spacedrive.com/docs/product/getting-started/introduction"
    },
    "logo": "spacedrive.png",
    "tags": [
      "file-manager",
      "vdfs",
      "storage"
    ]
  },
  {
    "id": "registry",
    "name": "Docker Registry",
    "version": "2",
    "description": "Distribution implementation for storing and distributing of Docker container images and artifacts.",
    "links": {
      "github": "https://github.com/distribution/distribution",
      "website": "https://hub.docker.com/_/registry",
      "docs": "https://distribution.github.io/distribution/"
    },
    "logo": "registry.png",
    "tags": [
      "registry",
      "docker",
      "self-hosted"
    ]
  },
  {
    "id": "alist",
    "name": "AList",
    "version": "v3.41.0",
    "description": "🗂️A file list/WebDAV program that supports multiple storages, powered by Gin and Solidjs.",
    "logo": "alist.svg",
    "links": {
      "github": "https://github.com/AlistGo/alist",
      "website": "https://alist.nn.ci",
      "docs": "https://alist.nn.ci/guide/install/docker.html"
    },
    "tags": [
      "file",
      "webdav",
      "storage"
    ]
  },
  {
    "id": "answer",
    "name": "Answer",
    "version": "v1.4.1",
    "description": "Answer is an open-source Q&A platform for building a self-hosted question-and-answer service.",
    "logo": "answer.png",
    "links": {
      "github": "https://github.com/apache/answer",
      "website": "https://answer.apache.org/",
      "docs": "https://answer.apache.org/docs"
    },
    "tags": [
      "q&a",
      "self-hosted"
    ]
  },
  {
    "id": "shlink",
    "name": "Shlink",
    "version": "stable",
    "description": "URL shortener that can be used to serve shortened URLs under your own domain.",
    "logo": "shlink.svg",
    "links": {
      "github": "https://github.com/shlinkio/shlink",
      "website": "https://shlink.io",
      "docs": "https://shlink.io/documentation"
    },
    "tags": [
      "sharing",
      "shortener",
      "url"
    ]
  },
  {
    "id": "frappe-hr",
    "name": "Frappe HR",
    "version": "version-15",
    "description": "Feature rich HR & Payroll software. 100% FOSS and customizable.",
    "logo": "frappe-hr.svg",
    "links": {
      "github": "https://github.com/frappe/hrms",
      "docs": "https://docs.frappe.io/hr",
      "website": "https://frappe.io/hr"
    },
    "tags": [
      "hrms",
      "payroll",
      "leaves",
      "expenses",
      "attendance",
      "performace"
    ]
  },
  {
    "id": "formbricks",
    "name": "Formbricks",
    "version": "v3.1.3",
    "description": "Formbricks is an open-source survey and form platform for collecting user data.",
    "logo": "formbricks.png",
    "links": {
      "github": "https://github.com/formbricks/formbricks",
      "website": "https://formbricks.com/",
      "docs": "https://formbricks.com/docs"
    },
    "tags": [
      "forms",
      "analytics"
    ]
  },
  {
    "id": "trilium",
    "name": "Trilium",
    "description": "Trilium Notes is a hierarchical note taking application with focus on building large personal knowledge bases.",
    "logo": "trilium.png",
    "version": "latest",
    "links": {
      "github": "https://github.com/zadam/trilium",
      "website": "https://github.com/zadam/trilium",
      "docs": "https://github.com/zadam/trilium/wiki/"
    },
    "tags": [
      "self-hosted",
      "productivity",
      "personal-use"
    ]
  },
  {
    "id": "convex",
    "name": "Convex",
    "version": "latest",
    "description": "Convex is an open-source reactive database designed to make life easy for web app developers.",
    "logo": "convex.svg",
    "links": {
      "github": "https://github.com/get-convex/convex",
      "website": "https://www.convex.dev/",
      "docs": "https://www.convex.dev/docs"
    },
    "tags": [
      "backend",
      "database",
      "api"
    ]
  },
  {
    "id": "wikijs",
    "name": "Wiki.js",
    "version": "2.5",
    "description": "The most powerful and extensible open source Wiki software.",
    "logo": "wikijs.svg",
    "links": {
      "github": "https://github.com/requarks/wiki",
      "website": "https://js.wiki/",
      "docs": "https://docs.requarks.io/"
    },
    "tags": [
      "knowledge-base",
      "self-hosted",
      "documentation"
    ]
  },
  {
    "id": "otterwiki",
    "name": "Otter Wiki",
    "version": "2",
    "description": "An Otter Wiki is a simple, lightweight, and fast wiki engine built with Python and Flask. It provides a user-friendly interface for creating and managing wiki content with markdown support.",
    "logo": "otterwiki.png",
    "links": {
      "github": "https://github.com/redimp/otterwiki",
      "website": "https://otterwiki.com/",
      "docs": "https://github.com/redimp/otterwiki/wiki"
    },
    "tags": [
      "wiki",
      "documentation",
      "knowledge-base",
      "markdown"
    ]
  },
  {
    "id": "lowcoder",
    "name": "Lowcoder",
    "version": "2.6.4",
    "description": "Rapid business App Builder for Everyone",
    "logo": "lowcoder.png",
    "links": {
      "github": "https://github.com/lowcoder-org/lowcoder",
      "website": "https://www.lowcoder.cloud/",
      "docs": "https://docs.lowcoder.cloud/lowcoder-documentation"
    },
    "tags": [
      "low-code",
      "no-code",
      "development"
    ]
  },
  {
    "id": "backrest",
    "name": "Backrest",
    "version": "1.6.0",
    "description": "Backrest is a web-based backup solution powered by restic, offering an intuitive WebUI for easy repository management, snapshot browsing, and file restoration. It runs in the background, automating snapshot scheduling and repository maintenance. Built with Go, Backrest is a lightweight standalone binary with restic as its only dependency. It provides a secure and user-friendly way to manage backups while still allowing direct access to the restic CLI for advanced operations.",
    "links": {
      "github": "https://github.com/garethgeorge/backrest",
      "website": "https://garethgeorge.github.io/backrest",
      "docs": "https://garethgeorge.github.io/backrest/introduction/getting-started"
    },
    "logo": "backrest.svg",
    "tags": [
      "backup"
    ]
  },
  {
    "id": "blinko",
    "name": "Blinko",
    "version": "latest",
    "description": "Blinko is a modern web application for managing and organizing your digital content and workflows.",
    "logo": "blinko.svg",
    "links": {
      "github": "https://github.com/blinkospace/blinko",
      "website": "https://blinko.space/",
      "docs": "https://docs.blinko.space/"
    },
    "tags": [
      "productivity",
      "organization",
      "workflow",
      "nextjs"
    ]
  },
  {
    "id": "pgadmin",
    "name": "pgAdmin",
    "version": "8.3",
    "description": "pgAdmin is the most popular and feature rich Open Source administration and development platform for PostgreSQL, the most advanced Open Source database in the world.",
    "links": {
      "github": "https://github.com/pgadmin-org/pgadmin4",
      "website": "https://www.pgadmin.org/",
      "docs": "https://www.pgadmin.org/docs/"
    },
    "logo": "pgadmin.webp",
    "tags": [
      "database",
      "postgres",
      "admin"
    ]
  },
  {
    "id": "ackee",
    "name": "Ackee",
    "version": "latest",
    "description": "Ackee is a self-hosted analytics tool for your website.",
    "logo": "logo.png",
    "links": {
      "github": "https://github.com/electerious/Ackee",
      "website": "https://ackee.electerious.com/",
      "docs": "https://docs.ackee.electerious.com/"
    },
    "tags": [
      "analytics",
      "self-hosted"
    ]
  },
  {
    "id": "adguardhome",
    "name": "AdGuard Home",
    "version": "latest",
    "description": "AdGuard Home is a comprehensive solution designed to enhance your online browsing experience by eliminating all kinds of ads, from annoying banners and pop-ups to intrusive video ads. It provides privacy protection, browsing security, and parental control features while maintaining website functionality.",
    "logo": "logo.svg",
    "links": {
      "github": "https://github.com/AdguardTeam/AdGuardHome",
      "website": "https://adguard.com",
      "docs": "https://github.com/AdguardTeam/AdGuardHome/wiki"
    },
    "tags": [
      "privacy",
      "security",
      "dns",
      "ad-blocking"
    ]
  },
  {
    "id": "adminer",
    "name": "Adminer",
    "version": "4.8.1",
    "description": "Adminer is a comprehensive database management tool that supports MySQL, MariaDB, PostgreSQL, SQLite, MS SQL, Oracle, Elasticsearch, MongoDB and others. It provides a clean interface for efficient database operations, with strong security features and extensive customization options.",
    "logo": "logo.svg",
    "links": {
      "github": "https://github.com/vrana/adminer",
      "website": "https://www.adminer.org/",
      "docs": "https://www.adminer.org/en/plugins/"
    },
    "tags": [
      "databases",
      "developer-tools",
      "mysql",
      "postgresql"
    ]
  },
  {
    "id": "affinepro",
    "name": "Affine Pro",
    "version": "stable-780dd83",
    "description": "Affine Pro is a modern, self-hosted platform designed for collaborative content creation and project management. It offers an intuitive interface, seamless real-time collaboration, and powerful tools for organizing tasks, notes, and ideas.",
    "logo": "logo.png",
    "links": {
      "github": "https://github.com/toeverything/Affine",
      "website": "https://affine.pro/",
      "docs": "https://affine.pro/docs"
    },
    "tags": [
      "collaboration",
      "self-hosted",
      "productivity",
      "project-management"
    ]
  },
  {
    "id": "alltube",
    "name": "AllTube",
    "version": "latest",
    "description": "AllTube Download is an application designed to facilitate the downloading of videos from YouTube and other video sites. It provides an HTML GUI for youtube-dl with video conversion capabilities and JSON API support.",
    "logo": "logo.png",
    "links": {
      "github": "https://github.com/Rudloff/alltube",
      "website": "https://github.com/Rudloff/alltube",
      "docs": "https://github.com/Rudloff/alltube/wiki"
    },
    "tags": [
      "media",
      "video",
      "downloader"
    ]
  },
  {
    "id": "ampache",
    "name": "Ampache",
    "version": "latest",
    "description": "Ampache is a web-based audio/video streaming application and file manager allowing you to access your music & videos from anywhere, using almost any internet enabled device.",
    "logo": "logo.png",
    "links": {
      "github": "https://github.com/ampache/ampache",
      "website": "http://ampache.org/",
      "docs": "https://github.com/ampache/ampache/wiki"
    },
    "tags": [
      "media",
      "music",
      "streaming"
    ]
  },
  {
    "id": "anythingllm",
    "name": "AnythingLLM",
    "version": "latest",
    "description": "AnythingLLM is a private, self-hosted, and local document chatbot platform that allows you to chat with your documents using various LLM providers.",
    "logo": "logo.png",
    "links": {
      "github": "https://github.com/Mintplex-Labs/anything-llm",
      "website": "https://useanything.com",
      "docs": "https://github.com/Mintplex-Labs/anything-llm/tree/master/docs"
    },
    "tags": [
      "ai",
      "llm",
      "chatbot"
    ]
  },
  {
    "id": "apprise-api",
    "name": "Apprise API",
    "version": "latest",
    "description": "Apprise API provides a simple interface for sending notifications to almost all of the most popular notification services available to us today.",
    "logo": "logo.png",
    "links": {
      "github": "https://github.com/caronc/apprise-api",
      "website": "https://github.com/caronc/apprise-api",
      "docs": "https://github.com/caronc/apprise-api/wiki"
    },
    "tags": [
      "notifications",
      "api"
    ]
  },
  {
    "id": "arangodb",
    "name": "ArangoDB",
    "version": "latest",
    "description": "ArangoDB is a native multi-model database with flexible data models for documents, graphs, and key-values. Build high performance applications using a convenient SQL-like query language or JavaScript extensions.",
    "logo": "logo.png",
    "links": {
      "github": "https://github.com/arangodb/arangodb",
      "website": "https://www.arangodb.com/",
      "docs": "https://www.arangodb.com/docs/"
    },
    "tags": [
      "database",
      "graph-database",
      "nosql"
    ]
  },
  {
    "id": "anonupload",
    "name": "AnonUpload",
    "version": "1",
    "description": "AnonUpload is a secure, anonymous file sharing application that does not require a database. It is built with privacy as a priority, ensuring that the direct filename used is not displayed.",
    "logo": "logo.png",
    "links": {
      "github": "https://github.com/supernova3339/anonupload",
      "docs": "https://github.com/Supernova3339/anonupload/blob/main/env.md",
      "website": "https://anonupload.com/"
    },
    "tags": [
      "file-sharing",
      "privacy"
    ]
  },
  {
    "id": "argilla",
    "name": "Argilla",
    "version": "latest",
    "description": "Argilla is a robust platform designed to help engineers and data scientists streamline the management of machine learning data workflows. It simplifies tasks like data labeling, annotation, and quality control.",
    "logo": "logo.svg",
    "links": {
      "github": "https://github.com/argilla-io/argilla",
      "website": "https://www.argilla.io/",
      "docs": "https://docs.argilla.io/"
    },
    "tags": [
      "machine-learning",
      "data-labeling",
      "ai"
    ]
  },
  {
    "id": "audiobookshelf",
    "name": "Audiobookshelf",
    "version": "2.19.4",
    "description": "Audiobookshelf is a self-hosted server designed to manage and play your audiobooks and podcasts. It works best when you have an organized directory structure.",
    "logo": "logo.png",
    "links": {
      "github": "https://github.com/advplyr/audiobookshelf",
      "website": "https://www.audiobookshelf.org",
      "docs": "https://www.audiobookshelf.org/docs"
    },
    "tags": [
      "media",
      "audiobooks",
      "podcasts"
    ]
  },
  {
    "id": "authorizer",
    "name": "Authorizer",
    "version": "1.4.4",
    "description": "Authorizer is a powerful tool designed to simplify the process of user authentication and authorization in your applications. It allows you to build secure apps 10x faster with its low code tool and low-cost deployment.",
    "logo": "logo.png",
    "links": {
      "github": "https://github.com/authorizerdev/authorizer",
      "website": "https://authorizer.dev",
      "docs": "https://docs.authorizer.dev/"
    },
    "tags": [
      "authentication",
      "authorization",
      "security"
    ]
  },
  {
    "id": "automatisch",
    "name": "Automatisch",
    "version": "2.0",
    "description": "Automatisch is a powerful, self-hosted workflow automation tool designed for connecting your apps and automating repetitive tasks. With Automatisch, you can create workflows to sync data, send notifications, and perform various actions seamlessly across different services.",
    "logo": "logo.png",
    "links": {
      "github": "https://github.com/automatisch/automatisch",
      "website": "https://automatisch.io/docs",
      "docs": "https://automatisch.io/docs"
    },
    "tags": [
      "automation",
      "workflow",
      "integration"
    ]
  },
  {
    "id": "babybuddy",
    "name": "BabyBuddy",
    "version": "2.7.0",
    "description": "BabyBuddy is a comprehensive, user-friendly platform designed to help parents and caregivers manage essential details about their child's growth and development. It provides tools for tracking feedings, sleep schedules, diaper changes, and milestones.",
    "logo": "logo.png",
    "links": {
      "github": "https://github.com/babybuddy/babybuddy",
      "website": "https://babybuddy.app",
      "docs": "https://docs.babybuddy.app"
    },
    "tags": [
      "parenting",
      "tracking",
      "family"
    ]
  },
  {
    "id": "baikal",
    "name": "Baikal",
    "version": "nginx-php8.2",
    "description": "Baikal is a lightweight, self-hosted CalDAV and CardDAV server that enables users to manage calendars and contacts efficiently. It provides a simple and effective solution for syncing and sharing events, tasks, and address books across multiple devices.",
    "logo": "logo.png",
    "links": {
      "website": "https://sabre.io/baikal/",
      "github": "https://sabre.io/baikal/",
      "docs": "https://sabre.io/baikal/install/"
    },
    "tags": [
      "calendar",
      "contacts",
      "caldav",
      "carddav"
    ]
  },
  {
    "id": "barrage",
    "name": "Barrage",
    "version": "0.3.0",
    "description": "Barrage is a minimalistic Deluge WebUI app with full mobile support. It features a responsive mobile-first design, allowing you to manage your torrents with ease from any device.",
    "logo": "logo.png",
    "links": {
      "github": "https://github.com/maulik9898/barrage",
      "website": "https://github.com/maulik9898/barrage",
      "docs": "https://github.com/maulik9898/barrage/blob/main/README.md"
    },
    "tags": [
      "torrents",
      "deluge",
      "mobile"
    ]
  },
  {
    "id": "bazarr",
    "name": "Bazarr",
    "version": "latest",
    "description": "Bazarr is a companion application to Sonarr and Radarr that manages and downloads subtitles based on your requirements.",
    "logo": "logo.png",
    "links": {
      "github": "https://github.com/morpheus65535/bazarr",
      "website": "https://www.bazarr.media/",
      "docs": "https://www.bazarr.media/docs"
    },
    "tags": [
      "subtitles",
      "sonarr",
      "radarr"
    ]
  },
  {
    "id": "beszel",
    "name": "Beszel",
    "version": "0.10.2",
    "description": "A lightweight server monitoring hub with historical data, docker stats, and alerts.",
    "logo": "logo.svg",
    "links": {
      "github": "https://github.com/henrygd/beszel",
      "website": "https://beszel.dev",
      "docs": "https://beszel.dev/guide/getting-started"
    },
    "tags": [
      "monitoring",
      "docker",
      "alerts"
    ]
  },
  {
    "id": "bytestash",
    "name": "ByteStash",
    "version": "latest",
    "description": "ByteStash is a self-hosted file storage solution that allows you to store and share files with ease. It provides a simple and effective solution for storing and accessing files from anywhere.",
    "logo": "logo.png",
    "links": {
      "github": "https://github.com/bytestash/bytestash",
      "website": "https://bytestash.com",
      "docs": "https://bytestash.com/docs"
    },
    "tags": [
      "file-storage",
      "self-hosted"
    ]
  },
  {
    "id": "bookstack",
    "name": "BookStack",
    "version": "24.12.1",
    "description": "BookStack is a self-hosted platform for creating beautiful, feature-rich documentation sites.",
    "logo": "logo.svg",
    "links": {
      "github": "https://github.com/BookStackApp/BookStack",
      "website": "https://www.bookstackapp.com",
      "docs": "https://www.bookstackapp.com/docs"
    },
    "tags": [
      "documentation",
      "self-hosted"
    ]
  },
  {
    "id": "bytebase",
    "name": "Bytebase",
    "version": "latest",
    "description": "Bytebase is a database management tool that allows you to manage your databases with ease. It provides a simple and effective solution for managing your databases from anywhere.",
    "logo": "image.png",
    "links": {
      "github": "https://github.com/bytebase/bytebase",
      "website": "https://www.bytebase.com",
      "docs": "https://www.bytebase.com/docs"
    },
    "tags": [
      "database",
      "self-hosted"
    ]
  },
  {
    "id": "botpress",
    "name": "Botpress",
    "version": "latest",
    "description": "Botpress is a platform for building conversational AI agents. It provides a simple and effective solution for building conversational AI agents from anywhere.",
    "logo": "logo.png",
    "links": {
      "github": "https://github.com/botpress/botpress",
      "website": "https://botpress.com",
      "docs": "https://botpress.com/docs"
    },
    "tags": [
      "ai",
      "self-hosted"
    ]
  },
  {
    "id": "calibre",
    "name": "Calibre",
    "version": "7.26.0",
    "description": "Calibre is a comprehensive e-book management tool designed to organize, convert, and read your e-book collection. It supports most of the major e-book formats and is compatible with various e-book reader devices.",
    "logo": "logo.png",
    "links": {
      "github": "https://github.com/kovidgoyal/calibre",
      "website": "https://calibre-ebook.com/",
      "docs": "https://manual.calibre-ebook.com/"
    },
    "tags": [
      "Documents",
      "E-Commerce"
    ]
  },
  {
    "id": "carbone",
    "name": "Carbone",
    "version": "4.25.5",
    "description": "Carbone is a high-performance, self-hosted document generation engine. It allows you to generate reports, invoices, and documents in various formats (e.g., PDF, DOCX, XLSX) using JSON data and template-based rendering.",
    "logo": "logo.png",
    "links": {
      "github": "https://github.com/carboneio/carbone",
      "website": "https://carbone.io/",
      "docs": "https://carbone.io/documentation/design/overview/getting-started.html"
    },
    "tags": [
      "Document Generation",
      "Automation",
      "Reporting",
      "Productivity"
    ]
  },
  {
    "id": "casdoor",
    "name": "Casdoor",
    "version": "latest",
    "description": "An open-source UI-first Identity and Access Management (IAM) / Single-Sign-On (SSO) platform with web UI supporting OAuth 2.0, OIDC, SAML, CAS, LDAP, SCIM, WebAuthn, TOTP, MFA, and more.",
    "logo": "casdoor.png",
    "links": {
      "github": "https://github.com/casdoor/casdoor",
      "website": "https://casdoor.org/",
      "docs": "https://casdoor.org/docs/overview"
    },
    "tags": [
      "authentication",
      "authorization",
      "oauth2",
      "oidc",
      "sso",
      "saml",
      "identity-management",
      "access-management",
      "security"
    ]
  },
  {
    "id": "changedetection",
    "name": "Change Detection",
    "version": "0.49",
    "description": "Changedetection.io is an intelligent tool designed to monitor changes on websites. Perfect for smart shoppers, data journalists, research engineers, data scientists, and security researchers.",
    "logo": "logo.png",
    "links": {
      "github": "https://github.com/dgtlmoon/changedetection.io",
      "website": "https://changedetection.io",
      "docs": "https://github.com/dgtlmoon/changedetection.io/wiki"
    },
    "tags": [
      "Monitoring",
      "Data",
      "Notifications"
    ]
  },
  {
    "id": "chevereto",
    "name": "Chevereto",
    "version": "4",
    "description": "Chevereto is a powerful, self-hosted image and video hosting platform designed for individuals, communities, and businesses. It allows users to upload, organize, and share media effortlessly.",
    "logo": "logo.png",
    "links": {
      "github": "https://github.com/chevereto/chevereto",
      "website": "https://chevereto.com/",
      "docs": "https://v4-docs.chevereto.com/"
    },
    "tags": [
      "Image Hosting",
      "File Management",
      "Open Source",
      "Multi-User",
      "Private Albums"
    ]
  },
  {
    "id": "chiefonboarding",
    "name": "Chief-Onboarding",
    "version": "v2.2.5",
    "description": "Chief-Onboarding is a comprehensive, self-hosted onboarding and employee management platform designed for businesses to streamline their onboarding processes.",
    "logo": "logo.png",
    "links": {
      "github": "https://github.com/chiefonboarding/chiefonboarding",
      "website": "https://demo.chiefonboarding.com/",
      "docs": "https://docs.chiefonboarding.com/"
    },
    "tags": [
      "Employee Onboarding",
      "HR Management",
      "Task Tracking",
      "Role-Based Access",
      "Document Management"
    ]
  },
  {
    "id": "classicpress",
    "name": "ClassicPress",
    "version": "php8.3-apache",
    "description": "ClassicPress is a community-led open source content management system for creators. It is a fork of WordPress 6.2 that preserves the TinyMCE classic editor as the default option.",
    "logo": "logo.png",
    "links": {
      "github": "https://github.com/ClassicPress/",
      "website": "https://www.classicpress.net/",
      "docs": "https://docs.classicpress.net/"
    },
    "tags": [
      "cms",
      "wordpress",
      "content-management"
    ]
  },
  {
    "id": "cloud9",
    "name": "Cloud9",
    "version": "1.29.2",
    "description": "Cloud9 is a cloud-based integrated development environment (IDE) designed for developers to code, build, and debug applications collaboratively in real time.",
    "logo": "logo.png",
    "links": {
      "github": "https://github.com/c9",
      "website": "https://aws.amazon.com/cloud9/",
      "docs": "https://docs.aws.amazon.com/cloud9/"
    },
    "tags": [
      "ide",
      "development",
      "cloud"
    ]
  },
  {
    "id": "cloudcommander",
    "name": "Cloud Commander",
    "version": "18.5.1",
    "description": "Cloud Commander is a file manager for the web. It includes a command-line console and a text editor. Cloud Commander helps you manage your server and work with files, directories and programs in a web browser.",
    "logo": "logo.png",
    "links": {
      "github": "https://github.com/coderaiser/cloudcmd",
      "website": "https://cloudcmd.io",
      "docs": "https://cloudcmd.io/#install"
    },
    "tags": [
      "file-manager",
      "web-based",
      "console"
    ]
  },
  {
    "id": "cockpit",
    "name": "Cockpit",
    "version": "core-2.11.0",
    "description": "Cockpit is a headless content platform designed to streamline the creation, connection, and delivery of content for creators, marketers, and developers. It is built with an API-first approach, enabling limitless digital solutions.",
    "logo": "logo.png",
    "links": {
      "github": "https://github.com/Cockpit-HQ",
      "website": "https://getcockpit.com",
      "docs": "https://getcockpit.com/documentation"
    },
    "tags": [
      "cms",
      "content-management",
      "api"
    ]
  },
  {
    "id": "chromium",
    "name": "Chromium",
    "version": "5f5dd27e-ls102",
    "description": "Chromium is an open-source browser project that is designed to provide a safer, faster, and more stable way for all users to experience the web in a containerized environment.",
    "logo": "logo.png",
    "links": {
      "github": "https://github.com/linuxserver/docker-chromium",
      "docs": "https://docs.linuxserver.io/images/docker-chromium",
      "website": "https://docs.linuxserver.io/images/docker-chromium"
    },
    "tags": [
      "browser",
      "development",
      "web"
    ]
  },
  {
    "id": "codex-docs",
    "name": "CodeX Docs",
    "version": "v2.2",
    "description": "CodeX is a comprehensive platform that brings together passionate engineers, designers, and specialists to create high-quality open-source projects. It includes Editor.js, Hawk.so, CodeX Notes, and more.",
    "logo": "logo.svg",
    "links": {
      "github": "https://github.com/codex-team/codex.docs",
      "website": "https://codex.so",
      "docs": "https://docs.codex.so"
    },
    "tags": [
      "documentation",
      "development",
      "collaboration"
    ]
  },
  {
    "id": "colanode",
    "name": "Colanode Server",
    "version": "v0.1.6",
    "description": "Open-source and local-first Slack and Notion alternative that puts you in control of your data",
    "logo": "logo.svg",
    "links": {
      "github": "https://github.com/colanode/colanode",
      "website": "https://colanode.com",
      "docs": "https://colanode.com/docs/"
    },
    "tags": [
      "documentation",
      "knowledge-base",
      "collaboration"
    ]
  },
  {
    "id": "collabora-office",
    "name": "Collabora Office",
    "version": "latest",
    "description": "Collabora Online is a powerful, flexible, and secure online office suite designed to break free from vendor lock-in and put you in full control of your documents.",
    "logo": "logo.svg",
    "links": {
      "github": "https://github.com/CollaboraOnline",
      "website": "https://collaboraonline.com",
      "docs": "https://sdk.collaboraonline.com/docs"
    },
    "tags": [
      "office",
      "documents",
      "collaboration"
    ]
  },
  {
    "id": "confluence",
    "name": "Confluence",
    "version": "8.6",
    "description": "Confluence is a powerful team collaboration and knowledge-sharing tool. It allows you to create, organize, and collaborate on content in a centralized space. Designed for project management, documentation, and team communication, Confluence helps streamline workflows and enhances productivity.",
    "links": {
      "website": "https://confluence.atlassian.com",
      "docs": "https://confluence.atlassian.com/doc/confluence-documentation-135922.html",
      "github": "https://confluence.atlassian.com"
    },
    "logo": "logo.svg",
    "tags": [
      "collaboration",
      "documentation",
      "productivity",
      "project-management"
    ]
  },
  {
    "id": "commento",
    "name": "Commento",
    "version": "v1.8.0",
    "description": "Commento is a comments widget designed to enhance the interaction on your website. It allows your readers to contribute to the discussion by upvoting comments that add value and downvoting those that don't. The widget supports markdown formatting and provides moderation tools to manage conversations.",
    "links": {
      "website": "https://commento.io/",
      "docs": "https://commento.io/",
      "github": "https://github.com/souramoo/commentoplusplus"
    },
    "logo": "logo.png",
    "tags": [
      "comments",
      "discussion",
      "website"
    ]
  },
  {
    "id": "commentoplusplus",
    "name": "Commento++",
    "version": "v1.8.7",
    "description": "Commento++ is a free, open-source application designed to provide a fast, lightweight comments box that you can embed in your static website. It offers features like Markdown support, Disqus import, voting, automated spam detection, moderation tools, sticky comments, thread locking, and OAuth login.",
    "links": {
      "website": "https://commento.io/",
      "docs": "https://commento.io/",
      "github": "https://github.com/souramoo/commentoplusplus"
    },
    "logo": "logo.png",
    "tags": [
      "comments",
      "website",
      "open-source"
    ]
  },
  {
    "id": "coralproject",
    "name": "Coral",
    "version": "9.7.0",
    "description": "Coral is a revolutionary commenting platform designed to enhance website interactions. It features smart technology for meaningful discussions, journalist identification, moderation tools with AI support, and complete data control without ads or trackers. Used by major news sites worldwide.",
    "links": {
      "website": "https://coralproject.net/",
      "docs": "https://docs.coralproject.net/",
      "github": "https://github.com/coralproject/talk"
    },
    "logo": "logo.png",
    "tags": [
      "communication",
      "community",
      "privacy"
    ]
  },
  {
    "id": "rsshub",
    "name": "RSSHub",
    "version": "1.0.0",
    "description": "RSSHub is the world's largest RSS network, consisting of over 5,000 global instances.RSSHub delivers millions of contents aggregated from all kinds of sources, our vibrant open source community is ensuring the deliver of RSSHub's new routes, new features and bug fixes.",
    "logo": "rsshub.png",
    "links": {
      "github": "https://github.com/DIYgod/RSSHub",
      "website": "https://rsshub.app/",
      "docs": "https://docs.rsshub.app/"
    },
    "tags": [
      "rss",
      "api",
      "self-hosted"
    ]
  },
  {
    "id": "tailscale-exitnode",
    "name": "Tailscale Exit nodes",
    "version": "1.0.0",
    "description": "Tailscale ExitNode is a feature that lets you route your internet traffic through a specific device in your Tailscale network.",
    "logo": "tailscale-exitnode.svg",
    "links": {
      "github": "https://github.com/tailscale-dev/docker-guide-code-examples",
      "website": "https://tailscale.com/",
      "docs": "https://tailscale.com/kb/1408/quick-guide-exit-nodes"
    },
    "tags": [
      "network"
    ]
  },
  {
    "id": "homebridge",
    "name": "Homebridge",
    "version": "latest",
    "description": "Bringing HomeKit support where there is none. Homebridge allows you to integrate with smart home devices that do not natively support HomeKit.",
    "logo": "homebridge.svg",
    "links": {
      "github": "https://github.com/homebridge/homebridge",
      "website": "https://homebridge.io/",
      "docs": "https://github.com/homebridge/homebridge/wiki"
    },
    "tags": [
      "iot",
      "homekit",
      "internet-of-things",
      "self-hosted",
      "server"
    ]
  },
  {
    "id": "homeassistant",
    "name": "Home Assistant",
    "version": "stable",
    "description": "Open source home automation that puts local control and privacy first.",
    "logo": "homeassistant.svg",
    "links": {
      "github": "https://github.com/home-assistant/core",
      "website": "https://www.home-assistant.io/",
      "docs": "https://www.home-assistant.io/getting-started/onboarding/"
    },
    "tags": [
      "iot",
      "home-automation",
      "internet-of-things",
      "self-hosted",
      "server"
    ]
  },
  {
    "id": "tooljet",
    "name": "Tooljet",
    "version": "ee-lts-latest",
    "description": "Tooljet is an open-source low-code platform that allows you to build internal tools quickly and efficiently. It provides a user-friendly interface for creating applications without extensive coding knowledge.",
    "logo": "logo.png",
    "links": {
      "github": "https://github.com/ToolJet/ToolJet",
      "website": "https://tooljet.ai/",
      "docs": "https://docs.tooljet.ai/"
    },
    "tags": [
      "file-sync",
      "file-sharing",
      "self-hosted"
    ]
  },
  {
    "id": "onetimesecret",
    "name": "One Time Secret",
    "version": "latest",
    "description": "Share sensitive information securely with self-destructing links that are only viewable once.",
    "logo": "onetimesecret.svg",
    "links": {
      "github": "https://github.com/onetimesecret/onetimesecret",
      "website": "https://onetimesecret.com",
      "docs": "https://docs.onetimesecret.com"
    },
    "tags": [
      "auth",
      "password",
      "secret",
      "secure"
    ]
  },
  {
    "id": "bugsink",
    "name": "Bugsink",
    "version": "v1.4.2",
    "description": "Bugsink is a self-hosted Error Tracker. Built to self-host; Sentry-SDK compatible; Scalable and reliable",
    "logo": "bugsink.png",
    "links": {
      "github": "https://github.com/bugsink/bugsink/",
      "website": "https://www.bugsink.com/",
      "docs": "https://www.bugsink.com/docs/"
    },
    "tags": [
      "hosting",
      "self-hosted",
      "development"
    ]
  },
  {
    "id": "bolt.diy",
    "name": "bolt.diy",
    "version": "latest",
    "description": "Prompt, run, edit, and deploy full-stack web applications using any LLM you want!",
    "logo": "logo.jpg",
    "links": {
      "github": "https://github.com/stackblitz-labs/bolt.diy",
      "website": "https://stackblitz-labs.github.io/bolt.diy/",
      "docs": "https://stackblitz-labs.github.io/bolt.diy/"
    },
    "tags": [
      "ai",
      "self-hosted",
      "development",
      "chatbot",
      "ide",
      "llm"
    ]
  },
  {
    "id": "qdrant",
    "name": "Qdrant",
    "version": "latest",
    "description": "An open-source vector database designed for high-performance similarity search and storage of embeddings.",
    "logo": "qdrant.svg",
    "links": {
      "github": "https://github.com/qdrant/qdrant",
      "website": "https://qdrant.tech/",
      "docs": "https://qdrant.tech/documentation/"
    },
    "tags": [
      "vector-db",
      "database",
      "search"
    ]
  },
  {
    "id": "trmnl-byos-laravel",
    "name": "TRMNL BYOS Laravel",
    "version": "0.3.2",
    "description": "TRMNL BYOS Laravel is a self-hosted application to manage TRMNL e-ink devices.",
    "logo": "byos-laravel.svg",
    "links": {
      "github": "https://github.com/usetrmnl/byos_laravel",
      "website": "https://docs.usetrmnl.com/go/diy/byos",
      "docs": "https://github.com/usetrmnl/byos_laravel/blob/main/README.md"
    },
    "tags": [
      "e-ink"
    ]
  },
  {
    "id": "chibisafe",
    "name": "Chibisafe",
    "version": "latest",
    "description": "A beautiful and performant vault to save all your files in the cloud.",
    "logo": "chibisafe.svg",
    "links": {
      "github": "https://github.com/chibisafe/chibisafe",
      "website": "https://chibisafe.app",
      "docs": "https://chibisafe.app/docs/intro"
    },
    "tags": [
      "media system",
      "storage",
      "file-sharing"
    ]
  },
  {
    "id": "rybbit",
    "name": "Rybbit",
    "version": "v1.2.0",
    "description": "Open-source and privacy-friendly alternative to Google Analytics that is 10x more intuitive",
    "logo": "rybbit.png",
    "links": {
      "github": "https://github.com/rybbit-io/rybbit",
      "website": "https://rybbit.io",
      "docs": "https://www.rybbit.io/docs"
    },
    "tags": [
      "analytics"
    ]
  },
  {
    "id": "seafile",
    "name": "Seafile",
    "version": "12.0-latest",
    "description": "Open source cloud storage system for file sync, share and document collaboration",
    "logo": "seafile.svg",
    "links": {
      "github": "https://github.com/haiwen/seafile",
      "website": "https://seafile.com",
      "docs": "https://manual.seafile.com/12.0"
    },
    "tags": [
      "file-manager",
      "file-sharing",
      "storage"
    ]
  },
  {
    "id": "flagsmith",
    "name": "Flagsmith",
    "version": "2.177.1",
    "description": "Flagsmith is an open-source feature flagging and remote config service.",
    "logo": "flagsmith.png",
    "links": {
      "github": "https://github.com/Flagsmith/flagsmith",
      "website": "https://www.flagsmith.com/",
      "docs": "https://docs.flagsmith.com/"
    },
    "tags": [
      "feature-flag",
      "feature-management",
      "feature-toggle",
      "remote-configuration"
    ]
  },
  {
    "id": "docuseal",
    "name": "Docuseal",
    "version": "latest",
    "description": "Docuseal is a self-hosted document management system.",
    "logo": "docuseal.png",
    "links": {
      "github": "https://github.com/docusealco/docuseal",
      "website": "https://www.docuseal.com/",
      "docs": "https://www.docuseal.com/"
    },
    "tags": [
      "document-signing"
    ]
  },
  {
    "id": "kutt",
    "name": "Kutt",
    "version": "latest",
    "description": "Kutt is a modern URL shortener with support for custom domains. Create and edit links, view statistics, manage users, and more.",
    "logo": "kutt.png",
    "links": {
      "github": "https://github.com/thedevs-network/kutt",
      "website": "https://kutt.it",
      "docs": "https://github.com/thedevs-network/kutt#kuttit"
    },
    "tags": [
      "link-shortener",
      "link-sharing"
    ]
  },
  {
    "id": "palmr",
    "name": "Palmr",
    "version": "latest",
    "description": "Palmr the open-source, self-hosted alternative to WeTransfer. Share files securely, without tracking or limitations.",
    "logo": "palmr.png",
    "links": {
      "github": "https://github.com/kyantech/Palmr",
      "website": "https://palmr.kyantech.com.br/",
      "docs": "https://palmr.kyantech.com.br/docs/3.0-beta"
    },
    "tags": [
      "file-sharing",
      "self-hosted",
      "open-source"
    ]
  },
  {
    "id": "karakeep",
    "name": "KaraKeep",
    "version": "0.25.0",
    "description": "A self-hostable bookmark-everything app (links, notes and images) with AI-based automatic tagging and full text search. Previously known as Hoarder.",
    "logo": "karakeep.svg",
    "links": {
      "github": "https://github.com/karakeep-app/karakeep",
      "website": "https://karakeep.app/",
      "docs": "https://github.com/karakeep-app/karakeep/tree/main/docs"
    },
    "tags": [
      "bookmarks",
      "bookmark-manager",
      "self-hosted",
      "ai",
      "search",
      "notes",
      "productivity"
    ]
  },
  {
    "id": "freshrss",
    "name": "FreshRSS",
    "version": "latest",
    "description": "A free, self-hostable RSS and Atom feed aggregator. Lightweight, easy to work with, powerful, and customizable with themes and extensions.",
    "logo": "freshrss.svg",
    "links": {
      "github": "https://github.com/FreshRSS/FreshRSS",
      "website": "https://freshrss.org/",
      "docs": "https://freshrss.github.io/FreshRSS/"
    },
    "tags": [
      "rss",
      "feed-reader",
      "news",
      "self-hosted",
      "aggregator",
      "reader"
    ]
  },
  {
    "id": "movary",
    "name": "Movary",
    "version": "0.66.2",
    "description": "Self-hosted web app to track, rate and explore your movie watch history. Offers detailed statistics, third-party integrations for platforms like Trakt, Letterboxd, Netflix, and automated play tracking for Plex, Jellyfin, Emby or Kodi.",
    "logo": "movary.png",
    "links": {
      "github": "https://github.com/leepeuker/movary",
      "website": "https://movary.org/",
      "docs": "https://movary.org/docs/",
      "demo": "https://demo.movary.org/"
    },
    "tags": [
      "movies",
      "movie-tracker",
      "self-hosted",
      "plex",
      "jellyfin",
      "emby",
      "kodi",
      "trakt",
      "letterboxd",
      "netflix",
      "tmdb",
      "statistics",
      "rating"
    ]
  },
  {
    "id": "go-whatsapp-web-multidevice",
    "name": "WhatsApp API Multi Device Version",
    "version": "latest",
    "description": "WhatsApp API Multi Device Version the open-source, self-hosted whatsapp api. Send a chat, image and voice note with your own server.",
    "logo": "go-whatsapp-web-multidevice.svg",
    "links": {
      "github": "https://github.com/aldinokemal/go-whatsapp-web-multidevice",
      "website": "https://github.com/aldinokemal/go-whatsapp-web-multidevice",
      "docs": "https://github.com/aldinokemal/go-whatsapp-web-multidevice"
    },
    "tags": [
      "whatsapp",
      "self-hosted",
      "open-source",
      "api"
    ]
  },
  {
    "id": "rabbitmq",
    "name": "RabbitMQ",
    "version": "4.1-management",
    "description": "RabbitMQ is an open source multi-protocol messaging broker.",
    "logo": "rabbitmq.svg",
    "links": {
      "github": "https://github.com/rabbitmq/rabbitmq-server",
      "website": "https://www.rabbitmq.com/",
      "docs": "https://www.rabbitmq.com/documentation.html"
    },
    "tags": [
      "message-broker",
      "queue",
      "rabbitmq"
    ]
  },
  {
<<<<<<< HEAD
    "id": "wireguard",
    "name": "WireGuard",
    "version": "latest",
    "description": "FAST, MODERN, SECURE VPN TUNNEL",
    "links": {
      "github": "https://github.com/WireGuard/",
      "website": "https://www.wireguard.com/",
      "docs": "https://www.wireguard.com/install/"
    },
    "logo": "wireguard.svg",
    "tags": ["vpn", "self-hosted", "server", "panel", "security"]
=======
    "id": "zitadel",
    "name": "Zitadel",
    "version": "latest",
    "description": "Open-source identity and access management platform with multi-tenancy, OpenID Connect, SAML, and OAuth 2.0 support.",
    "logo": "zitadel.png",
    "links": {
      "github": "https://github.com/zitadel/zitadel",
      "website": "https://zitadel.com/",
      "docs": "https://zitadel.com/docs/"
    },
    "tags": [
      "identity",
      "authentication",
      "authorization",
      "iam",
      "security",
      "oauth",
      "openid-connect",
      "saml",
      "multi-tenant"
    ]
>>>>>>> 5dd4f752
  }
]<|MERGE_RESOLUTION|>--- conflicted
+++ resolved
@@ -3291,19 +3291,6 @@
     ]
   },
   {
-<<<<<<< HEAD
-    "id": "wireguard",
-    "name": "WireGuard",
-    "version": "latest",
-    "description": "FAST, MODERN, SECURE VPN TUNNEL",
-    "links": {
-      "github": "https://github.com/WireGuard/",
-      "website": "https://www.wireguard.com/",
-      "docs": "https://www.wireguard.com/install/"
-    },
-    "logo": "wireguard.svg",
-    "tags": ["vpn", "self-hosted", "server", "panel", "security"]
-=======
     "id": "zitadel",
     "name": "Zitadel",
     "version": "latest",
@@ -3325,6 +3312,18 @@
       "saml",
       "multi-tenant"
     ]
->>>>>>> 5dd4f752
+  },
+  {
+    "id": "wireguard",
+    "name": "WireGuard",
+    "version": "latest",
+    "description": "FAST, MODERN, SECURE VPN TUNNEL",
+    "links": {
+      "github": "https://github.com/WireGuard/",
+      "website": "https://www.wireguard.com/",
+      "docs": "https://www.wireguard.com/install/"
+    },
+    "logo": "wireguard.svg",
+    "tags": ["vpn", "self-hosted", "server", "panel", "security"]
   }
 ]