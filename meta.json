--- conflicted
+++ resolved
@@ -3645,15 +3645,24 @@
     ]
   },
   {
-<<<<<<< HEAD
     "id": "odoo_17",
     "name": "Odoo",
     "version": "17.0",
-=======
+    "description": "Odoo is a free and open source business management software that helps you manage your company's operations.",
+    "logo": "odoo.png",
+    "links": {
+      "github": "https://github.com/odoo/odoo",
+      "website": "https://odoo.com/",
+      "docs": "https://www.odoo.com/documentation/"
+    },
+    "tags": [
+      "erp"
+    ]
+  },
+  {
     "id": "odoo_18",
     "name": "Odoo",
     "version": "18.0",
->>>>>>> 8d311543
     "description": "Odoo is a free and open source business management software that helps you manage your company's operations.",
     "logo": "odoo.png",
     "links": {
