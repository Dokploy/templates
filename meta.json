[
  {
    "id": "ackee",
    "name": "Ackee",
    "version": "latest",
    "description": "Ackee is a self-hosted analytics tool for your website.",
    "logo": "logo.png",
    "links": {
      "github": "https://github.com/electerious/Ackee",
      "website": "https://ackee.electerious.com/",
      "docs": "https://docs.ackee.electerious.com/"
    },
    "tags": [
      "analytics",
      "self-hosted"
    ]
  },
  {
    "id": "activepieces",
    "name": "Activepieces",
    "version": "0.35.0",
    "description": "Open-source no-code business automation tool. An alternative to Zapier, Make.com, and Tray.",
    "logo": "activepieces.svg",
    "links": {
      "github": "https://github.com/activepieces/activepieces",
      "website": "https://www.activepieces.com/",
      "docs": "https://www.activepieces.com/docs"
    },
    "tags": [
      "automation",
      "workflow",
      "no-code"
    ]
  },
  {
    "id": "actualbudget",
    "name": "Actual Budget",
    "version": "latest",
    "description": "A super fast and privacy-focused app for managing your finances.",
    "logo": "actualbudget.png",
    "links": {
      "github": "https://github.com/actualbudget/actual",
      "website": "https://actualbudget.org",
      "docs": "https://actualbudget.org/docs"
    },
    "tags": [
      "budgeting",
      "finance",
      "money"
    ]
  },
  {
    "id": "adguardhome",
    "name": "AdGuard Home",
    "version": "latest",
    "description": "AdGuard Home is a comprehensive solution designed to enhance your online browsing experience by eliminating all kinds of ads, from annoying banners and pop-ups to intrusive video ads. It provides privacy protection, browsing security, and parental control features while maintaining website functionality.",
    "logo": "logo.svg",
    "links": {
      "github": "https://github.com/AdguardTeam/AdGuardHome",
      "website": "https://adguard.com",
      "docs": "https://github.com/AdguardTeam/AdGuardHome/wiki"
    },
    "tags": [
      "privacy",
      "security",
      "dns",
      "ad-blocking"
    ]
  },
  {
    "id": "adminer",
    "name": "Adminer",
    "version": "4.8.1",
    "description": "Adminer is a comprehensive database management tool that supports MySQL, MariaDB, PostgreSQL, SQLite, MS SQL, Oracle, Elasticsearch, MongoDB and others. It provides a clean interface for efficient database operations, with strong security features and extensive customization options.",
    "logo": "logo.svg",
    "links": {
      "github": "https://github.com/vrana/adminer",
      "website": "https://www.adminer.org/",
      "docs": "https://www.adminer.org/en/plugins/"
    },
    "tags": [
      "databases",
      "developer-tools",
      "mysql",
      "postgresql"
    ]
  },
  {
    "id": "affinepro",
    "name": "Affine Pro",
    "version": "stable-780dd83",
    "description": "Affine Pro is a modern, self-hosted platform designed for collaborative content creation and project management. It offers an intuitive interface, seamless real-time collaboration, and powerful tools for organizing tasks, notes, and ideas.",
    "logo": "logo.png",
    "links": {
      "github": "https://github.com/toeverything/Affine",
      "website": "https://affine.pro/",
      "docs": "https://affine.pro/docs"
    },
    "tags": [
      "collaboration",
      "self-hosted",
      "productivity",
      "project-management"
    ]
  },
  {
    "id": "alist",
    "name": "AList",
    "version": "v3.41.0",
    "description": "🗂️A file list/WebDAV program that supports multiple storages, powered by Gin and Solidjs.",
    "logo": "alist.svg",
    "links": {
      "github": "https://github.com/AlistGo/alist",
      "website": "https://alist.nn.ci",
      "docs": "https://alist.nn.ci/guide/install/docker.html"
    },
    "tags": [
      "file",
      "webdav",
      "storage"
    ]
  },
  {
    "id": "alltube",
    "name": "AllTube",
    "version": "latest",
    "description": "AllTube Download is an application designed to facilitate the downloading of videos from YouTube and other video sites. It provides an HTML GUI for youtube-dl with video conversion capabilities and JSON API support.",
    "logo": "logo.png",
    "links": {
      "github": "https://github.com/Rudloff/alltube",
      "website": "https://github.com/Rudloff/alltube",
      "docs": "https://github.com/Rudloff/alltube/wiki"
    },
    "tags": [
      "media",
      "video",
      "downloader"
    ]
  },
  {
    "id": "ampache",
    "name": "Ampache",
    "version": "latest",
    "description": "Ampache is a web-based audio/video streaming application and file manager allowing you to access your music & videos from anywhere, using almost any internet enabled device.",
    "logo": "logo.png",
    "links": {
      "github": "https://github.com/ampache/ampache",
      "website": "http://ampache.org/",
      "docs": "https://github.com/ampache/ampache/wiki"
    },
    "tags": [
      "media",
      "music",
      "streaming"
    ]
  },
  {
    "id": "anonupload",
    "name": "AnonUpload",
    "version": "1",
    "description": "AnonUpload is a secure, anonymous file sharing application that does not require a database. It is built with privacy as a priority, ensuring that the direct filename used is not displayed.",
    "logo": "logo.png",
    "links": {
      "github": "https://github.com/supernova3339/anonupload",
      "docs": "https://github.com/Supernova3339/anonupload/blob/main/env.md",
      "website": "https://anonupload.com/"
    },
    "tags": [
      "file-sharing",
      "privacy"
    ]
  },
  {
    "id": "answer",
    "name": "Answer",
    "version": "v1.4.1",
    "description": "Answer is an open-source Q&A platform for building a self-hosted question-and-answer service.",
    "logo": "answer.png",
    "links": {
      "github": "https://github.com/apache/answer",
      "website": "https://answer.apache.org/",
      "docs": "https://answer.apache.org/docs"
    },
    "tags": [
      "q&a",
      "self-hosted"
    ]
  },
  {
    "id": "anythingllm",
    "name": "AnythingLLM",
    "version": "latest",
    "description": "AnythingLLM is a private, self-hosted, and local document chatbot platform that allows you to chat with your documents using various LLM providers.",
    "logo": "logo.png",
    "links": {
      "github": "https://github.com/Mintplex-Labs/anything-llm",
      "website": "https://useanything.com",
      "docs": "https://github.com/Mintplex-Labs/anything-llm/tree/master/docs"
    },
    "tags": [
      "ai",
      "llm",
      "chatbot"
    ]
  },
  {
    "id": "apprise-api",
    "name": "Apprise API",
    "version": "latest",
    "description": "Apprise API provides a simple interface for sending notifications to almost all of the most popular notification services available to us today.",
    "logo": "logo.png",
    "links": {
      "github": "https://github.com/caronc/apprise-api",
      "website": "https://github.com/caronc/apprise-api",
      "docs": "https://github.com/caronc/apprise-api/wiki"
    },
    "tags": [
      "notifications",
      "api"
    ]
  },
  {
    "id": "appsmith",
    "name": "Appsmith",
    "version": "v1.29",
    "description": "Appsmith is a free and open source platform for building internal tools and applications.",
    "logo": "appsmith.png",
    "links": {
      "github": "https://github.com/appsmithorg/appsmith",
      "website": "https://appsmith.com/",
      "docs": "https://docs.appsmith.com/"
    },
    "tags": [
      "cms"
    ]
  },
  {
    "id": "appwrite",
    "name": "Appwrite",
    "version": "1.6.1",
    "description": "Appwrite is an end-to-end backend server for Web, Mobile, Native, or Backend apps. Appwrite abstracts the complexity and repetitiveness required to build a modern backend API from scratch and allows you to build secure apps faster.\nUsing Appwrite, you can easily integrate your app with user authentication and multiple sign-in methods, a database for storing and querying users and team data, storage and file management, image manipulation, Cloud Functions, messaging, and more services.",
    "links": {
      "github": "https://github.com/appwrite/appwrite",
      "website": "https://appwrite.io/",
      "docs": "https://appwrite.io/docs"
    },
    "logo": "appwrite.svg",
    "tags": [
      "database",
      "firebase",
      "postgres"
    ]
  },
  {
    "id": "aptabase",
    "name": "Aptabase",
    "version": "v1.0.0",
    "description": "Aptabase is a self-hosted web analytics platform that lets you track website traffic and user behavior.",
    "logo": "aptabase.svg",
    "links": {
      "github": "https://github.com/aptabase/aptabase",
      "website": "https://aptabase.com/",
      "docs": "https://github.com/aptabase/aptabase/blob/main/README.md"
    },
    "tags": [
      "analytics",
      "self-hosted"
    ]
  },
  {
    "id": "arangodb",
    "name": "ArangoDB",
    "version": "latest",
    "description": "ArangoDB is a native multi-model database with flexible data models for documents, graphs, and key-values. Build high performance applications using a convenient SQL-like query language or JavaScript extensions.",
    "logo": "logo.png",
    "links": {
      "github": "https://github.com/arangodb/arangodb",
      "website": "https://www.arangodb.com/",
      "docs": "https://www.arangodb.com/docs/"
    },
    "tags": [
      "database",
      "graph-database",
      "nosql"
    ]
  },
  {
    "id": "argilla",
    "name": "Argilla",
    "version": "latest",
    "description": "Argilla is a robust platform designed to help engineers and data scientists streamline the management of machine learning data workflows. It simplifies tasks like data labeling, annotation, and quality control.",
    "logo": "logo.svg",
    "links": {
      "github": "https://github.com/argilla-io/argilla",
      "website": "https://www.argilla.io/",
      "docs": "https://docs.argilla.io/"
    },
    "tags": [
      "machine-learning",
      "data-labeling",
      "ai"
    ]
  },
  {
    "id": "audiobookshelf",
    "name": "Audiobookshelf",
    "version": "2.19.4",
    "description": "Audiobookshelf is a self-hosted server designed to manage and play your audiobooks and podcasts. It works best when you have an organized directory structure.",
    "logo": "logo.png",
    "links": {
      "github": "https://github.com/advplyr/audiobookshelf",
      "website": "https://www.audiobookshelf.org",
      "docs": "https://www.audiobookshelf.org/docs"
    },
    "tags": [
      "media",
      "audiobooks",
      "podcasts"
    ]
  },
  {
    "id": "authelia",
    "name": "Authelia",
    "version": "latest",
    "description": "The Single Sign-On Multi-Factor portal for web apps. An open-source authentication and authorization server providing 2FA and SSO via web portal.",
    "logo": "authelia.png",
    "links": {
      "github": "https://github.com/authelia/authelia",
      "website": "https://www.authelia.com/",
      "docs": "https://www.authelia.com/overview/prologue/introduction/"
    },
    "tags": [
      "authentication",
      "authorization",
      "2fa",
      "sso",
      "security",
      "reverse-proxy",
      "ldap"
    ]
  },
  {
    "id": "authentik",
    "name": "Authentik",
    "version": "2025.6.3",
    "description": "Authentik is an open-source Identity Provider for authentication and authorization. It provides a comprehensive solution for managing user authentication, authorization, and identity federation with support for SAML, OAuth2, OIDC, and more.",
    "links": {
      "github": "https://github.com/goauthentik/authentik",
      "website": "https://goauthentik.io/",
      "docs": "https://goauthentik.io/docs/"
    },
    "logo": "authentik.svg",
    "tags": [
      "authentication",
      "identity",
      "sso",
      "oidc",
      "saml",
      "oauth2",
      "self-hosted"
    ]
  },
  {
    "id": "authorizer",
    "name": "Authorizer",
    "version": "1.4.4",
    "description": "Authorizer is a powerful tool designed to simplify the process of user authentication and authorization in your applications. It allows you to build secure apps 10x faster with its low code tool and low-cost deployment.",
    "logo": "logo.png",
    "links": {
      "github": "https://github.com/authorizerdev/authorizer",
      "website": "https://authorizer.dev",
      "docs": "https://docs.authorizer.dev/"
    },
    "tags": [
      "authentication",
      "authorization",
      "security"
    ]
  },
  {
    "id": "autobase",
    "name": "Autobase",
    "version": "2.3.0",
    "description": "Autobase for PostgreSQL® is an open-source alternative to cloud-managed databases (DBaaS) such as Amazon RDS, Google Cloud SQL, Azure Database, and more.",
    "links": {
      "github": "https://github.com/vitabaks/autobase",
      "website": "https://autobase.tech/",
      "docs": "https://autobase.tech/docs"
    },
    "logo": "autobase.svg",
    "tags": [
      "database",
      "postgres",
      "automation",
      "self-hosted",
      "dbaas"
    ]
  },
  {
    "id": "automatisch",
    "name": "Automatisch",
    "version": "2.0",
    "description": "Automatisch is a powerful, self-hosted workflow automation tool designed for connecting your apps and automating repetitive tasks. With Automatisch, you can create workflows to sync data, send notifications, and perform various actions seamlessly across different services.",
    "logo": "logo.png",
    "links": {
      "github": "https://github.com/automatisch/automatisch",
      "website": "https://automatisch.io/docs",
      "docs": "https://automatisch.io/docs"
    },
    "tags": [
      "automation",
      "workflow",
      "integration"
    ]
  },
  {
    "id": "babybuddy",
    "name": "BabyBuddy",
    "version": "2.7.0",
    "description": "BabyBuddy is a comprehensive, user-friendly platform designed to help parents and caregivers manage essential details about their child's growth and development. It provides tools for tracking feedings, sleep schedules, diaper changes, and milestones.",
    "logo": "logo.png",
    "links": {
      "github": "https://github.com/babybuddy/babybuddy",
      "website": "https://babybuddy.app",
      "docs": "https://docs.babybuddy.app"
    },
    "tags": [
      "parenting",
      "tracking",
      "family"
    ]
  },
  {
    "id": "backrest",
    "name": "Backrest",
    "version": "1.6.0",
    "description": "Backrest is a web-based backup solution powered by restic, offering an intuitive WebUI for easy repository management, snapshot browsing, and file restoration. It runs in the background, automating snapshot scheduling and repository maintenance. Built with Go, Backrest is a lightweight standalone binary with restic as its only dependency. It provides a secure and user-friendly way to manage backups while still allowing direct access to the restic CLI for advanced operations.",
    "links": {
      "github": "https://github.com/garethgeorge/backrest",
      "website": "https://garethgeorge.github.io/backrest",
      "docs": "https://garethgeorge.github.io/backrest/introduction/getting-started"
    },
    "logo": "backrest.svg",
    "tags": [
      "backup"
    ]
  },
  {
    "id": "baikal",
    "name": "Baikal",
    "version": "nginx-php8.2",
    "description": "Baikal is a lightweight, self-hosted CalDAV and CardDAV server that enables users to manage calendars and contacts efficiently. It provides a simple and effective solution for syncing and sharing events, tasks, and address books across multiple devices.",
    "logo": "logo.png",
    "links": {
      "website": "https://sabre.io/baikal/",
      "github": "https://sabre.io/baikal/",
      "docs": "https://sabre.io/baikal/install/"
    },
    "tags": [
      "calendar",
      "contacts",
      "caldav",
      "carddav"
    ]
  },
  {
    "id": "barrage",
    "name": "Barrage",
    "version": "0.3.0",
    "description": "Barrage is a minimalistic Deluge WebUI app with full mobile support. It features a responsive mobile-first design, allowing you to manage your torrents with ease from any device.",
    "logo": "logo.png",
    "links": {
      "github": "https://github.com/maulik9898/barrage",
      "website": "https://github.com/maulik9898/barrage",
      "docs": "https://github.com/maulik9898/barrage/blob/main/README.md"
    },
    "tags": [
      "torrents",
      "deluge",
      "mobile"
    ]
  },
  {
    "id": "baserow",
    "name": "Baserow",
    "version": "1.25.2",
    "description": "Baserow is an open source database management tool that allows you to create and manage databases.",
    "logo": "baserow.webp",
    "links": {
      "github": "https://github.com/Baserow/baserow",
      "website": "https://baserow.io/",
      "docs": "https://baserow.io/docs/index"
    },
    "tags": [
      "database"
    ]
  },
  {
    "id": "bazarr",
    "name": "Bazarr",
    "version": "latest",
    "description": "Bazarr is a companion application to Sonarr and Radarr that manages and downloads subtitles based on your requirements.",
    "logo": "logo.png",
    "links": {
      "github": "https://github.com/morpheus65535/bazarr",
      "website": "https://www.bazarr.media/",
      "docs": "https://www.bazarr.media/docs"
    },
    "tags": [
      "subtitles",
      "sonarr",
      "radarr"
    ]
  },
  {
    "id": "beszel",
    "name": "Beszel",
    "version": "0.10.2",
    "description": "A lightweight server monitoring hub with historical data, docker stats, and alerts.",
    "logo": "logo.svg",
    "links": {
      "github": "https://github.com/henrygd/beszel",
      "website": "https://beszel.dev",
      "docs": "https://beszel.dev/guide/getting-started"
    },
    "tags": [
      "monitoring",
      "docker",
      "alerts"
    ]
  },
  {
    "id": "blender",
    "name": "Blender",
    "version": "latest",
    "description": "Blender is a free and open-source 3D creation suite. It supports the entire 3D pipeline—modeling, rigging, animation, simulation, rendering, compositing and motion tracking, video editing and 2D animation pipeline.",
    "logo": "blender.svg",
    "links": {
      "github": "https://github.com/linuxserver/docker-blender",
      "website": "https://www.blender.org/",
      "docs": "https://docs.blender.org/"
    },
    "tags": [
      "3d",
      "rendering",
      "animation"
    ]
  },
  {
    "id": "blinko",
    "name": "Blinko",
    "version": "latest",
    "description": "Blinko is a modern web application for managing and organizing your digital content and workflows.",
    "logo": "blinko.svg",
    "links": {
      "github": "https://github.com/blinkospace/blinko",
      "website": "https://blinko.space/",
      "docs": "https://docs.blinko.space/"
    },
    "tags": [
      "productivity",
      "organization",
      "workflow",
      "nextjs"
    ]
  },
  {
    "id": "bolt.diy",
    "name": "bolt.diy",
    "version": "latest",
    "description": "Prompt, run, edit, and deploy full-stack web applications using any LLM you want!",
    "logo": "logo.jpg",
    "links": {
      "github": "https://github.com/stackblitz-labs/bolt.diy",
      "website": "https://stackblitz-labs.github.io/bolt.diy/",
      "docs": "https://stackblitz-labs.github.io/bolt.diy/"
    },
    "tags": [
      "ai",
      "self-hosted",
      "development",
      "chatbot",
      "ide",
      "llm"
    ]
  },
  {
    "id": "booklore",
    "name": "Booklore",
    "version": "latest",
    "description": "Booklore is an application for managing and serving book-related data, backed by a MariaDB database.",
    "logo": "image.png",
    "links": {
      "github": "https://github.com/booklore-app/BookLore",
      "website": "https://github.com/booklore-app/BookLore",
      "docs": "https://github.com/booklore-app/BookLore/tree/develop/docs"
    },
    "tags": [
      "books",
      "library",
      "database",
      "mariadb"
    ]
  },
  {
    "id": "bookstack",
    "name": "BookStack",
    "version": "24.12.1",
    "description": "BookStack is a self-hosted platform for creating beautiful, feature-rich documentation sites.",
    "logo": "logo.svg",
    "links": {
      "github": "https://github.com/BookStackApp/BookStack",
      "website": "https://www.bookstackapp.com",
      "docs": "https://www.bookstackapp.com/docs"
    },
    "tags": [
      "documentation",
      "self-hosted"
    ]
  },
  {
    "id": "botpress",
    "name": "Botpress",
    "version": "latest",
    "description": "Botpress is a platform for building conversational AI agents. It provides a simple and effective solution for building conversational AI agents from anywhere.",
    "logo": "logo.png",
    "links": {
      "github": "https://github.com/botpress/botpress",
      "website": "https://botpress.com",
      "docs": "https://botpress.com/docs"
    },
    "tags": [
      "ai",
      "self-hosted"
    ]
  },
  {
    "id": "browserless",
    "name": "Browserless",
    "version": "2.23.0",
    "description": "Browserless allows remote clients to connect and execute headless work, all inside of docker. It supports the standard, unforked Puppeteer and Playwright libraries, as well offering REST-based APIs for common actions like data collection, PDF generation and more.",
    "logo": "browserless.svg",
    "links": {
      "github": "https://github.com/browserless/browserless",
      "website": "https://www.browserless.io/",
      "docs": "https://docs.browserless.io/"
    },
    "tags": [
      "browser",
      "automation"
    ]
  },
  {
    "id": "budibase",
    "name": "Budibase",
    "version": "3.5.3",
    "description": "Budibase is an open-source low-code platform that saves engineers 100s of hours building forms, portals, and approval apps, securely.",
    "logo": "budibase.svg",
    "links": {
      "github": "https://github.com/Budibase/budibase",
      "website": "https://budibase.com/",
      "docs": "https://docs.budibase.com/docs/"
    },
    "tags": [
      "database",
      "low-code",
      "nocode",
      "applications"
    ]
  },
  {
    "id": "bugsink",
    "name": "Bugsink",
    "version": "v1.4.2",
    "description": "Bugsink is a self-hosted Error Tracker. Built to self-host; Sentry-SDK compatible; Scalable and reliable",
    "logo": "bugsink.png",
    "links": {
      "github": "https://github.com/bugsink/bugsink/",
      "website": "https://www.bugsink.com/",
      "docs": "https://www.bugsink.com/docs/"
    },
    "tags": [
      "hosting",
      "self-hosted",
      "development"
    ]
  },
  {
    "id": "bytebase",
    "name": "Bytebase",
    "version": "latest",
    "description": "Bytebase is a database management tool that allows you to manage your databases with ease. It provides a simple and effective solution for managing your databases from anywhere.",
    "logo": "image.png",
    "links": {
      "github": "https://github.com/bytebase/bytebase",
      "website": "https://www.bytebase.com",
      "docs": "https://www.bytebase.com/docs"
    },
    "tags": [
      "database",
      "self-hosted"
    ]
  },
  {
    "id": "bytestash",
    "name": "ByteStash",
    "version": "latest",
    "description": "ByteStash is a self-hosted file storage solution that allows you to store and share files with ease. It provides a simple and effective solution for storing and accessing files from anywhere.",
    "logo": "logo.png",
    "links": {
      "github": "https://github.com/bytestash/bytestash",
      "website": "https://bytestash.com",
      "docs": "https://bytestash.com/docs"
    },
    "tags": [
      "file-storage",
      "self-hosted"
    ]
  },
  {
    "id": "calcom",
    "name": "Calcom",
    "version": "v2.7.6",
    "description": "Calcom is a open source alternative to Calendly that allows to create scheduling and booking services.",
    "links": {
      "github": "https://github.com/calcom/cal.com",
      "website": "https://cal.com/",
      "docs": "https://cal.com/docs"
    },
    "logo": "calcom.jpg",
    "tags": [
      "scheduling",
      "booking"
    ]
  },
  {
    "id": "calibre",
    "name": "Calibre",
    "version": "7.26.0",
    "description": "Calibre is a comprehensive e-book management tool designed to organize, convert, and read your e-book collection. It supports most of the major e-book formats and is compatible with various e-book reader devices.",
    "logo": "logo.png",
    "links": {
      "github": "https://github.com/kovidgoyal/calibre",
      "website": "https://calibre-ebook.com/",
      "docs": "https://manual.calibre-ebook.com/"
    },
    "tags": [
      "Documents",
      "E-Commerce"
    ]
  },
  {
    "id": "capso",
    "name": "Cap.so",
    "version": "latest",
    "description": "Cap.so is a platform for web and desktop applications with MySQL and S3 storage. It provides a complete development environment with database and file storage capabilities.",
    "links": {
      "github": "https://github.com/CapSoftware/Cap",
      "website": "https://cap.so/",
      "docs": "https://cap.so/docs/"
    },
    "logo": "capso.png",
    "tags": [
      "web",
      "s3",
      "mysql",
      "development",
      "self-hosted"
    ]
  },
  {
    "id": "carbone",
    "name": "Carbone",
    "version": "4.25.5",
    "description": "Carbone is a high-performance, self-hosted document generation engine. It allows you to generate reports, invoices, and documents in various formats (e.g., PDF, DOCX, XLSX) using JSON data and template-based rendering.",
    "logo": "logo.png",
    "links": {
      "github": "https://github.com/carboneio/carbone",
      "website": "https://carbone.io/",
      "docs": "https://carbone.io/documentation/design/overview/getting-started.html"
    },
    "tags": [
      "Document Generation",
      "Automation",
      "Reporting",
      "Productivity"
    ]
  },
  {
    "id": "casdoor",
    "name": "Casdoor",
    "version": "latest",
    "description": "An open-source UI-first Identity and Access Management (IAM) / Single-Sign-On (SSO) platform with web UI supporting OAuth 2.0, OIDC, SAML, CAS, LDAP, SCIM, WebAuthn, TOTP, MFA, and more.",
    "logo": "casdoor.png",
    "links": {
      "github": "https://github.com/casdoor/casdoor",
      "website": "https://casdoor.org/",
      "docs": "https://casdoor.org/docs/overview"
    },
    "tags": [
      "authentication",
      "authorization",
      "oauth2",
      "oidc",
      "sso",
      "saml",
      "identity-management",
      "access-management",
      "security"
    ]
  },
  {
    "id": "changedetection",
    "name": "Change Detection",
    "version": "0.49",
    "description": "Changedetection.io is an intelligent tool designed to monitor changes on websites. Perfect for smart shoppers, data journalists, research engineers, data scientists, and security researchers.",
    "logo": "logo.png",
    "links": {
      "github": "https://github.com/dgtlmoon/changedetection.io",
      "website": "https://changedetection.io",
      "docs": "https://github.com/dgtlmoon/changedetection.io/wiki"
    },
    "tags": [
      "Monitoring",
      "Data",
      "Notifications"
    ]
  },
  {
    "id": "chatwoot",
    "name": "Chatwoot",
    "version": "v3.14.1",
    "description": "Open-source customer engagement platform that provides a shared inbox for teams, live chat, and omnichannel support.",
    "logo": "chatwoot.svg",
    "links": {
      "github": "https://github.com/chatwoot/chatwoot",
      "website": "https://www.chatwoot.com",
      "docs": "https://www.chatwoot.com/docs"
    },
    "tags": [
      "support",
      "chat",
      "customer-service"
    ]
  },
  {
    "id": "checkmate",
    "name": "Checkmate",
    "version": "latest",
    "description": "Checkmate is an open-source, self-hosted tool designed to track and monitor server hardware, uptime, response times, and incidents in real-time with beautiful visualizations.",
    "logo": "checkmate.png",
    "links": {
      "github": "https://github.com/bluewave-labs/checkmate",
      "website": "https://checkmate.so/",
      "docs": "https://docs.checkmate.so"
    },
    "tags": [
      "self-hosted",
      "monitoring",
      "uptime"
    ]
  },
  {
    "id": "chevereto",
    "name": "Chevereto",
    "version": "4",
    "description": "Chevereto is a powerful, self-hosted image and video hosting platform designed for individuals, communities, and businesses. It allows users to upload, organize, and share media effortlessly.",
    "logo": "logo.png",
    "links": {
      "github": "https://github.com/chevereto/chevereto",
      "website": "https://chevereto.com/",
      "docs": "https://v4-docs.chevereto.com/"
    },
    "tags": [
      "Image Hosting",
      "File Management",
      "Open Source",
      "Multi-User",
      "Private Albums"
    ]
  },
  {
    "id": "chibisafe",
    "name": "Chibisafe",
    "version": "latest",
    "description": "A beautiful and performant vault to save all your files in the cloud.",
    "logo": "chibisafe.svg",
    "links": {
      "github": "https://github.com/chibisafe/chibisafe",
      "website": "https://chibisafe.app",
      "docs": "https://chibisafe.app/docs/intro"
    },
    "tags": [
      "media system",
      "storage",
      "file-sharing"
    ]
  },
  {
    "id": "chiefonboarding",
    "name": "Chief-Onboarding",
    "version": "v2.2.5",
    "description": "Chief-Onboarding is a comprehensive, self-hosted onboarding and employee management platform designed for businesses to streamline their onboarding processes.",
    "logo": "logo.png",
    "links": {
      "github": "https://github.com/chiefonboarding/chiefonboarding",
      "website": "https://demo.chiefonboarding.com/",
      "docs": "https://docs.chiefonboarding.com/"
    },
    "tags": [
      "Employee Onboarding",
      "HR Management",
      "Task Tracking",
      "Role-Based Access",
      "Document Management"
    ]
  },
  {
    "id": "chromium",
    "name": "Chromium",
    "version": "5f5dd27e-ls102",
    "description": "Chromium is an open-source browser project that is designed to provide a safer, faster, and more stable way for all users to experience the web in a containerized environment.",
    "logo": "logo.png",
    "links": {
      "github": "https://github.com/linuxserver/docker-chromium",
      "docs": "https://docs.linuxserver.io/images/docker-chromium",
      "website": "https://docs.linuxserver.io/images/docker-chromium"
    },
    "tags": [
      "browser",
      "development",
      "web"
    ]
  },
  {
    "id": "classicpress",
    "name": "ClassicPress",
    "version": "php8.3-apache",
    "description": "ClassicPress is a community-led open source content management system for creators. It is a fork of WordPress 6.2 that preserves the TinyMCE classic editor as the default option.",
    "logo": "logo.png",
    "links": {
      "github": "https://github.com/ClassicPress/",
      "website": "https://www.classicpress.net/",
      "docs": "https://docs.classicpress.net/"
    },
    "tags": [
      "cms",
      "wordpress",
      "content-management"
    ]
  },
  {
    "id": "cloud9",
    "name": "Cloud9",
    "version": "1.29.2",
    "description": "Cloud9 is a cloud-based integrated development environment (IDE) designed for developers to code, build, and debug applications collaboratively in real time.",
    "logo": "logo.png",
    "links": {
      "github": "https://github.com/c9",
      "website": "https://aws.amazon.com/cloud9/",
      "docs": "https://docs.aws.amazon.com/cloud9/"
    },
    "tags": [
      "ide",
      "development",
      "cloud"
    ]
  },
  {
    "id": "cloudcommander",
    "name": "Cloud Commander",
    "version": "18.5.1",
    "description": "Cloud Commander is a file manager for the web. It includes a command-line console and a text editor. Cloud Commander helps you manage your server and work with files, directories and programs in a web browser.",
    "logo": "logo.png",
    "links": {
      "github": "https://github.com/coderaiser/cloudcmd",
      "website": "https://cloudcmd.io",
      "docs": "https://cloudcmd.io/#install"
    },
    "tags": [
      "file-manager",
      "web-based",
      "console"
    ]
  },
  {
    "id": "cloudflared",
    "name": "Cloudflared",
    "version": "latest",
    "description": "A lightweight daemon that securely connects local services to the internet through Cloudflare Tunnel.",
    "logo": "cloudflared.svg",
    "links": {
      "github": "https://github.com/cloudflare/cloudflared",
      "website": "https://developers.cloudflare.com/cloudflare-one/connections/connect-apps/",
      "docs": "https://developers.cloudflare.com/cloudflare-one/connections/connect-apps/install-and-setup/"
    },
    "tags": [
      "cloud",
      "networking",
      "security",
      "tunnel"
    ]
  },
  {
    "id": "cockpit",
    "name": "Cockpit",
    "version": "core-2.11.0",
    "description": "Cockpit is a headless content platform designed to streamline the creation, connection, and delivery of content for creators, marketers, and developers. It is built with an API-first approach, enabling limitless digital solutions.",
    "logo": "logo.png",
    "links": {
      "github": "https://github.com/Cockpit-HQ",
      "website": "https://getcockpit.com",
      "docs": "https://getcockpit.com/documentation"
    },
    "tags": [
      "cms",
      "content-management",
      "api"
    ]
  },
  {
    "id": "coder",
    "name": "Coder",
    "version": "2.15.3",
    "description": "Coder is an open-source cloud development environment (CDE) that you host in your cloud or on-premises.",
    "logo": "coder.svg",
    "links": {
      "github": "https://github.com/coder/coder",
      "website": "https://coder.com/",
      "docs": "https://coder.com/docs"
    },
    "tags": [
      "self-hosted",
      "open-source",
      "builder"
    ]
  },
  {
    "id": "codex-docs",
    "name": "CodeX Docs",
    "version": "v2.2",
    "description": "CodeX is a comprehensive platform that brings together passionate engineers, designers, and specialists to create high-quality open-source projects. It includes Editor.js, Hawk.so, CodeX Notes, and more.",
    "logo": "logo.svg",
    "links": {
      "github": "https://github.com/codex-team/codex.docs",
      "website": "https://codex.so",
      "docs": "https://docs.codex.so"
    },
    "tags": [
      "documentation",
      "development",
      "collaboration"
    ]
  },
  {
    "id": "colanode",
    "name": "Colanode Server",
    "version": "v0.1.6",
    "description": "Open-source and local-first Slack and Notion alternative that puts you in control of your data",
    "logo": "logo.svg",
    "links": {
      "github": "https://github.com/colanode/colanode",
      "website": "https://colanode.com",
      "docs": "https://colanode.com/docs/"
    },
    "tags": [
      "documentation",
      "knowledge-base",
      "collaboration"
    ]
  },
  {
    "id": "collabora-office",
    "name": "Collabora Office",
    "version": "latest",
    "description": "Collabora Online is a powerful, flexible, and secure online office suite designed to break free from vendor lock-in and put you in full control of your documents.",
    "logo": "logo.svg",
    "links": {
      "github": "https://github.com/CollaboraOnline",
      "website": "https://collaboraonline.com",
      "docs": "https://sdk.collaboraonline.com/docs"
    },
    "tags": [
      "office",
      "documents",
      "collaboration"
    ]
  },
  {
    "id": "commafeed",
    "name": "CommaFeed",
    "version": "latest",
    "description": "CommaFeed is an open-source feed reader and news aggregator, designed to be lightweight and extensible, with PostgreSQL as its database.",
    "logo": "logo.svg",
    "links": {
      "github": "https://github.com/Athou/commafeed",
      "website": "https://www.commafeed.com/",
      "docs": "https://github.com/Athou/commafeed/wiki"
    },
    "tags": [
      "feed-reader",
      "news-aggregator",
      "rss"
    ]
  },
  {
    "id": "commento",
    "name": "Commento",
    "version": "v1.8.0",
    "description": "Commento is a comments widget designed to enhance the interaction on your website. It allows your readers to contribute to the discussion by upvoting comments that add value and downvoting those that don't. The widget supports markdown formatting and provides moderation tools to manage conversations.",
    "links": {
      "website": "https://commento.io/",
      "docs": "https://commento.io/",
      "github": "https://github.com/souramoo/commentoplusplus"
    },
    "logo": "logo.png",
    "tags": [
      "comments",
      "discussion",
      "website"
    ]
  },
  {
<<<<<<< HEAD
    "id": "plane",
    "name": "Plane",
    "version": "v0.28.0",
    "description": "Easy, flexible, open source project management software",
    "logo": "plane.png",
=======
    "id": "commentoplusplus",
    "name": "Commento++",
    "version": "v1.8.7",
    "description": "Commento++ is a free, open-source application designed to provide a fast, lightweight comments box that you can embed in your static website. It offers features like Markdown support, Disqus import, voting, automated spam detection, moderation tools, sticky comments, thread locking, and OAuth login.",
>>>>>>> 2e370b07
    "links": {
      "website": "https://commento.io/",
      "docs": "https://commento.io/",
      "github": "https://github.com/souramoo/commentoplusplus"
    },
    "logo": "logo.png",
    "tags": [
      "comments",
      "website",
      "open-source"
    ]
  },
  {
    "id": "conduit",
    "name": "Conduit",
    "version": "v0.9.0",
    "description": "Conduit is a simple, fast and reliable chat server powered by Matrix",
    "logo": "conduit.svg",
    "links": {
      "github": "https://gitlab.com/famedly/conduit",
      "website": "https://conduit.rs/",
      "docs": "https://docs.conduit.rs/"
    },
    "tags": [
      "matrix",
      "communication"
    ]
  },
  {
    "id": "conduwuit",
    "name": "Conduwuit",
    "version": "latest",
    "description": "Well-maintained, featureful Matrix chat homeserver (fork of Conduit)",
    "logo": "conduwuit.svg",
    "links": {
      "github": "https://github.com/girlbossceo/conduwuit",
      "website": "https://conduwuit.puppyirl.gay",
      "docs": "https://conduwuit.puppyirl.gay/configuration.html"
    },
    "tags": [
      "backend",
      "chat",
      "communication",
      "matrix",
      "server"
    ]
  },
  {
    "id": "confluence",
    "name": "Confluence",
    "version": "8.6",
    "description": "Confluence is a powerful team collaboration and knowledge-sharing tool. It allows you to create, organize, and collaborate on content in a centralized space. Designed for project management, documentation, and team communication, Confluence helps streamline workflows and enhances productivity.",
    "links": {
      "website": "https://confluence.atlassian.com",
      "docs": "https://confluence.atlassian.com/doc/confluence-documentation-135922.html",
      "github": "https://confluence.atlassian.com"
    },
    "logo": "logo.svg",
    "tags": [
      "collaboration",
      "documentation",
      "productivity",
      "project-management"
    ]
  },
  {
    "id": "convertx",
    "name": "ConvertX",
    "version": "latest",
    "description": "ConvertX is a service for converting media files, with optional user registration and file management features.",
    "logo": "logo.png",
    "links": {
      "github": "https://github.com/c4illin/ConvertX",
      "website": "https://github.com/c4illin/ConvertX",
      "docs": "https://github.com/c4illin/ConvertX#environment-variables"
    },
    "tags": [
      "media",
      "converter",
      "ffmpeg"
    ]
  },
  {
    "id": "convex",
    "name": "Convex",
    "version": "latest",
    "description": "Convex is an open-source reactive database designed to make life easy for web app developers.",
    "logo": "convex.svg",
    "links": {
      "github": "https://github.com/get-convex/convex",
      "website": "https://www.convex.dev/",
      "docs": "https://www.convex.dev/docs"
    },
    "tags": [
      "backend",
      "database",
      "api"
    ]
  },
  {
    "id": "coralproject",
    "name": "Coral",
    "version": "9.7.0",
    "description": "Coral is a revolutionary commenting platform designed to enhance website interactions. It features smart technology for meaningful discussions, journalist identification, moderation tools with AI support, and complete data control without ads or trackers. Used by major news sites worldwide.",
    "links": {
      "website": "https://coralproject.net/",
      "docs": "https://docs.coralproject.net/",
      "github": "https://github.com/coralproject/talk"
    },
    "logo": "logo.png",
    "tags": [
      "communication",
      "community",
      "privacy"
    ]
  },
  {
    "id": "couchdb",
    "name": "CouchDB",
    "version": "latest",
    "description": "CouchDB is a document-oriented NoSQL database that excels at replication and horizontal scaling.",
    "logo": "couchdb.png",
    "links": {
      "github": "https://github.com/apache/couchdb",
      "website": "https://couchdb.apache.org/",
      "docs": "https://docs.couchdb.org/en/stable/"
    },
    "tags": [
      "database",
      "storage"
    ]
  },
  {
    "id": "cyberchef",
    "name": "CyberChef",
    "version": "latest",
    "description": "CyberChef is a web application for encryption, encoding, compression, and data analysis, developed by GCHQ.",
    "logo": "cyberchef.svg",
    "links": {
      "github": "https://github.com/gchq/CyberChef",
      "website": "https://gchq.github.io/CyberChef/",
      "docs": "https://github.com/gchq/CyberChef/wiki"
    },
    "tags": [
      "security",
      "encryption",
      "data-analysis"
    ]
  },
  {
    "id": "datalens",
    "name": "DataLens",
    "version": "1.23.0",
    "description": "A modern, scalable business intelligence and data visualization system.",
    "logo": "datalens.svg",
    "links": {
      "github": "https://github.com/datalens-tech/datalens",
      "website": "https://datalens.tech/",
      "docs": "https://datalens.tech/docs/"
    },
    "tags": [
      "analytics",
      "self-hosted",
      "bi",
      "monitoring"
    ]
  },
  {
    "id": "directory-lister",
    "name": "Directory Lister",
    "version": "latest",
    "description": "Directory Lister is a simple PHP application that lists the contents of any web-accessible directory and allows navigation there within.",
    "logo": "logo.png",
    "links": {
      "github": "https://github.com/DirectoryLister/DirectoryLister",
      "website": "https://www.directorylister.com/",
      "docs": "https://docs.directorylister.com/"
    },
    "tags": [
      "file-manager",
      "directory-listing",
      "php"
    ]
  },
  {
    "id": "directus",
    "name": "Directus",
    "version": "11.0.2",
    "description": "Directus is an open source headless CMS that provides an API-first solution for building custom backends.",
    "logo": "directus.jpg",
    "links": {
      "github": "https://github.com/directus/directus",
      "website": "https://directus.io/",
      "docs": "https://docs.directus.io/"
    },
    "tags": [
      "cms"
    ]
  },
  {
    "id": "discord-tickets",
    "name": "Discord Tickets",
    "version": "4.0.21",
    "description": "An open-source Discord bot for creating and managing support ticket channels.",
    "logo": "discord-tickets.png",
    "links": {
      "github": "https://github.com/discord-tickets/bot",
      "website": "https://discordtickets.app",
      "docs": "https://discordtickets.app/self-hosting/installation/docker/"
    },
    "tags": [
      "discord",
      "tickets",
      "support"
    ]
  },
  {
    "id": "discourse",
    "name": "Discourse",
    "version": "3.3.2",
    "description": "Discourse is a modern forum software for your community. Use it as a mailing list, discussion forum, or long-form chat room.",
    "logo": "discourse.svg",
    "links": {
      "github": "https://github.com/discourse/discourse",
      "website": "https://www.discourse.org/",
      "docs": "https://meta.discourse.org/"
    },
    "tags": [
      "forum",
      "community",
      "discussion"
    ]
  },
  {
    "id": "docmost",
    "name": "Docmost",
    "version": "0.4.1",
    "description": "Docmost, is an open-source collaborative wiki and documentation software.",
    "logo": "docmost.png",
    "links": {
      "github": "https://github.com/docmost/docmost",
      "website": "https://docmost.com/",
      "docs": "https://docmost.com/docs/"
    },
    "tags": [
      "self-hosted",
      "open-source",
      "manager"
    ]
  },
  {
    "id": "documenso",
    "name": "Documenso",
    "version": "v1.5.6",
    "description": "Documenso is the open source alternative to DocuSign for signing documents digitally",
    "links": {
      "github": "https://github.com/documenso/documenso",
      "website": "https://documenso.com/",
      "docs": "https://documenso.com/docs"
    },
    "logo": "documenso.png",
    "tags": [
      "document-signing"
    ]
  },
  {
    "id": "docuseal",
    "name": "Docuseal",
    "version": "latest",
    "description": "Docuseal is a self-hosted document management system.",
    "logo": "docuseal.png",
    "links": {
      "github": "https://github.com/docusealco/docuseal",
      "website": "https://www.docuseal.com/",
      "docs": "https://www.docuseal.com/"
    },
    "tags": [
      "document-signing"
    ]
  },
  {
    "id": "doublezero",
    "name": "Double Zero",
    "version": "v0.2.1",
    "description": "00 is a self hostable SES dashboard for sending and monitoring emails with AWS",
    "logo": "doublezero.svg",
    "links": {
      "github": "https://github.com/technomancy-dev/00",
      "website": "https://www.double-zero.cloud/",
      "docs": "https://github.com/technomancy-dev/00"
    },
    "tags": [
      "email"
    ]
  },
  {
    "id": "dragonfly-db",
    "name": "Dragonfly",
    "version": "1.28.1",
    "description": "Dragonfly is a drop-in Redis replacement that is designed for heavy data workloads running on modern cloud hardware.",
    "logo": "dragonfly-db.png",
    "links": {
      "github": "https://github.com/dragonflydb/dragonfly",
      "website": "https://www.dragonflydb.io/",
      "docs": "https://www.dragonflydb.io/docs"
    },
    "tags": [
      "database",
      "redis"
    ]
  },
  {
    "id": "drawio",
    "name": "draw.io",
    "version": "24.7.17",
    "description": "draw.io is a configurable diagramming/whiteboarding visualization application.",
    "logo": "drawio.svg",
    "links": {
      "github": "https://github.com/jgraph/drawio",
      "website": "https://draw.io/",
      "docs": "https://www.drawio.com/doc/"
    },
    "tags": [
      "drawing",
      "diagrams"
    ]
  },
  {
    "id": "drizzle-gateway",
    "name": "drizzle gateway",
    "version": "latest",
    "description": "Drizzle Gateway is a self-hosted database gateway that allows you to connect to your databases from anywhere.",
    "logo": "drizzle-gateway.svg",
    "links": {
      "github": "https://github.com/drizzle-team/drizzle-gateway",
      "website": "https://drizzle-team.github.io/",
      "docs": "https://drizzle-team.github.io/docs"
    },
    "tags": [
      "database",
      "gateway"
    ]
  },
  {
    "id": "dumbassets",
    "name": "DumbAssets",
    "version": "latest",
    "description": "DumbAssets is a simple, self-hosted asset tracking service with no database or authentication required.",
    "logo": "logo.svg",
    "links": {
      "github": "https://github.com/dumbwareio/dumbassets",
      "website": "https://www.dumbware.io/software/DumbAssets/",
      "docs": "https://github.com/dumbwareio/dumbassets"
    },
    "tags": [
      "asset-tracking",
      "self-hosted",
      "simple"
    ]
  },
  {
    "id": "dumbbudget",
    "name": "DumbBudget",
    "version": "latest",
    "description": "DumbBudget is a simple, self-hosted budget tracking service with PIN protection and no database required.",
    "logo": "logo.svg",
    "links": {
      "github": "https://github.com/dumbwareio/dumbbudget",
      "website": "https://www.dumbware.io/software/DumbBudget/",
      "docs": "https://github.com/dumbwareio/dumbbudget"
    },
    "tags": [
      "budget",
      "finance",
      "self-hosted",
      "simple"
    ]
  },
  {
    "id": "dumbdrop",
    "name": "DumbDrop",
    "version": "latest",
    "description": "DumbDrop is a simple, self-hosted file sharing service with no database or authentication required.",
    "logo": "logo.svg",
    "links": {
      "github": "https://github.com/dumbwareio/dumbdrop",
      "website": "https://www.dumbware.io/software/DumbDrop/",
      "docs": "https://github.com/dumbwareio/dumbdrop"
    },
    "tags": [
      "file-sharing",
      "self-hosted",
      "simple"
    ]
  },
  {
    "id": "dumbpad",
    "name": "DumbPad",
    "version": "latest",
    "description": "DumbPad is a simple, self-hosted notepad service with PIN protection and no database required.",
    "logo": "logo.svg",
    "links": {
      "github": "https://github.com/dumbwareio/dumbpad",
      "website": "https://www.dumbware.io/software/DumbPad/",
      "docs": "https://github.com/dumbwareio/dumbpad"
    },
    "tags": [
      "notepad",
      "self-hosted",
      "simple"
    ]
  },
  {
    "id": "elastic-search",
    "name": "Elasticsearch",
    "version": "8.10.2",
    "description": "Elasticsearch is an open-source search and analytics engine, used for full-text search and analytics on structured data such as text, web pages, images, and videos.",
    "logo": "elasticsearch.svg",
    "links": {
      "github": "https://github.com/elastic/elasticsearch",
      "website": "https://www.elastic.co/elasticsearch/",
      "docs": "https://docs.elastic.co/elasticsearch/"
    },
    "tags": [
      "search",
      "analytics"
    ]
  },
  {
    "id": "emby",
    "name": "Emby",
    "version": "4.9.1.17",
    "description": "Emby Server is a personal media server with apps on just about every device.",
    "logo": "emby.png",
    "links": {
      "github": "https://github.com/MediaBrowser/Emby",
      "website": "https://emby.media/",
      "docs": "https://emby.media/support/articles/Home.html"
    },
    "tags": [
      "media",
      "media system"
    ]
  },
  {
    "id": "erpnext",
    "name": "ERPNext",
    "version": "version-15",
    "description": "100% Open Source and highly customizable ERP software.",
    "logo": "erpnext.svg",
    "links": {
      "github": "https://github.com/frappe/erpnext",
      "docs": "https://docs.frappe.io/erpnext",
      "website": "https://erpnext.com"
    },
    "tags": [
      "erp",
      "accounts",
      "manufacturing",
      "retail",
      "sales",
      "pos",
      "hrms"
    ]
  },
  {
    "id": "evolutionapi",
    "name": "Evolution API",
    "version": "v2.1.2",
    "description": "Evolution API is a robust platform dedicated to empowering small businesses with limited resources, going beyond a simple messaging solution via WhatsApp.",
    "logo": "evolutionapi.png",
    "links": {
      "github": "https://github.com/EvolutionAPI/evolution-api",
      "docs": "https://doc.evolution-api.com/v2/en/get-started/introduction",
      "website": "https://evolution-api.com/opensource-whatsapp-api/"
    },
    "tags": [
      "api",
      "whatsapp",
      "messaging"
    ]
  },
  {
    "id": "excalidraw",
    "name": "Excalidraw",
    "version": "latest",
    "description": "Excalidraw is a free and open source online diagramming tool that lets you easily create and share beautiful diagrams.",
    "logo": "excalidraw.jpg",
    "links": {
      "github": "https://github.com/excalidraw/excalidraw",
      "website": "https://excalidraw.com/",
      "docs": "https://docs.excalidraw.com/"
    },
    "tags": [
      "drawing"
    ]
  },
  {
    "id": "ezbookkeeping",
    "name": "EZBookkeeping",
    "version": "latest",
    "description": "EZBookkeeping is a self-hosted bookkeeping application that helps you manage your personal and business finances. It provides features for tracking income, expenses, accounts, and generating financial reports.",
    "logo": "logo.png",
    "links": {
      "github": "https://github.com/mayswind/ezbookkeeping",
      "website": "https://github.com/mayswind/ezbookkeeping",
      "docs": "https://github.com/mayswind/ezbookkeeping"
    },
    "tags": [
      "bookkeeping",
      "finance",
      "accounting",
      "self-hosted",
      "personal-finance",
      "business-finance"
    ]
  },
  {
    "id": "filebrowser",
    "name": "File Browser",
    "version": "2.31.2",
    "description": "Filebrowser is a standalone file manager for uploading, deleting, previewing, renaming, and editing files, with support for multiple users, each with their own directory.",
    "logo": "filebrowser.svg",
    "links": {
      "github": "https://github.com/filebrowser/filebrowser",
      "website": "https://filebrowser.org/",
      "docs": "https://filebrowser.org/"
    },
    "tags": [
      "file-manager",
      "storage"
    ]
  },
  {
    "id": "filestash",
    "name": "Filestash",
    "version": "latest",
    "description": "Filestash is the enterprise-grade file manager connecting your storage with your identity provider and authorisations.",
    "logo": "filestash.svg",
    "links": {
      "github": "https://github.com/mickael-kerjean/filestash",
      "website": "https://www.filestash.app/",
      "docs": "https://www.filestash.app/docs/"
    },
    "tags": [
      "file-manager",
      "document-editor",
      "self-hosted"
    ]
  },
  {
    "id": "flagsmith",
    "name": "Flagsmith",
    "version": "2.177.1",
    "description": "Flagsmith is an open-source feature flagging and remote config service.",
    "logo": "flagsmith.png",
    "links": {
      "github": "https://github.com/Flagsmith/flagsmith",
      "website": "https://www.flagsmith.com/",
      "docs": "https://docs.flagsmith.com/"
    },
    "tags": [
      "feature-flag",
      "feature-management",
      "feature-toggle",
      "remote-configuration"
    ]
  },
  {
    "id": "flaresolverr",
    "name": "FlareSolverr",
    "version": "latest",
    "description": "FlareSolverr is a proxy server to bypass Cloudflare and DDoS-GUARD protection.",
    "logo": "logo.png",
    "links": {
      "github": "https://github.com/FlareSolverr/FlareSolverr",
      "website": "https://github.com/FlareSolverr/FlareSolverr",
      "docs": "https://github.com/FlareSolverr/FlareSolverr"
    },
    "tags": [
      "proxy",
      "cloudflare",
      "bypass",
      "ddos-guard"
    ]
  },
  {
    "id": "focalboard",
    "name": "Focalboard",
    "version": "8.0.0",
    "description": "Open source project management for technical teams",
    "logo": "focalboard.png",
    "links": {
      "github": "https://github.com/sysblok/focalboard",
      "website": "https://focalboard.com",
      "docs": "https://www.focalboard.com/docs/"
    },
    "tags": [
      "kanban"
    ]
  },
  {
    "id": "forgejo",
    "name": "Forgejo",
    "version": "10",
    "description": "Forgejo is a self-hosted lightweight software forge. Easy to install and low maintenance, it just does the job",
    "logo": "forgejo.svg",
    "links": {
      "github": "https://codeberg.org/forgejo/forgejo",
      "website": "https://forgejo.org/",
      "docs": "https://forgejo.org/docs/latest/"
    },
    "tags": [
      "self-hosted",
      "storage"
    ]
  },
  {
    "id": "formbricks",
    "name": "Formbricks",
    "version": "v3.1.3",
    "description": "Formbricks is an open-source survey and form platform for collecting user data.",
    "logo": "formbricks.png",
    "links": {
      "github": "https://github.com/formbricks/formbricks",
      "website": "https://formbricks.com/",
      "docs": "https://formbricks.com/docs"
    },
    "tags": [
      "forms",
      "analytics"
    ]
  },
  {
    "id": "frappe-hr",
    "name": "Frappe HR",
    "version": "version-15",
    "description": "Feature rich HR & Payroll software. 100% FOSS and customizable.",
    "logo": "frappe-hr.svg",
    "links": {
      "github": "https://github.com/frappe/hrms",
      "docs": "https://docs.frappe.io/hr",
      "website": "https://frappe.io/hr"
    },
    "tags": [
      "hrms",
      "payroll",
      "leaves",
      "expenses",
      "attendance",
      "performace"
    ]
  },
  {
    "id": "freescout",
    "name": "FreeScout",
    "version": "latest",
    "description": "FreeScout is a free open source help desk and shared inbox system. It's a self-hosted alternative to HelpScout, Zendesk, and similar services that allows you to manage customer communications through email and a clean web interface. FreeScout makes it easy to organize support requests, track customer conversations, and collaborate with your team.",
    "links": {
      "github": "https://github.com/freescout-helpdesk/freescout",
      "website": "https://freescout.net/",
      "docs": "https://github.com/freescout-helpdesk/freescout/wiki/Installation-Guide"
    },
    "logo": "freescout.svg",
    "tags": [
      "helpdesk",
      "support",
      "email",
      "customer-service",
      "self-hosted"
    ]
  },
  {
    "id": "freshrss",
    "name": "FreshRSS",
    "version": "latest",
    "description": "A free, self-hostable RSS and Atom feed aggregator. Lightweight, easy to work with, powerful, and customizable with themes and extensions.",
    "logo": "freshrss.svg",
    "links": {
      "github": "https://github.com/FreshRSS/FreshRSS",
      "website": "https://freshrss.org/",
      "docs": "https://freshrss.github.io/FreshRSS/"
    },
    "tags": [
      "rss",
      "feed-reader",
      "news",
      "self-hosted",
      "aggregator",
      "reader"
    ]
  },
  {
    "id": "ghost",
    "name": "Ghost",
    "version": "6.0.0",
    "description": "Ghost is a free and open source, professional publishing platform built on a modern Node.js technology stack.",
    "logo": "ghost.jpeg",
    "links": {
      "github": "https://github.com/TryGhost/Ghost",
      "website": "https://ghost.org/",
      "docs": "https://ghost.org/docs/"
    },
    "tags": [
      "cms"
    ]
  },
  {
    "id": "gitea-mirror",
    "name": "Gitea Mirror",
    "version": "v2.11.2",
    "description": "Gitea Mirror is a modern web app for automatically mirroring repositories from GitHub to your self-hosted Gitea instance. It features a user-friendly interface to sync public, private, or starred GitHub repos, mirror entire organizations with structure preservation, and optionally mirror issues and labels. The application includes smart filtering, detailed logs, and scheduled automatic mirroring.",
    "logo": "gitea-mirror.png",
    "links": {
      "github": "https://github.com/arunavo4/gitea-mirror",
      "website": "https://github.com/arunavo4/gitea-mirror",
      "docs": "https://github.com/arunavo4/gitea-mirror#readme"
    },
    "tags": [
      "git",
      "mirror",
      "github",
      "gitea",
      "self-hosted",
      "automation"
    ]
  },
  {
    "id": "gitea-mysql",
    "name": "Gitea (MySQL)",
    "version": "1.24.4",
    "description": "Gitea bundled with MySQL 8.",
    "logo": "gitea.png",
    "links": {
      "github": "https://github.com/go-gitea/gitea",
      "website": "https://gitea.io/",
      "docs": "https://docs.gitea.com/"
    },
    "tags": [
      "git",
      "scm",
      "mysql",
      "developer-tools",
      "self-hosted"
    ]
  },
  {
    "id": "gitea-postgres",
    "name": "Gitea (PostgreSQL)",
    "version": "1.24.4",
    "description": "Gitea bundled with PostgreSQL.",
    "logo": "gitea.png",
    "links": {
      "github": "https://github.com/go-gitea/gitea",
      "website": "https://gitea.io/",
      "docs": "https://docs.gitea.com/"
    },
    "tags": [
      "git",
      "scm",
      "postgres",
      "developer-tools",
      "self-hosted"
    ]
  },
  {
    "id": "gitea-sqlite",
    "name": "Gitea (SQLite)",
    "version": "1.24.4",
    "description": "Self-hosted Git service using SQLite for a simple one-container setup.",
    "logo": "gitea.png",
    "links": {
      "github": "https://github.com/go-gitea/gitea",
      "website": "https://gitea.io/",
      "docs": "https://docs.gitea.com/"
    },
    "tags": [
      "git",
      "scm",
      "developer-tools",
      "self-hosted"
    ]
  },
  {
    "id": "gitlab-ce",
    "name": "GitLab CE",
    "version": "latest",
    "description": "GitLab Community Edition is a free and open source platform for managing Git repositories, CI/CD pipelines, and project management.",
    "logo": "gitlab-ce.svg",
    "links": {
      "github": "https://gitlab.com/gitlab-org/gitlab-ce",
      "website": "https://gitlab.com/",
      "docs": "https://docs.gitlab.com/ee/"
    },
    "tags": [
      "git",
      "ci-cd",
      "version-control",
      "project-management"
    ]
  },
  {
    "id": "glance",
    "name": "Glance",
    "version": "latest",
    "description": "A self-hosted dashboard that puts all your feeds in one place. Features RSS feeds, weather, bookmarks, site monitoring, and more in a minimal, fast interface.",
    "logo": "glance.png",
    "links": {
      "github": "https://github.com/glanceapp/glance",
      "docs": "https://github.com/glanceapp/glance/blob/main/docs/configuration.md",
      "website": "https://glance.app/"
    },
    "tags": [
      "dashboard",
      "monitoring",
      "widgets",
      "rss"
    ]
  },
  {
    "id": "glitchtip",
    "name": "Glitchtip",
    "version": "v4.0",
    "description": "Glitchtip is simple, open source error tracking",
    "logo": "glitchtip.png",
    "links": {
      "github": "https://gitlab.com/glitchtip/",
      "website": "https://glitchtip.com/",
      "docs": "https://glitchtip.com/documentation"
    },
    "tags": [
      "hosting"
    ]
  },
  {
    "id": "glpi",
    "name": "GLPI Project",
    "version": "10.0.16",
    "description": "The most complete open source service management software",
    "logo": "glpi.webp",
    "links": {
      "github": "https://github.com/glpi-project/glpi",
      "website": "https://glpi-project.org/",
      "docs": "https://glpi-project.org/documentation/"
    },
    "tags": [
      "self-hosted",
      "project-management",
      "management"
    ]
  },
  {
    "id": "go-whatsapp-web-multidevice",
    "name": "WhatsApp API Multi Device Version",
    "version": "latest",
    "description": "WhatsApp API Multi Device Version the open-source, self-hosted whatsapp api. Send a chat, image and voice note with your own server.",
    "logo": "go-whatsapp-web-multidevice.svg",
    "links": {
      "github": "https://github.com/aldinokemal/go-whatsapp-web-multidevice",
      "website": "https://github.com/aldinokemal/go-whatsapp-web-multidevice",
      "docs": "https://github.com/aldinokemal/go-whatsapp-web-multidevice"
    },
    "tags": [
      "whatsapp",
      "self-hosted",
      "open-source",
      "api"
    ]
  },
  {
    "id": "gotenberg",
    "name": "Gotenberg",
    "version": "latest",
    "description": "Gotenberg is a Docker-powered stateless API for PDF files.",
    "logo": "gotenberg.png",
    "links": {
      "github": "https://github.com/gotenberg/gotenberg",
      "website": "https://gotenberg.dev",
      "docs": "https://gotenberg.dev/docs/getting-started/introduction"
    },
    "tags": [
      "api",
      "backend",
      "pdf",
      "tools"
    ]
  },
  {
    "id": "grafana",
    "name": "Grafana",
    "version": "9.5.20",
    "description": "Grafana is an open source platform for data visualization and monitoring.",
    "logo": "grafana.svg",
    "links": {
      "github": "https://github.com/grafana/grafana",
      "website": "https://grafana.com/",
      "docs": "https://grafana.com/docs/"
    },
    "tags": [
      "monitoring"
    ]
  },
  {
    "id": "grimoire",
    "name": "Grimoire",
    "version": "latest",
    "description": "Grimoire is a self-hosted bookmarking app designed for speed and simplicity.",
    "logo": "logo.webp",
    "links": {
      "github": "https://github.com/goniszewski/grimoire",
      "website": "https://github.com/goniszewski/grimoire",
      "docs": "https://github.com/goniszewski/grimoire"
    },
    "tags": [
      "bookmarks",
      "self-hosted",
      "knowledge-management"
    ]
  },
  {
    "id": "habitica",
    "name": "Habitica",
    "version": "latest",
    "description": "Habitica is a free habit and productivity app that treats your real life like a game. With in-game rewards and punishments to motivate you and a strong social network to inspire you, Habitica can help you achieve your goals to become healthy and hard-working.",
    "logo": "image.png",
    "links": {
      "github": "https://github.com/HabitRPG/habitica",
      "website": "https://habitica.com/",
      "docs": "https://habitica.fandom.com/wiki/Setting_up_Habitica_Locally"
    },
    "tags": [
      "productivity",
      "gamification",
      "habits",
      "self-hosted"
    ]
  },
  {
    "id": "heyform",
    "name": "HeyForm",
    "version": "latest",
    "description": "Allows anyone to create engaging conversational forms for surveys, questionnaires, quizzes, and polls. No coding skills required.",
    "logo": "heyform.svg",
    "links": {
      "github": "https://github.com/heyform/heyform",
      "website": "https://heyform.net",
      "docs": "https://docs.heyform.net"
    },
    "tags": [
      "form",
      "builder",
      "questionnaire",
      "quiz",
      "survey"
    ]
  },
  {
    "id": "hi-events",
    "name": "Hi.events",
    "version": "0.8.0-beta.1",
    "description": "Hi.Events is a self-hosted event management and ticket selling platform that allows you to create, manage and promote events easily.",
    "logo": "hi-events.svg",
    "links": {
      "github": "https://github.com/HiEventsDev/hi.events",
      "website": "https://hi.events/",
      "docs": "https://hi.events/docs"
    },
    "tags": [
      "self-hosted",
      "open-source",
      "manager"
    ]
  },
  {
    "id": "hoarder",
    "name": "Hoarder",
    "version": "0.22.0",
    "description": "Hoarder is an open source \"Bookmark Everything\" app that uses AI for automatically tagging the content you throw at it.",
    "logo": "hoarder.svg",
    "links": {
      "github": "https://github.com/hoarder/hoarder",
      "website": "https://hoarder.app/",
      "docs": "https://docs.hoarder.app/"
    },
    "tags": [
      "self-hosted",
      "bookmarks",
      "link-sharing"
    ]
  },
  {
    "id": "homarr",
    "name": "Homarr",
    "version": "latest",
    "description": "A sleek, modern dashboard that puts all your apps and services in one place with Docker integration.",
    "logo": "homarr.png",
    "links": {
      "github": "https://github.com/homarr-labs/homarr",
      "docs": "https://homarr.dev/docs/getting-started/installation/docker",
      "website": "https://homarr.dev/"
    },
    "tags": [
      "dashboard",
      "monitoring"
    ]
  },
  {
    "id": "homeassistant",
    "name": "Home Assistant",
    "version": "stable",
    "description": "Open source home automation that puts local control and privacy first.",
    "logo": "homeassistant.svg",
    "links": {
      "github": "https://github.com/home-assistant/core",
      "website": "https://www.home-assistant.io/",
      "docs": "https://www.home-assistant.io/getting-started/onboarding/"
    },
    "tags": [
      "iot",
      "home-automation",
      "internet-of-things",
      "self-hosted",
      "server"
    ]
  },
  {
    "id": "homebridge",
    "name": "Homebridge",
    "version": "latest",
    "description": "Bringing HomeKit support where there is none. Homebridge allows you to integrate with smart home devices that do not natively support HomeKit.",
    "logo": "homebridge.svg",
    "links": {
      "github": "https://github.com/homebridge/homebridge",
      "website": "https://homebridge.io/",
      "docs": "https://github.com/homebridge/homebridge/wiki"
    },
    "tags": [
      "iot",
      "homekit",
      "internet-of-things",
      "self-hosted",
      "server"
    ]
  },
  {
    "id": "huly",
    "name": "Huly",
    "version": "0.6.377",
    "description": "Huly — All-in-One Project Management Platform (alternative to Linear, Jira, Slack, Notion, Motion)",
    "logo": "huly.svg",
    "links": {
      "github": "https://github.com/hcengineering/huly-selfhost",
      "website": "https://huly.io/",
      "docs": "https://docs.huly.io/"
    },
    "tags": [
      "project-management",
      "community",
      "discussion"
    ]
  },
  {
    "id": "ihatemoney",
    "name": "I Hate Money",
    "version": "latest",
    "description": "I Hate Money is a web application for managing shared expenses among groups of people. It helps you track who owes what to whom, making it easy to split bills and manage group finances.",
    "logo": "image.png",
    "links": {
      "github": "https://github.com/spiral-project/ihatemoney",
      "website": "https://ihatemoney.org/",
      "docs": "https://ihatemoney.readthedocs.io/"
    },
    "tags": [
      "budget",
      "finance",
      "expense-sharing",
      "self-hosted",
      "money-management",
      "group-finances"
    ]
  },
  {
    "id": "immich",
    "name": "Immich",
    "version": "v1.121.0",
    "description": "High performance self-hosted photo and video backup solution directly from your mobile phone.",
    "logo": "immich.svg",
    "links": {
      "github": "https://github.com/immich-app/immich",
      "website": "https://immich.app/",
      "docs": "https://immich.app/docs/overview/introduction"
    },
    "tags": [
      "photos",
      "videos",
      "backup",
      "media"
    ]
  },
  {
    "id": "infisical",
    "name": "Infisical",
    "version": "0.90.1",
    "description": "All-in-one platform to securely manage application configuration and secrets across your team and infrastructure.",
    "logo": "infisical.jpg",
    "links": {
      "github": "https://github.com/Infisical/infisical",
      "website": "https://infisical.com/",
      "docs": "https://infisical.com/docs/documentation/getting-started/introduction"
    },
    "tags": [
      "self-hosted",
      "open-source"
    ]
  },
  {
    "id": "influxdb",
    "name": "InfluxDB",
    "version": "2.7.10",
    "description": "InfluxDB 2.7 is the platform purpose-built to collect, store, process and visualize time series data.",
    "logo": "influxdb.png",
    "links": {
      "github": "https://github.com/influxdata/influxdb",
      "website": "https://www.influxdata.com/",
      "docs": "https://docs.influxdata.com/influxdb/v2/"
    },
    "tags": [
      "self-hosted",
      "open-source",
      "storage",
      "database"
    ]
  },
  {
    "id": "invoiceshelf",
    "name": "InvoiceShelf",
    "version": "latest",
    "description": "InvoiceShelf is a self-hosted open source invoicing system for freelancers and small businesses.",
    "logo": "invoiceshelf.png",
    "links": {
      "github": "https://github.com/InvoiceShelf/invoiceshelf",
      "website": "https://invoiceshelf.com",
      "docs": "https://github.com/InvoiceShelf/invoiceshelf#readme"
    },
    "tags": [
      "invoice",
      "business",
      "finance"
    ]
  },
  {
    "id": "it-tools",
    "name": "IT Tools",
    "version": "latest",
    "description": "A collection of handy online it-tools for developers.",
    "logo": "it-tools.svg",
    "links": {
      "github": "https://github.com/CorentinTh/it-tools",
      "website": "https://it-tools.tech",
      "docs": "https://it-tools.tech/docs"
    },
    "tags": [
      "developer",
      "tools"
    ]
  },
  {
    "id": "jellyfin",
    "name": "jellyfin",
    "version": "v10.9.7",
    "description": "Jellyfin is a Free Software Media System that puts you in control of managing and streaming your media. ",
    "logo": "jellyfin.svg",
    "links": {
      "github": "https://github.com/jellyfin/jellyfin",
      "website": "https://jellyfin.org/",
      "docs": "https://jellyfin.org/docs/"
    },
    "tags": [
      "media system"
    ]
  },
  {
    "id": "karakeep",
    "name": "KaraKeep",
    "version": "0.25.0",
    "description": "A self-hostable bookmark-everything app (links, notes and images) with AI-based automatic tagging and full text search. Previously known as Hoarder.",
    "logo": "karakeep.svg",
    "links": {
      "github": "https://github.com/karakeep-app/karakeep",
      "website": "https://karakeep.app/",
      "docs": "https://github.com/karakeep-app/karakeep/tree/main/docs"
    },
    "tags": [
      "bookmarks",
      "bookmark-manager",
      "self-hosted",
      "ai",
      "search",
      "notes",
      "productivity"
    ]
  },
  {
    "id": "kener",
    "name": "Kener",
    "version": "latest",
    "description": "Kener is an open-source status page system for monitoring and alerting. It provides a modern interface for tracking service uptime and sending notifications.",
    "logo": "image.png",
    "links": {
      "github": "https://github.com/rajnandan1/kener",
      "website": "https://kener.ing/",
      "docs": "https://kener.ing/docs/"
    },
    "tags": [
      "monitoring",
      "status-page",
      "alerting",
      "self-hosted"
    ]
  },
  {
    "id": "kestra",
    "name": "Kestra",
    "version": "latest",
    "description": "Unified Orchestration Platform to Simplify Business-Critical Workflows and Govern them as Code and from the UI.",
    "logo": "kestra.svg",
    "links": {
      "github": "https://github.com/kestra-io/kestra",
      "website": "https://kestra.io",
      "docs": "https://kestra.io/docs"
    },
    "tags": [
      "automation"
    ]
  },
  {
    "id": "keycloak",
    "name": "Keycloak",
    "version": "26.0",
    "description": "Keycloak is an open source Identity and Access Management solution for modern applications and services.",
    "logo": "keycloak.svg",
    "links": {
      "github": "https://github.com/keycloak/keycloak",
      "website": "https://www.keycloak.org/",
      "docs": "https://www.keycloak.org/documentation"
    },
    "tags": [
      "authentication",
      "identity",
      "sso",
      "oauth2",
      "openid-connect"
    ]
  },
  {
    "id": "kimai",
    "name": "Kimai",
    "version": "2.31.0",
    "description": "Kimai is a web-based multi-user time-tracking application. Works great for everyone: freelancers, companies, organizations - everyone can track their times, generate reports, create invoices and do so much more.",
    "logo": "kimai.svg",
    "links": {
      "github": "https://github.com/kimai/kimai",
      "website": "https://www.kimai.org",
      "docs": "https://www.kimai.org/documentation"
    },
    "tags": [
      "invoice",
      "business",
      "finance"
    ]
  },
  {
    "id": "kutt",
    "name": "Kutt",
    "version": "latest",
    "description": "Kutt is a modern URL shortener with support for custom domains. Create and edit links, view statistics, manage users, and more.",
    "logo": "kutt.png",
    "links": {
      "github": "https://github.com/thedevs-network/kutt",
      "website": "https://kutt.it",
      "docs": "https://github.com/thedevs-network/kutt#kuttit"
    },
    "tags": [
      "link-shortener",
      "link-sharing"
    ]
  },
  {
    "id": "langflow",
    "name": "Langflow",
    "version": "1.1.1",
    "description": "Langflow is a low-code app builder for RAG and multi-agent AI applications. It's Python-based and agnostic to any model, API, or database. ",
    "logo": "langflow.svg",
    "links": {
      "github": "https://github.com/langflow-ai/langflow/tree/main",
      "website": "https://www.langflow.org/",
      "docs": "https://docs.langflow.org/"
    },
    "tags": [
      "ai"
    ]
  },
  {
    "id": "linkding",
    "name": "Linkding",
    "version": "latest",
    "description": "Linkding is a self-hosted bookmark manager with a clean and simple interface.",
    "logo": "linkding.svg",
    "links": {
      "github": "https://github.com/sissbruecker/linkding",
      "website": "https://linkding.link/",
      "docs": "https://github.com/sissbruecker/linkding/tree/master/docs"
    },
    "tags": [
      "bookmark-manager",
      "self-hosted"
    ]
  },
  {
    "id": "linkstack",
    "name": "LinkStack",
    "version": "latest",
    "description": "LinkStack is an open-source link-in-bio platform for sharing multiple links using a customizable landing page.",
    "logo": "logo.svg",
    "links": {
      "github": "https://github.com/linkstackorg/linkstack",
      "website": "https://linkstack.org/",
      "docs": "https://docs.linkstack.org/"
    },
    "tags": [
      "bio",
      "personal",
      "cms",
      "php"
    ]
  },
  {
    "id": "linkwarden",
    "name": "Linkwarden",
    "version": "2.9.3",
    "description": "Self-hosted, open-source collaborative bookmark manager to collect, organize and archive webpages.",
    "logo": "linkwarden.png",
    "links": {
      "github": "https://github.com/linkwarden/linkwarden",
      "website": "https://linkwarden.app/",
      "docs": "https://docs.linkwarden.app/"
    },
    "tags": [
      "bookmarks",
      "link-sharing"
    ]
  },
  {
    "id": "listmonk",
    "name": "Listmonk",
    "version": "v3.0.0",
    "description": "High performance, self-hosted, newsletter and mailing list manager with a modern dashboard.",
    "logo": "listmonk.png",
    "links": {
      "github": "https://github.com/knadh/listmonk",
      "website": "https://listmonk.app/",
      "docs": "https://listmonk.app/docs/"
    },
    "tags": [
      "email",
      "newsletter",
      "mailing-list"
    ]
  },
  {
    "id": "livekit",
    "name": "Livekit",
    "version": "v1.9.0",
    "description": "LiveKit is an open source platform for developers building realtime media applications.",
    "logo": "livekit.svg",
    "links": {
      "github": "https://github.com/livekit/livekit",
      "website": "https://livekit.io/",
      "docs": "https://docs.livekit.io/"
    },
    "tags": [
      "Video",
      "Audio",
      "Real-time",
      "Streaming",
      "Webrtc"
    ]
  },
  {
    "id": "lobe-chat",
    "name": "Lobe Chat",
    "version": "v1.26.1",
    "description": "Lobe Chat - an open-source, modern-design AI chat framework.",
    "logo": "lobe-chat.png",
    "links": {
      "github": "https://github.com/lobehub/lobe-chat",
      "website": "https://chat-preview.lobehub.com/",
      "docs": "https://lobehub.com/docs/self-hosting/platform/docker-compose"
    },
    "tags": [
      "IA",
      "chat"
    ]
  },
  {
    "id": "lodestone",
    "name": "Lodestone",
    "version": "0.5.1",
    "description": "A free, open source server hosting tool for Minecraft and other multiplayers games.",
    "logo": "lodestone.png",
    "links": {
      "github": "https://github.com/Lodestone-Team/lodestone",
      "website": "https://lodestone.cc",
      "docs": "https://github.com/Lodestone-Team/lodestone/wiki"
    },
    "tags": [
      "minecraft",
      "hosting",
      "server"
    ]
  },
  {
    "id": "logto",
    "name": "Logto",
    "version": "1.27.0",
    "description": "Logto is an open-source Identity and Access Management (IAM) platform designed to streamline Customer Identity and Access Management (CIAM) and Workforce Identity Management.",
    "logo": "logto.png",
    "links": {
      "github": "https://github.com/logto-io/logto",
      "website": "https://logto.io/",
      "docs": "https://docs.logto.io/introduction"
    },
    "tags": [
      "identity",
      "auth"
    ]
  },
  {
    "id": "lowcoder",
    "name": "Lowcoder",
    "version": "2.6.4",
    "description": "Rapid business App Builder for Everyone",
    "logo": "lowcoder.png",
    "links": {
      "github": "https://github.com/lowcoder-org/lowcoder",
      "website": "https://www.lowcoder.cloud/",
      "docs": "https://docs.lowcoder.cloud/lowcoder-documentation"
    },
    "tags": [
      "low-code",
      "no-code",
      "development"
    ]
  },
  {
    "id": "macos",
    "name": "MacOS (dockerized)",
    "version": "1.14",
    "description": "MacOS inside a Docker container.",
    "logo": "macos.png",
    "links": {
      "github": "https://github.com/dockur/macos",
      "website": "",
      "docs": "https://github.com/dockur/macos?tab=readme-ov-file#how-do-i-use-it"
    },
    "tags": [
      "self-hosted",
      "open-source",
      "os"
    ]
  },
  {
    "id": "mailpit",
    "name": "Mailpit",
    "version": "v1.22.3",
    "description": "Mailpit is a tiny, self-contained, and secure email & SMTP testing tool with API for developers.",
    "logo": "mailpit.svg",
    "links": {
      "github": "https://github.com/axllent/mailpit",
      "website": "https://mailpit.axllent.org/",
      "docs": "https://mailpit.axllent.org/docs/"
    },
    "tags": [
      "email",
      "smtp"
    ]
  },
  {
    "id": "mattermost",
    "name": "Mattermost",
    "version": "10.6.1",
    "description": "A single point of collaboration. Designed specifically for digital operations.",
    "logo": "mattermost.png",
    "links": {
      "github": "https://github.com/mattermost/mattermost",
      "website": "https://mattermost.com/",
      "docs": "https://docs.mattermost.com/"
    },
    "tags": [
      "chat",
      "self-hosted"
    ]
  },
  {
    "id": "maybe",
    "name": "Maybe",
    "version": "latest",
    "description": "Maybe is a self-hosted finance tracking application designed to simplify budgeting and expenses.",
    "logo": "maybe.svg",
    "links": {
      "github": "https://github.com/maybe-finance/maybe",
      "website": "https://maybe.finance/",
      "docs": "https://docs.maybe.finance/"
    },
    "tags": [
      "finance",
      "self-hosted"
    ]
  },
  {
    "id": "mazanoke",
    "name": "MAZANOKE",
    "version": "latest",
    "description": "MAZANOKE is a modern, self-hosted image hosting and sharing platform. Upload, organize, and share your images with a clean and intuitive interface.",
    "logo": "mazanoke.svg",
    "links": {
      "github": "https://github.com/civilblur/mazanoke",
      "website": "https://github.com/civilblur/mazanoke",
      "docs": "https://github.com/civilblur/mazanoke"
    },
    "tags": [
      "image-hosting",
      "file-sharing",
      "self-hosted",
      "media",
      "gallery"
    ]
  },
  {
    "id": "meilisearch",
    "name": "Meilisearch",
    "version": "v1.8.3",
    "description": "Meilisearch is a free and open-source search engine that allows you to easily add search functionality to your web applications.",
    "logo": "meilisearch.png",
    "links": {
      "github": "https://github.com/meilisearch/meilisearch",
      "website": "https://www.meilisearch.com/",
      "docs": "https://docs.meilisearch.com/"
    },
    "tags": [
      "search"
    ]
  },
  {
    "id": "memos",
    "name": "Memos",
    "version": "latest",
    "description": "Memos is a self-hosted, open-source note-taking application that allows you to create, organize, and share notes with ease. It provides a simple and effective solution for managing your notes from anywhere.",
    "logo": "memos.png",
    "links": {
      "github": "https://github.com/usememos/memos",
      "website": "https://www.usememos.com/",
      "docs": "https://www.usememos.com/docs"
    },
    "tags": [
      "productivity",
      "notes",
      "bookmarks"
    ]
  },
  {
    "id": "metabase",
    "name": "Metabase",
    "version": "v0.50.8",
    "description": "Metabase is an open source business intelligence tool that allows you to ask questions and visualize data.",
    "logo": "metabase.png",
    "links": {
      "github": "https://github.com/metabase/metabase",
      "website": "https://www.metabase.com/",
      "docs": "https://www.metabase.com/docs/"
    },
    "tags": [
      "database",
      "dashboard"
    ]
  },
  {
    "id": "metube",
    "name": "MeTube",
    "version": "latest",
    "description": "MeTube is a web-based YouTube downloader that allows downloading videos and audio using yt-dlp.",
    "logo": "logo.png",
    "links": {
      "github": "https://github.com/alexta69/metube",
      "website": "https://github.com/alexta69/metube",
      "docs": "https://github.com/alexta69/metube/wiki"
    },
    "tags": [
      "downloader",
      "youtube",
      "media"
    ]
  },
  {
    "id": "minio",
    "name": "Minio",
    "description": "Minio is an open source object storage server compatible with Amazon S3 cloud storage service.",
    "logo": "minio.png",
    "version": "latest",
    "links": {
      "github": "https://github.com/minio/minio",
      "website": "https://minio.io/",
      "docs": "https://docs.minio.io/"
    },
    "tags": [
      "storage"
    ]
  },
  {
    "id": "movary",
    "name": "Movary",
    "version": "latest",
    "description": "Movary is a self-hosted platform for tracking and managing your watched movies using TMDB.",
    "logo": "movary.png",
    "links": {
      "github": "https://github.com/leepeuker/movary",
      "website": "https://movary.org/",
      "docs": "https://docs.movary.org/"
    },
    "tags": [
      "media",
      "movies",
      "movie-tracker",
      "self-hosted",
      "plex",
      "jellyfin",
      "emby",
      "kodi",
      "trakt",
      "letterboxd",
      "netflix",
      "tmdb",
      "statistics",
      "rating"
    ]
  },
  {
    "id": "n8n",
    "name": "n8n",
    "version": "1.104.0",
    "description": "n8n is an open source low-code platform for automating workflows and integrations.",
    "logo": "n8n.png",
    "links": {
      "github": "https://github.com/n8n-io/n8n",
      "website": "https://n8n.io/",
      "docs": "https://docs.n8n.io/"
    },
    "tags": [
      "automation"
    ]
  },
  {
    "id": "n8n-with-postgres",
    "name": "n8n with Postgres",
    "version": "latest",
    "description": "n8n is an open source low-code platform for automating workflows and integrations with PostgreSQL database for better performance and scalability.",
    "logo": "n8n.png",
    "links": {
      "github": "https://github.com/n8n-io/n8n",
      "website": "https://n8n.io/",
      "docs": "https://docs.n8n.io/"
    },
    "tags": [
      "automation",
      "workflow",
      "low-code",
      "postgres"
    ]
  },
  {
    "id": "neko",
    "name": "Neko",
    "version": "latest",
    "description": "Neko is a self-hosted virtual browser that runs in Docker and allows you to share browser sessions with others.",
    "logo": "logo.png",
    "links": {
      "github": "https://github.com/m1k1o/neko",
      "website": "https://github.com/m1k1o/neko",
      "docs": "https://github.com/m1k1o/neko"
    },
    "tags": [
      "browser",
      "virtual",
      "sharing",
      "remote"
    ]
  },
  {
    "id": "nextcloud-aio",
    "name": "Nextcloud All in One",
    "version": "30.0.2",
    "description": "Nextcloud (AIO) is a self-hosted file storage and sync platform with powerful collaboration capabilities. It integrates Files, Talk, Groupware, Office, Assistant and more into a single platform for remote work and data protection.",
    "logo": "nextcloud-aio.svg",
    "links": {
      "github": "https://github.com/nextcloud/docker",
      "website": "https://nextcloud.com/",
      "docs": "https://docs.nextcloud.com/"
    },
    "tags": [
      "file-manager",
      "sync"
    ]
  },
  {
    "id": "nocodb",
    "name": "NocoDB",
    "version": "0.257.2",
    "description": "NocoDB is an opensource Airtable alternative that turns any MySQL, PostgreSQL, SQL Server, SQLite & MariaDB into a smart spreadsheet.",
    "links": {
      "github": "https://github.com/nocodb/nocodb",
      "website": "https://nocodb.com/",
      "docs": "https://docs.nocodb.com/"
    },
    "logo": "nocodb.png",
    "tags": [
      "database",
      "spreadsheet",
      "low-code",
      "nocode"
    ]
  },
  {
    "id": "obsidian-livesync",
    "name": "Obsidian LiveSync",
    "version": "latest",
    "description": "Obsidian LiveSync with CouchDB for real-time note synchronization.",
    "logo": "obsidian.png",
    "links": {
      "github": "https://github.com/apache/couchdb",
      "website": "https://couchdb.apache.org/",
      "docs": "https://docs.couchdb.apache.org/"
    },
    "tags": [
      "database",
      "sync",
      "obsidian"
    ]
  },
  {
    "id": "odoo",
    "name": "Odoo",
    "version": "16.0",
    "description": "Odoo is a free and open source business management software that helps you manage your company's operations.",
    "logo": "odoo.png",
    "links": {
      "github": "https://github.com/odoo/odoo",
      "website": "https://odoo.com/",
      "docs": "https://www.odoo.com/documentation/"
    },
    "tags": [
      "cms"
    ]
  },
  {
    "id": "omni-tools",
    "name": "Omni-Tools",
    "version": "latest",
    "description": "Omni-Tools is a collection of useful tools in a single self-hosted web application.",
    "logo": "logo.png",
    "links": {
      "github": "https://github.com/iib0011/omni-tools",
      "website": "https://github.com/iib0011/omni-tools",
      "docs": "https://github.com/iib0011/omni-tools"
    },
    "tags": [
      "tools",
      "utilities",
      "collection",
      "self-hosted"
    ]
  },
  {
    "id": "onedev",
    "name": "OneDev",
    "version": "11.6.6",
    "description": "Git server with CI/CD, kanban, and packages. Seamless integration. Unparalleled experience.",
    "logo": "onedev.png",
    "links": {
      "github": "https://github.com/theonedev/onedev/",
      "website": "https://onedev.io/",
      "docs": "https://docs.onedev.io/"
    },
    "tags": [
      "self-hosted",
      "development"
    ]
  },
  {
    "id": "onetimesecret",
    "name": "One Time Secret",
    "version": "latest",
    "description": "Share sensitive information securely with self-destructing links that are only viewable once.",
    "logo": "onetimesecret.svg",
    "links": {
      "github": "https://github.com/onetimesecret/onetimesecret",
      "website": "https://onetimesecret.com",
      "docs": "https://docs.onetimesecret.com"
    },
    "tags": [
      "auth",
      "password",
      "secret",
      "secure"
    ]
  },
  {
    "id": "ontime",
    "name": "Ontime",
    "version": "v3.8.0",
    "description": "Ontime is browser-based application that manages event rundowns, scheduliing and cuing",
    "logo": "ontime.png",
    "links": {
      "github": "https://github.com/cpvalente/ontime/",
      "website": "https://getontime.no",
      "docs": "https://docs.getontime.no"
    },
    "tags": [
      "event"
    ]
  },
  {
    "id": "open-webui",
    "name": "Open WebUI",
    "version": "v0.3.7",
    "description": "Open WebUI is a free and open source chatgpt alternative. Open WebUI is an extensible, feature-rich, and user-friendly self-hosted WebUI designed to operate entirely offline. It supports various LLM runners, including Ollama and OpenAI-compatible APIs. The template include ollama and webui services.",
    "logo": "open-webui.png",
    "links": {
      "github": "https://github.com/open-webui/open-webui",
      "website": "https://openwebui.com/",
      "docs": "https://docs.openwebui.com/"
    },
    "tags": [
      "chat"
    ]
  },
  {
    "id": "open_notebook",
    "name": "Open Notebook",
    "version": "latest",
    "description": "Open Notebook with SurrealDB for data storage and AI-powered features.",
    "logo": "open_notebook.svg",
    "links": {
      "github": "https://github.com/lfnovo/open_notebook",
      "website": "https://www.open-notebook.ai/",
      "docs": "https://www.open-notebook.ai/get-started.html"
    },
    "tags": [
      "notebook",
      "ai",
      "database",
      "surrealdb"
    ]
  },
  {
    "id": "opengist",
    "name": "OpenGist",
    "version": "1",
    "description": "OpenGist is a self-hosted pastebin alternative.",
    "logo": "logo.svg",
    "links": {
      "github": "https://github.com/thomiceli/opengist",
      "website": "https://github.com/thomiceli/opengist",
      "docs": "https://github.com/thomiceli/opengist"
    },
    "tags": [
      "pastebin",
      "code",
      "snippets",
      "self-hosted"
    ]
  },
  {
    "id": "openhands",
    "name": "OpenHands",
    "version": "0.1.1",
    "description": "OpenHands is an open-source platform for running and managing AI agents.",
    "logo": "image.png",
    "links": {
      "github": "https://github.com/all-hands-ai/OpenHands",
      "website": "https://github.com/all-hands-ai/OpenHands",
      "docs": "https://github.com/all-hands-ai/OpenHands"
    },
    "tags": [
      "ai",
      "agents",
      "llm",
      "openai"
    ]
  },
  {
    "id": "openpanel",
    "name": "OpenPanel",
    "version": "latest",
    "description": "An open-source web and product analytics platform that combines the power of Mixpanel with the ease of Plausible and one of the best Google Analytics replacements.",
    "logo": "logo.svg",
    "links": {
      "github": "https://github.com/Openpanel-dev/openpanel",
      "website": "https://openpanel.dev/",
      "docs": "https://openpanel.dev/docs"
    },
    "tags": [
      "analytics"
    ]
  },
  {
    "id": "openresty-manager",
    "name": "OpenResty Manager",
    "version": "1.2.0",
    "description": "The easiest using, powerful and beautiful OpenResty Manager (Nginx Enhanced Version) , open source alternative to OpenResty Edge, which can enable you to easily reverse proxy your websites with security running at home or internet, including Access Control, HTTP Flood Protection, Free SSL, without having to know too much about OpenResty or Let's Encrypt.",
    "links": {
      "github": "https://github.com/Safe3/openresty-manager",
      "website": "https://om.uusec.com/",
      "docs": "https://github.com/Safe3/openresty-manager"
    },
    "logo": "logo.svg",
    "tags": [
      "web",
      "proxy",
      "security",
      "self-hosted",
      "openresty",
      "nginx"
    ]
  },
  {
    "id": "otterwiki",
    "name": "Otter Wiki",
    "version": "2",
    "description": "An Otter Wiki is a simple, lightweight, and fast wiki engine built with Python and Flask. It provides a user-friendly interface for creating and managing wiki content with markdown support.",
    "logo": "otterwiki.png",
    "links": {
      "github": "https://github.com/redimp/otterwiki",
      "website": "https://otterwiki.com/",
      "docs": "https://github.com/redimp/otterwiki/wiki"
    },
    "tags": [
      "wiki",
      "documentation",
      "knowledge-base",
      "markdown"
    ]
  },
  {
    "id": "outline",
    "name": "Outline",
    "version": "0.82.0",
    "description": "Outline is a self-hosted knowledge base and documentation platform that allows you to build and manage your own knowledge base applications.",
    "links": {
      "github": "https://github.com/outline/outline",
      "website": "https://getoutline.com/",
      "docs": "https://docs.getoutline.com/s/guide"
    },
    "logo": "outline.png",
    "tags": [
      "documentation",
      "knowledge-base",
      "self-hosted"
    ]
  },
  {
    "id": "palmr",
    "name": "Palmr",
    "version": "latest",
    "description": "Palmr the open-source, self-hosted alternative to WeTransfer. Share files securely, without tracking or limitations.",
    "logo": "palmr.png",
    "links": {
      "github": "https://github.com/kyantech/Palmr",
      "website": "https://palmr.kyantech.com.br/",
      "docs": "https://palmr.kyantech.com.br/docs/3.0-beta"
    },
    "tags": [
      "file-sharing",
      "self-hosted",
      "open-source"
    ]
  },
  {
    "id": "penpot",
    "name": "Penpot",
    "version": "2.3.2",
    "description": "Penpot is the web-based open-source design tool that bridges the gap between designers and developers.",
    "logo": "penpot.svg",
    "links": {
      "github": "https://github.com/penpot/penpot",
      "website": "https://penpot.app/",
      "docs": "https://docs.penpot.app/"
    },
    "tags": [
      "design",
      "collaboration"
    ]
  },
  {
    "id": "peppermint",
    "name": "Peppermint",
    "version": "latest",
    "description": "Peppermint is a modern, open-source API development platform that helps you build, test and document your APIs.",
    "logo": "peppermint.svg",
    "links": {
      "github": "https://github.com/Peppermint-Lab/peppermint",
      "website": "https://peppermint.sh/",
      "docs": "https://docs.peppermint.sh/"
    },
    "tags": [
      "api",
      "development",
      "documentation"
    ]
  },
  {
    "id": "pgadmin",
    "name": "pgAdmin",
    "version": "8.3",
    "description": "pgAdmin is the most popular and feature rich Open Source administration and development platform for PostgreSQL, the most advanced Open Source database in the world.",
    "links": {
      "github": "https://github.com/pgadmin-org/pgadmin4",
      "website": "https://www.pgadmin.org/",
      "docs": "https://www.pgadmin.org/docs/"
    },
    "logo": "pgadmin.webp",
    "tags": [
      "database",
      "postgres",
      "admin"
    ]
  },
  {
    "id": "photoprism",
    "name": "Photoprism",
    "version": "latest",
    "description": "PhotoPrism® is an AI-Powered Photos App for the Decentralized Web. It makes use of the latest technologies to tag and find pictures automatically without getting in your way.",
    "logo": "photoprism.svg",
    "links": {
      "github": "https://github.com/photoprism/photoprism",
      "website": "https://www.photoprism.app/",
      "docs": "https://docs.photoprism.app/"
    },
    "tags": [
      "media",
      "photos",
      "self-hosted"
    ]
  },
  {
    "id": "phpmyadmin",
    "name": "Phpmyadmin",
    "version": "5.2.1",
    "description": "Phpmyadmin is a free and open-source web interface for MySQL and MariaDB that allows you to manage your databases.",
    "logo": "phpmyadmin.png",
    "links": {
      "github": "https://github.com/phpmyadmin/phpmyadmin",
      "website": "https://www.phpmyadmin.net/",
      "docs": "https://www.phpmyadmin.net/docs/"
    },
    "tags": [
      "database"
    ]
  },
  {
    "id": "pinchflat",
    "name": "Pinchflat",
    "version": "latest",
    "description": "Pinchflat is a self-hosted YouTube downloader that allows you to download videos and playlists with a simple web interface.",
    "logo": "logo.png",
    "links": {
      "github": "https://github.com/kieraneglin/pinchflat",
      "website": "https://github.com/kieraneglin/pinchflat",
      "docs": "https://github.com/kieraneglin/pinchflat"
    },
    "tags": [
      "youtube",
      "downloader",
      "media"
    ]
  },
  {
    "id": "plane",
    "name": "Plane",
    "version": "v0.27.1",
    "description": "Easy, flexible, open source project management software",
    "logo": "plane.png",
    "links": {
      "github": "https://github.com/makeplane/plane",
      "website": "https://plane.so",
      "docs": "https://docs.plane.so/"
    },
    "tags": [
      "kanban"
    ]
  },
  {
    "id": "plausible",
    "name": "Plausible",
    "version": "v2.1.5",
    "description": "Plausible is a open source, self-hosted web analytics platform that lets you track website traffic and user behavior.",
    "logo": "logo.svg",
    "links": {
      "github": "https://github.com/plausible/plausible",
      "website": "https://plausible.io/",
      "docs": "https://plausible.io/docs"
    },
    "tags": [
      "analytics"
    ]
  },
  {
    "id": "pocket-id",
    "name": "Pocket ID",
    "version": "0.35.1",
    "description": "A simple and easy-to-use OIDC provider that allows users to authenticate with their passkeys to your services.",
    "logo": "pocket-id.svg",
    "links": {
      "github": "https://github.com/pocket-id/pocket-id",
      "website": "https://pocket-id.org/",
      "docs": "https://pocket-id.org/docs"
    },
    "tags": [
      "identity",
      "auth"
    ]
  },
  {
    "id": "pocketbase",
    "name": "PocketBase",
    "description": "Open Source backend in 1 file",
    "version": "v0.28.0",
    "logo": "logo.svg",
    "links": {
      "github": "https://github.com/pocketbase/pocketbase",
      "website": "https://pocketbase.io/",
      "docs": "https://pocketbase.io/docs/"
    },
    "tags": [
      "backend",
      "database",
      "api"
    ]
  },
  {
    "id": "poke",
    "name": "Poke",
    "version": "latest",
    "description": "Poke is an open-source, self-hosted alternative to YouTube. A privacy-focused video platform that allows you to watch and share videos without tracking.",
    "logo": "image.png",
    "links": {
      "github": "https://codeberg.org/ashley/poke",
      "website": "https://poketube.fun/",
      "docs": "https://codeberg.org/ashley/poke"
    },
    "tags": [
      "video",
      "youtube-alternative",
      "self-hosted",
      "privacy",
      "streaming"
    ]
  },
  {
    "id": "portainer",
    "name": "Portainer",
    "version": "2.21.4",
    "description": "Portainer is a container management tool for deploying, troubleshooting, and securing applications across cloud, data centers, and IoT.",
    "logo": "portainer.svg",
    "links": {
      "github": "https://github.com/portainer/portainer",
      "website": "https://www.portainer.io/",
      "docs": "https://docs.portainer.io/"
    },
    "tags": [
      "cloud",
      "monitoring"
    ]
  },
  {
    "id": "postiz",
    "name": "Postiz",
    "version": "latest",
    "description": "Postiz is a modern, open-source platform for managing and publishing content across multiple channels.",
    "logo": "postiz.png",
    "links": {
      "github": "https://github.com/gitroomhq/postiz",
      "website": "https://postiz.com",
      "docs": "https://docs.postiz.com"
    },
    "tags": [
      "cms",
      "content-management",
      "publishing"
    ]
  },
  {
    "id": "pre0.22.5-supabase",
    "name": "SupaBase",
    "version": "1.25.04 / dokploy < 0.22.5",
    "description": "The open source Firebase alternative. Supabase gives you a dedicated Postgres database to build your web, mobile, and AI applications. This is for dokploy version < 0.22.5.",
    "links": {
      "github": "https://github.com/supabase/supabase",
      "website": "https://supabase.com/",
      "docs": "https://supabase.com/docs/guides/self-hosting"
    },
    "logo": "supabase.svg",
    "tags": [
      "database",
      "firebase",
      "postgres"
    ],
    "dokploy_version": "<0.22.5"
  },
  {
    "id": "pterodactyl",
    "name": "Pterodactyl",
    "version": "latest",
    "description": "A free, open-source game server management panel.",
    "logo": "pterodactyl.png",
    "links": {
      "github": "https://github.com/pterodactyl/panel",
      "website": "https://pterodactyl.io",
      "docs": "https://pterodactyl.io/project/introduction.html"
    },
    "tags": [
      "self-hosted",
      "open-source",
      "management"
    ]
  },
  {
    "id": "pyrodactyl",
    "name": "Pyrodactyl",
    "version": "main",
    "description": "Pyrodactyl is the Pterodactyl-based game server panel that's faster, smaller, safer, and more accessible than Pelican. ",
    "logo": "pyrodactyl.png",
    "links": {
      "github": "https://github.com/pyrohost/pyrodactyl",
      "website": "https://pyrodactyl.dev",
      "docs": "https://pyrodactyl.dev/docs"
    },
    "tags": [
      "self-hosted",
      "open-source",
      "management"
    ]
  },
  {
    "id": "qdrant",
    "name": "Qdrant",
    "version": "latest",
    "description": "An open-source vector database designed for high-performance similarity search and storage of embeddings.",
    "logo": "qdrant.svg",
    "links": {
      "github": "https://github.com/qdrant/qdrant",
      "website": "https://qdrant.tech/",
      "docs": "https://qdrant.tech/documentation/"
    },
    "tags": [
      "vector-db",
      "database",
      "search"
    ]
  },
  {
    "id": "rabbitmq",
    "name": "RabbitMQ",
    "version": "4.1-management",
    "description": "RabbitMQ is an open source multi-protocol messaging broker.",
    "logo": "rabbitmq.svg",
    "links": {
      "github": "https://github.com/rabbitmq/rabbitmq-server",
      "website": "https://www.rabbitmq.com/",
      "docs": "https://www.rabbitmq.com/documentation.html"
    },
    "tags": [
      "message-broker",
      "queue",
      "rabbitmq"
    ]
  },
  {
    "id": "registry",
    "name": "Docker Registry",
    "version": "2",
    "description": "Distribution implementation for storing and distributing of Docker container images and artifacts.",
    "links": {
      "github": "https://github.com/distribution/distribution",
      "website": "https://hub.docker.com/_/registry",
      "docs": "https://distribution.github.io/distribution/"
    },
    "logo": "registry.png",
    "tags": [
      "registry",
      "docker",
      "self-hosted"
    ]
  },
  {
    "id": "rocketchat",
    "name": "Rocketchat",
    "version": "6.9.2",
    "description": "Rocket.Chat is a free and open-source web chat platform that allows you to build and manage your own chat applications.",
    "logo": "rocketchat.png",
    "links": {
      "github": "https://github.com/RocketChat/Rocket.Chat",
      "website": "https://rocket.chat/",
      "docs": "https://rocket.chat/docs/"
    },
    "tags": [
      "chat"
    ]
  },
  {
    "id": "roundcube",
    "name": "Roundcube",
    "version": "1.6.9",
    "description": "Free and open source webmail software for the masses, written in PHP.",
    "logo": "roundcube.svg",
    "links": {
      "github": "https://github.com/roundcube/roundcubemail",
      "website": "https://roundcube.net/",
      "docs": "https://roundcube.net/about/"
    },
    "tags": [
      "self-hosted",
      "email",
      "webmail"
    ]
  },
  {
    "id": "rsshub",
    "name": "RSSHub",
    "version": "1.0.0",
    "description": "RSSHub is the world's largest RSS network, consisting of over 5,000 global instances.RSSHub delivers millions of contents aggregated from all kinds of sources, our vibrant open source community is ensuring the deliver of RSSHub's new routes, new features and bug fixes.",
    "logo": "rsshub.png",
    "links": {
      "github": "https://github.com/DIYgod/RSSHub",
      "website": "https://rsshub.app/",
      "docs": "https://docs.rsshub.app/"
    },
    "tags": [
      "rss",
      "api",
      "self-hosted"
    ]
  },
  {
    "id": "rutorrent",
    "name": "ruTorrent",
    "version": "latest",
    "description": "ruTorrent + rTorrent BitTorrent client (crazy-max image). Web UI on 8080, XMLRPC on 8000, with P2P ports exposed for seeding.",
    "logo": "rutorrent.svg",
    "links": {
      "github": "https://github.com/crazy-max/docker-rtorrent-rutorrent",
      "website": "https://crazymax.dev/",
      "docs": "https://github.com/crazy-max/docker-rtorrent-rutorrent"
    },
    "tags": [
      "torrent",
      "rtorrent",
      "webui",
      "downloader"
    ]
  },
  {
    "id": "rybbit",
    "name": "Rybbit",
    "version": "v1.5.1",
    "description": "Open-source and privacy-friendly alternative to Google Analytics that is 10x more intuitive",
    "logo": "rybbit.png",
    "links": {
      "github": "https://github.com/rybbit-io/rybbit",
      "website": "https://rybbit.io",
      "docs": "https://www.rybbit.io/docs"
    },
    "tags": [
      "analytics"
    ]
  },
  {
    "id": "ryot",
    "name": "Ryot",
    "version": "v7.10",
    "description": "A self-hosted platform for tracking various media types including movies, TV shows, video games, books, audiobooks, and more.",
    "logo": "ryot.png",
    "links": {
      "github": "https://github.com/IgnisDa/ryot",
      "website": "https://ryot.io/",
      "docs": "https://docs.ryot.io/"
    },
    "tags": [
      "media",
      "tracking",
      "self-hosted"
    ]
  },
  {
    "id": "scrypted",
    "name": "Scrypted",
    "version": "latest",
    "description": "Scrypted is a home automation platform that integrates with various smart home devices and provides NVR capabilities for video surveillance.",
    "logo": "image.png",
    "links": {
      "github": "https://github.com/koush/scrypted",
      "website": "https://www.scrypted.app/",
      "docs": "https://docs.scrypted.app/"
    },
    "tags": [
      "home-automation",
      "nvr",
      "smart-home",
      "surveillance"
    ]
  },
  {
    "id": "seafile",
    "name": "Seafile",
    "version": "12.0-latest",
    "description": "Open source cloud storage system for file sync, share and document collaboration",
    "logo": "seafile.svg",
    "links": {
      "github": "https://github.com/haiwen/seafile",
      "website": "https://seafile.com",
      "docs": "https://manual.seafile.com/12.0"
    },
    "tags": [
      "file-manager",
      "file-sharing",
      "storage"
    ]
  },
  {
    "id": "searxng",
    "name": "SearXNG",
    "version": "latest",
    "description": "SearXNG is a privacy-respecting, hackable metasearch engine that aggregates results from various search engines without tracking users.",
    "logo": "searxng.png",
    "links": {
      "github": "https://github.com/searxng/searxng",
      "website": "https://searxng.github.io/",
      "docs": "https://docs.searxng.github.io/"
    },
    "tags": [
      "search-engine",
      "metasearch",
      "privacy",
      "self-hosted",
      "aggregator"
    ]
  },
  {
    "id": "shlink",
    "name": "Shlink",
    "version": "stable",
    "description": "URL shortener that can be used to serve shortened URLs under your own domain.",
    "logo": "shlink.svg",
    "links": {
      "github": "https://github.com/shlinkio/shlink",
      "website": "https://shlink.io",
      "docs": "https://shlink.io/documentation"
    },
    "tags": [
      "sharing",
      "shortener",
      "url"
    ]
  },
  {
    "id": "slash",
    "name": "Slash",
    "version": "latest",
    "description": "Slash is a modern, self-hosted bookmarking service and link shortener that helps you organize and share your favorite links.",
    "logo": "slash.png",
    "links": {
      "github": "https://github.com/yourselfhosted/slash",
      "website": "https://github.com/yourselfhosted/slash#readme",
      "docs": "https://github.com/yourselfhosted/slash/wiki"
    },
    "tags": [
      "bookmarks",
      "link-shortener",
      "self-hosted"
    ]
  },
  {
    "id": "snapp",
    "name": "Snapp",
    "version": "0.9-rc-020",
    "description": "Snapp is a self-hosted screenshot sharing service with user management and authentication.",
    "logo": "logo.png",
    "links": {
      "github": "https://github.com/UraniaDev/snapp",
      "website": "https://github.com/UraniaDev/snapp",
      "docs": "https://github.com/UraniaDev/snapp"
    },
    "tags": [
      "screenshot",
      "sharing",
      "self-hosted",
      "authentication"
    ]
  },
  {
    "id": "soketi",
    "name": "Soketi",
    "version": "v1.6.1-16",
    "description": "Soketi is your simple, fast, and resilient open-source WebSockets server.",
    "logo": "soketi.png",
    "links": {
      "github": "https://github.com/soketi/soketi",
      "website": "https://soketi.app/",
      "docs": "https://docs.soketi.app/"
    },
    "tags": [
      "chat"
    ]
  },
  {
    "id": "spacedrive",
    "name": "Spacedrive",
    "version": "latest",
    "description": "Spacedrive is a cross-platform file manager. It connects your devices together to help you organize files from anywhere. powered by a virtual distributed filesystem (VDFS) written in Rust. Organize files across many devices in one place.",
    "links": {
      "github": "https://github.com/spacedriveapp/spacedrive",
      "website": "https://spacedrive.com/",
      "docs": "https://www.spacedrive.com/docs/product/getting-started/introduction"
    },
    "logo": "spacedrive.png",
    "tags": [
      "file-manager",
      "vdfs",
      "storage"
    ]
  },
  {
    "id": "stack-auth",
    "name": "Stack Auth",
    "version": "latest",
    "description": "Open-source Auth0/Clerk alternative. Stack Auth is a free and open source authentication tool that allows you to authenticate your users.",
    "logo": "stack-auth.png",
    "links": {
      "github": "https://github.com/stack-auth/stack-auth",
      "website": "https://stack-auth.com/",
      "docs": "https://docs.stack-auth.com/next/overview"
    },
    "tags": [
      "authentication",
      "auth",
      "authorization"
    ]
  },
  {
    "id": "stalwart",
    "name": "Stalwart",
    "version": "latest",
    "description": "Stalwart Mail Server is an open-source mail server solution with JMAP, IMAP4, POP3, and SMTP support and a wide range of modern features. It is written in Rust and designed to be secure, fast, robust and scalable.",
    "logo": "stalwart.svg",
    "links": {
      "github": "https://github.com/stalwartlabs/mail-server",
      "website": "https://stalw.art/",
      "docs": "https://stalw.art/docs/"
    },
    "tags": [
      "email",
      "smtp",
      "jmap",
      "imap4",
      "pop3",
      "self-hosted",
      "mail-server"
    ]
  },
  {
    "id": "statping-ng",
    "name": "Statping-NG",
    "version": "latest",
    "description": "Statping-NG is an easy-to-use status page for monitoring websites and applications with beautiful metrics, analytics, and health checks.",
    "logo": "statping-ng.png",
    "links": {
      "github": "https://github.com/adamboutcher/statping-ng",
      "website": "https://statping-ng.github.io/",
      "docs": "https://statping-ng.github.io/install.html"
    },
    "tags": [
      "monitoring",
      "status-page"
    ]
  },
  {
    "id": "stirling",
    "name": "Stirling PDF",
    "version": "0.30.1",
    "description": "A locally hosted one-stop shop for all your PDF needs",
    "logo": "stirling.svg",
    "links": {
      "github": "https://github.com/Stirling-Tools/Stirling-PDF",
      "website": "https://www.stirlingpdf.com/",
      "docs": "https://docs.stirlingpdf.com/"
    },
    "tags": [
      "pdf",
      "tools"
    ]
  },
  {
    "id": "supabase",
    "name": "SupaBase",
    "version": "1.25.04 / dokploy >= 0.22.5",
    "description": "The open source Firebase alternative. Supabase gives you a dedicated Postgres database to build your web, mobile, and AI applications. This require at least version 0.22.5 of dokploy.",
    "links": {
      "github": "https://github.com/supabase/supabase",
      "website": "https://supabase.com/",
      "docs": "https://supabase.com/docs/guides/self-hosting"
    },
    "logo": "supabase.svg",
    "tags": [
      "database",
      "firebase",
      "postgres"
    ],
    "dokploy_version": ">=0.22.5"
  },
  {
    "id": "superset",
    "name": "Superset (Unofficial)",
    "version": "latest",
    "description": "Data visualization and data exploration platform.",
    "logo": "superset.svg",
    "links": {
      "github": "https://github.com/amancevice/docker-superset",
      "website": "https://superset.apache.org",
      "docs": "https://superset.apache.org/docs/intro"
    },
    "tags": [
      "analytics",
      "bi",
      "dashboard",
      "database",
      "sql"
    ]
  },
  {
    "id": "tailscale-exitnode",
    "name": "Tailscale Exit nodes",
    "version": "1.0.0",
    "description": "Tailscale ExitNode is a feature that lets you route your internet traffic through a specific device in your Tailscale network.",
    "logo": "tailscale-exitnode.svg",
    "links": {
      "github": "https://github.com/tailscale-dev/docker-guide-code-examples",
      "website": "https://tailscale.com/",
      "docs": "https://tailscale.com/kb/1408/quick-guide-exit-nodes"
    },
    "tags": [
      "network"
    ]
  },
  {
    "id": "teable",
    "name": "teable",
    "version": "v1.3.1-alpha-build.460",
    "description": "Teable is a Super fast, Real-time, Professional, Developer friendly, No-code database built on Postgres. It uses a simple, spreadsheet-like interface to create complex enterprise-level database applications. Unlock efficient app development with no-code, free from the hurdles of data security and scalability.",
    "logo": "teable.png",
    "links": {
      "github": "https://github.com/teableio/teable",
      "website": "https://teable.io/",
      "docs": "https://help.teable.io/"
    },
    "tags": [
      "database",
      "spreadsheet",
      "low-code",
      "nocode"
    ]
  },
  {
    "id": "tianji",
    "name": "Tianji",
    "version": "latest",
    "description": "Tianji is a lightweight web analytic service and uptime monitoring tool.",
    "logo": "logo.svg",
    "links": {
      "github": "https://github.com/msgbyte/tianji",
      "website": "https://github.com/msgbyte/tianji",
      "docs": "https://github.com/msgbyte/tianji"
    },
    "tags": [
      "analytics",
      "monitoring",
      "web",
      "uptime"
    ]
  },
  {
    "id": "tolgee",
    "name": "Tolgee",
    "version": "v3.80.4",
    "description": "Developer & translator friendly web-based localization platform",
    "logo": "tolgee.svg",
    "links": {
      "github": "https://github.com/tolgee/tolgee-platform",
      "website": "https://tolgee.io",
      "docs": "https://tolgee.io/platform"
    },
    "tags": [
      "self-hosted",
      "i18n",
      "localization",
      "translations"
    ]
  },
  {
    "id": "tooljet",
    "name": "Tooljet",
    "version": "ee-lts-latest",
    "description": "Tooljet is an open-source low-code platform that allows you to build internal tools quickly and efficiently. It provides a user-friendly interface for creating applications without extensive coding knowledge.",
    "logo": "logo.png",
    "links": {
      "github": "https://github.com/ToolJet/ToolJet",
      "website": "https://tooljet.ai/",
      "docs": "https://docs.tooljet.ai/"
    },
    "tags": [
      "file-sync",
      "file-sharing",
      "self-hosted"
    ]
  },
  {
    "id": "triggerdotdev",
    "name": "Trigger.dev",
    "version": "v3",
    "description": "Trigger is a platform for building event-driven applications.",
    "logo": "triggerdotdev.svg",
    "links": {
      "github": "https://github.com/triggerdotdev/trigger.dev",
      "website": "https://trigger.dev/",
      "docs": "https://trigger.dev/docs"
    },
    "tags": [
      "event-driven",
      "applications"
    ]
  },
  {
    "id": "trilium",
    "name": "Trilium",
    "description": "Trilium Notes is a hierarchical note taking application with focus on building large personal knowledge bases.",
    "logo": "trilium.png",
    "version": "latest",
    "links": {
      "github": "https://github.com/zadam/trilium",
      "website": "https://github.com/zadam/trilium",
      "docs": "https://github.com/zadam/trilium/wiki/"
    },
    "tags": [
      "self-hosted",
      "productivity",
      "personal-use"
    ]
  },
  {
    "id": "trmnl-byos-laravel",
    "name": "TRMNL BYOS Laravel",
    "version": "0.3.2",
    "description": "TRMNL BYOS Laravel is a self-hosted application to manage TRMNL e-ink devices.",
    "logo": "byos-laravel.svg",
    "links": {
      "github": "https://github.com/usetrmnl/byos_laravel",
      "website": "https://docs.usetrmnl.com/go/diy/byos",
      "docs": "https://github.com/usetrmnl/byos_laravel/blob/main/README.md"
    },
    "tags": [
      "e-ink"
    ]
  },
  {
    "id": "twenty",
    "name": "Twenty CRM",
    "version": "latest",
    "description": "Twenty is a modern CRM offering a powerful spreadsheet interface and open-source alternative to Salesforce.",
    "logo": "twenty.svg",
    "links": {
      "github": "https://github.com/twentyhq/twenty",
      "website": "https://twenty.com",
      "docs": "https://docs.twenty.com"
    },
    "tags": [
      "crm",
      "sales",
      "business"
    ]
  },
  {
    "id": "typebot",
    "name": "Typebot",
    "version": "2.27.0",
    "description": "Typebot is an open-source chatbot builder platform.",
    "logo": "typebot.svg",
    "links": {
      "github": "https://github.com/baptisteArno/typebot.io",
      "website": "https://typebot.io/",
      "docs": "https://docs.typebot.io/get-started/introduction"
    },
    "tags": [
      "chatbot",
      "builder",
      "open-source"
    ]
  },
  {
    "id": "typecho",
    "name": "Typecho",
    "version": "stable",
    "description": "Typecho 是一个轻量级的开源博客程序，基于 PHP 开发，支持多种数据库，简洁而强大。",
    "logo": "typecho.png",
    "links": {
      "github": "https://github.com/typecho/typecho",
      "website": "https://typecho.org/",
      "docs": "http://docs.typecho.org"
    },
    "tags": [
      "blog",
      "cms",
      "php"
    ]
  },
  {
    "id": "typesense",
    "name": "Typesense",
    "version": "29.0",
    "description": "Typesense is a fast, open-source search engine for building modern search experiences.",
    "logo": "typesense.png",
    "links": {
      "github": "https://github.com/typesense/typesense",
      "website": "https://typesense.org/",
      "docs": "https://typesense.org/docs"
    },
    "tags": [
      "search"
    ]
  },
  {
    "id": "umami",
    "name": "Umami",
    "version": "v2.16.1",
    "description": "Umami is a simple, fast, privacy-focused alternative to Google Analytics.",
    "logo": "umami.png",
    "links": {
      "github": "https://github.com/umami-software/umami",
      "website": "https://umami.is",
      "docs": "https://umami.is/docs"
    },
    "tags": [
      "analytics"
    ]
  },
  {
    "id": "unifi",
    "name": "Unifi Network",
    "version": "11.6.6",
    "description": "Unifi Network is an open-source enterprise network management platform for wireless networks.",
    "logo": "unifi.webp",
    "links": {
      "github": "https://github.com/ubiquiti",
      "website": "https://www.ui.com/",
      "docs": "https://help.ui.com/hc/en-us/articles/360012282453-Self-Hosting-a-UniFi-Network-Server"
    },
    "tags": [
      "self-hosted",
      "networking"
    ]
  },
  {
    "id": "unsend",
    "name": "Unsend",
    "version": "v1.3.2",
    "description": "Open source alternative to Resend,Sendgrid, Postmark etc. ",
    "logo": "unsend.png",
    "links": {
      "github": "https://github.com/unsend-dev/unsend",
      "website": "https://unsend.dev/",
      "docs": "https://docs.unsend.dev/get-started/"
    },
    "tags": [
      "e-mail",
      "marketing",
      "business"
    ]
  },
  {
    "id": "uptime-kuma",
    "name": "Uptime Kuma",
    "version": "1.23.15",
    "description": "Uptime Kuma is a free and open source monitoring tool that allows you to monitor your websites and applications.",
    "logo": "uptime-kuma.png",
    "links": {
      "github": "https://github.com/louislam/uptime-kuma",
      "website": "https://uptime.kuma.pet/",
      "docs": "https://github.com/louislam/uptime-kuma/wiki"
    },
    "tags": [
      "monitoring"
    ]
  },
  {
    "id": "vaultwarden",
    "name": "Vaultwarden",
    "version": "1.33.2",
    "description": "Unofficial Bitwarden compatible server written in Rust, formerly known as bitwarden_rs",
    "logo": "vaultwarden.svg",
    "links": {
      "github": "https://github.com/dani-garcia/vaultwarden",
      "website": "",
      "docs": "https://github.com/dani-garcia/vaultwarden/wiki"
    },
    "tags": [
      "open-source"
    ]
  },
  {
    "id": "wallos",
    "name": "Wallos",
    "version": "latest",
    "description": "Wallos is a self-hosted subscription tracking application that helps you manage and monitor your subscriptions, providing insights into your spending habits.",
    "logo": "wallos.png",
    "links": {
      "github": "https://github.com/ellite/wallos",
      "website": "https://wallosapp.com",
      "docs": "https://github.com/ellite/wallos?tab=readme-ov-file#getting-started"
    },
    "tags": [
      "finance",
      "subscription",
      "budgeting",
      "expense-tracking",
      "spending"
    ]
  },
  {
    "id": "web-check",
    "name": "Web-Check",
    "version": "latest",
    "description": "Web-Check is a powerful all-in-one website analyzer that provides detailed insights into any website's security, performance, and functionality.",
    "logo": "logo.png",
    "links": {
      "github": "https://github.com/lissy93/web-check",
      "website": "https://github.com/lissy93/web-check",
      "docs": "https://github.com/lissy93/web-check"
    },
    "tags": [
      "website-analyzer",
      "security",
      "performance",
      "seo"
    ]
  },
  {
    "id": "wg-easy",
    "name": "WG-Easy",
    "version": "15",
    "description": "WG-Easy is a simple and user-friendly WireGuard VPN server with a web interface for easy management.",
    "logo": "image.png",
    "links": {
      "github": "https://github.com/wg-easy/wg-easy",
      "website": "https://wg-easy.github.io/",
      "docs": "https://github.com/wg-easy/wg-easy/wiki"
    },
    "tags": [
      "vpn",
      "wireguard",
      "networking"
    ]
  },
  {
    "id": "wikijs",
    "name": "Wiki.js",
    "version": "2.5",
    "description": "The most powerful and extensible open source Wiki software.",
    "logo": "wikijs.svg",
    "links": {
      "github": "https://github.com/requarks/wiki",
      "website": "https://js.wiki/",
      "docs": "https://docs.requarks.io/"
    },
    "tags": [
      "knowledge-base",
      "self-hosted",
      "documentation"
    ]
  },
  {
    "id": "windmill",
    "name": "Windmill",
    "version": "latest",
    "description": "A developer platform to build production-grade workflows and internal apps. Open-source alternative to Airplane, Retool, and GitHub Actions.",
    "logo": "windmill.svg",
    "links": {
      "github": "https://github.com/windmill-labs/windmill",
      "website": "https://www.windmill.dev/",
      "docs": "https://docs.windmill.dev/"
    },
    "tags": [
      "workflow",
      "automation",
      "development"
    ]
  },
  {
    "id": "windows",
    "name": "Windows (dockerized)",
    "version": "4.00",
    "description": "Windows inside a Docker container.",
    "logo": "windows.png",
    "links": {
      "github": "https://github.com/dockur/windows",
      "website": "",
      "docs": "https://github.com/dockur/windows?tab=readme-ov-file#how-do-i-use-it"
    },
    "tags": [
      "self-hosted",
      "open-source",
      "os"
    ]
  },
  {
    "id": "wordpress",
    "name": "Wordpress",
    "version": "latest",
    "description": "Wordpress is a free and open source content management system (CMS) for publishing and managing websites.",
    "logo": "wordpress.png",
    "links": {
      "github": "https://github.com/WordPress/WordPress",
      "website": "https://wordpress.org/",
      "docs": "https://wordpress.org/documentation/"
    },
    "tags": [
      "cms"
    ]
  },
  {
    "id": "yourls",
    "name": "YOURLS",
    "version": "1.9.2",
    "description": "YOURLS (Your Own URL Shortener) is a set of PHP scripts that will allow you to run your own URL shortening service (a la TinyURL or Bitly).",
    "logo": "yourls.svg",
    "links": {
      "github": "https://github.com/YOURLS/YOURLS",
      "website": "https://yourls.org/",
      "docs": "https://yourls.org/#documentation"
    },
    "tags": [
      "url-shortener",
      "php"
    ]
  },
  {
    "id": "yt-dlp-webui",
    "name": "yt-dlp-webui",
    "version": "latest",
    "description": "yt-dlp-webui is a web interface for yt-dlp, allowing you to download videos and audio from various platforms with a simple web UI.",
    "logo": "logo.ico",
    "links": {
      "github": "https://github.com/marcopiovanello/yt-dlp-web-ui",
      "website": "https://github.com/marcopiovanello/yt-dlp-web-ui",
      "docs": "https://github.com/marcopiovanello/yt-dlp-web-ui"
    },
    "tags": [
      "downloader",
      "youtube",
      "media",
      "webui"
    ]
  },
  {
    "id": "zipline",
    "name": "Zipline",
    "version": "v3.7.9",
    "description": "A ShareX/file upload server that is easy to use, packed with features, and with an easy setup!",
    "logo": "zipline.png",
    "links": {
      "github": "https://github.com/diced/zipline",
      "website": "https://zipline.diced.sh/",
      "docs": "https://zipline.diced.sh/docs/"
    },
    "tags": [
      "media system",
      "storage"
    ]
  },
  {
    "id": "zitadel",
    "name": "Zitadel",
    "version": "latest",
    "description": "Open-source identity and access management platform with multi-tenancy, OpenID Connect, SAML, and OAuth 2.0 support.",
    "logo": "zitadel.png",
    "links": {
      "github": "https://github.com/zitadel/zitadel",
      "website": "https://zitadel.com/",
      "docs": "https://zitadel.com/docs/"
    },
    "tags": [
      "identity",
      "authentication",
      "authorization",
      "iam",
      "security",
      "oauth",
      "openid-connect",
      "saml",
      "multi-tenant"
    ]
  }
]<|MERGE_RESOLUTION|>--- conflicted
+++ resolved
@@ -1121,18 +1121,10 @@
     ]
   },
   {
-<<<<<<< HEAD
-    "id": "plane",
-    "name": "Plane",
-    "version": "v0.28.0",
-    "description": "Easy, flexible, open source project management software",
-    "logo": "plane.png",
-=======
     "id": "commentoplusplus",
     "name": "Commento++",
     "version": "v1.8.7",
     "description": "Commento++ is a free, open-source application designed to provide a fast, lightweight comments box that you can embed in your static website. It offers features like Markdown support, Disqus import, voting, automated spam detection, moderation tools, sticky comments, thread locking, and OAuth login.",
->>>>>>> 2e370b07
     "links": {
       "website": "https://commento.io/",
       "docs": "https://commento.io/",
