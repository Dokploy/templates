[
  {
    "id": "autobase",
    "name": "Autobase",
    "version": "2.2.0",
    "description": "Autobase for PostgreSQL® is an open-source alternative to cloud-managed databases (DBaaS) such as Amazon RDS, Google Cloud SQL, Azure Database, and more.",
    "links": {
      "github": "https://github.com/vitabaks/autobase",
      "website": "https://autobase.tech/",
      "docs": "https://autobase.tech/docs"
    },
    "logo": "autobase.svg",
    "tags": ["database", "postgres", "self-hosted", "server"]
  },
  {
    "id": "openresty-manager",
    "name": "OpenResty Manager",
    "version": "1.1.3",
    "description": "The easiest using, powerful and beautiful OpenResty Manager (Nginx Enhanced Version) , open source alternative to OpenResty Edge, which can enable you to easily reverse proxy your websites with security running at home or internet, including Access Control, HTTP Flood Protection, Free SSL, without having to know too much about OpenResty or Let's Encrypt.",
    "links": {
      "github": "https://github.com/Safe3/openresty-manager",
      "website": "https://om.uusec.com/",
      "docs": "https://github.com/Safe3/openresty-manager"
    },
    "logo": "logo.svg",
    "tags": ["web", "proxy", "security", "self-hosted", "openresty", "nginx"]
  },
  {
    "id": "appwrite",
    "name": "Appwrite",
    "version": "1.6.0",
    "description": "Appwrite is an end-to-end backend server for Web, Mobile, Native, or Backend apps. Appwrite abstracts the complexity and repetitiveness required to build a modern backend API from scratch and allows you to build secure apps faster.\nUsing Appwrite, you can easily integrate your app with user authentication and multiple sign-in methods, a database for storing and querying users and team data, storage and file management, image manipulation, Cloud Functions, messaging, and more services.",
    "links": {
      "github": "https://github.com/appwrite/appwrite",
      "website": "https://appwrite.io/",
      "docs": "https://appwrite.io/docs"
    },
    "logo": "appwrite.svg",
    "tags": ["database", "firebase", "postgres"]
  },
  {
    "id": "outline",
    "name": "Outline",
    "version": "0.82.0",
    "description": "Outline is a self-hosted knowledge base and documentation platform that allows you to build and manage your own knowledge base applications.",
    "links": {
      "github": "https://github.com/outline/outline",
      "website": "https://getoutline.com/",
      "docs": "https://docs.getoutline.com/s/guide"
    },
    "logo": "outline.png",
    "tags": ["documentation", "knowledge-base", "self-hosted"]
  },
  {
    "id": "supabase",
    "name": "SupaBase",
    "version": "1.24.07",
    "description": "The open source Firebase alternative. Supabase gives you a dedicated Postgres database to build your web, mobile, and AI applications. ",
    "links": {
      "github": "https://github.com/supabase/supabase",
      "website": "https://supabase.com/",
      "docs": "https://supabase.com/docs/guides/self-hosting"
    },
    "logo": "supabase.svg",
    "tags": ["database", "firebase", "postgres"]
  },
  {
    "id": "pocketbase",
    "name": "PocketBase",
    "description": "Open Source backend in 1 file",
    "version": "v0.28.0",
    "logo": "logo.svg",
    "links": {
      "github": "https://github.com/pocketbase/pocketbase",
      "website": "https://pocketbase.io/",
      "docs": "https://pocketbase.io/docs/"
    },
    "tags": ["backend", "database", "api"]
  },
  {
    "id": "plausible",
    "name": "Plausible",
    "version": "v2.1.5",
    "description": "Plausible is a open source, self-hosted web analytics platform that lets you track website traffic and user behavior.",
    "logo": "logo.svg",
    "links": {
      "github": "https://github.com/plausible/plausible",
      "website": "https://plausible.io/",
      "docs": "https://plausible.io/docs"
    },
    "tags": ["analytics"]
  },
  {
    "id": "calcom",
    "name": "Calcom",
    "version": "v2.7.6",
    "description": "Calcom is a open source alternative to Calendly that allows to create scheduling and booking services.",
    "links": {
      "github": "https://github.com/calcom/cal.com",
      "website": "https://cal.com/",
      "docs": "https://cal.com/docs"
    },
    "logo": "calcom.jpg",
    "tags": ["scheduling", "booking"]
  },
  {
    "id": "grafana",
    "name": "Grafana",
    "version": "9.5.20",
    "description": "Grafana is an open source platform for data visualization and monitoring.",
    "logo": "grafana.svg",
    "links": {
      "github": "https://github.com/grafana/grafana",
      "website": "https://grafana.com/",
      "docs": "https://grafana.com/docs/"
    },
    "tags": ["monitoring"]
  },
  {
    "id": "datalens",
    "name": "DataLens",
    "version": "1.23.0",
    "description": "A modern, scalable business intelligence and data visualization system.",
    "logo": "datalens.svg",
    "links": {
      "github": "https://github.com/datalens-tech/datalens",
      "website": "https://datalens.tech/",
      "docs": "https://datalens.tech/docs/"
    },
    "tags": ["analytics", "self-hosted", "bi", "monitoring"]
  },
  {
    "id": "directus",
    "name": "Directus",
    "version": "11.0.2",
    "description": "Directus is an open source headless CMS that provides an API-first solution for building custom backends.",
    "logo": "directus.jpg",
    "links": {
      "github": "https://github.com/directus/directus",
      "website": "https://directus.io/",
      "docs": "https://docs.directus.io/"
    },
    "tags": ["cms"]
  },
  {
    "id": "baserow",
    "name": "Baserow",
    "version": "1.25.2",
    "description": "Baserow is an open source database management tool that allows you to create and manage databases.",
    "logo": "baserow.webp",
    "links": {
      "github": "https://github.com/Baserow/baserow",
      "website": "https://baserow.io/",
      "docs": "https://baserow.io/docs/index"
    },
    "tags": ["database"]
  },
  {
    "id": "budibase",
    "name": "Budibase",
    "version": "3.5.3",
    "description": "Budibase is an open-source low-code platform that saves engineers 100s of hours building forms, portals, and approval apps, securely.",
    "logo": "budibase.svg",
    "links": {
      "github": "https://github.com/Budibase/budibase",
      "website": "https://budibase.com/",
      "docs": "https://docs.budibase.com/docs/"
    },
    "tags": ["database", "low-code", "nocode", "applications"]
  },
  {
    "id": "forgejo",
    "name": "Forgejo",
    "version": "10",
    "description": "Forgejo is a self-hosted lightweight software forge. Easy to install and low maintenance, it just does the job",
    "logo": "forgejo.svg",
    "links": {
      "github": "https://codeberg.org/forgejo/forgejo",
      "website": "https://forgejo.org/",
      "docs": "https://forgejo.org/docs/latest/"
    },
    "tags": ["self-hosted", "storage"]
  },
  {
    "id": "ghost",
    "name": "Ghost",
    "version": "5.0.0",
    "description": "Ghost is a free and open source, professional publishing platform built on a modern Node.js technology stack.",
    "logo": "ghost.jpeg",
    "links": {
      "github": "https://github.com/TryGhost/Ghost",
      "website": "https://ghost.org/",
      "docs": "https://ghost.org/docs/"
    },
    "tags": ["cms"]
  },
  {
    "id": "lodestone",
    "name": "Lodestone",
    "version": "0.5.1",
    "description": "A free, open source server hosting tool for Minecraft and other multiplayers games.",
    "logo": "lodestone.png",
    "links": {
      "github": "https://github.com/Lodestone-Team/lodestone",
      "website": "https://lodestone.cc",
      "docs": "https://github.com/Lodestone-Team/lodestone/wiki"
    },
    "tags": ["minecraft", "hosting", "server"]
  },
  {
    "id": "dragonfly-db",
    "name": "Dragonfly",
    "version": "1.28.1",
    "description": "Dragonfly is a drop-in Redis replacement that is designed for heavy data workloads running on modern cloud hardware.",
    "logo": "dragonfly-db.png",
    "links": {
      "github": "https://github.com/dragonflydb/dragonfly",
      "website": "https://www.dragonflydb.io/",
      "docs": "https://www.dragonflydb.io/docs"
    },
    "tags": ["database", "redis"]
  },
  {
    "id": "stack-auth",
    "name": "Stack Auth",
    "version": "latest",
    "description": "Open-source Auth0/Clerk alternative. Stack Auth is a free and open source authentication tool that allows you to authenticate your users.",
    "logo": "stack-auth.png",
    "links": {
      "github": "https://github.com/stack-auth/stack-auth",
      "website": "https://stack-auth.com/",
      "docs": "https://docs.stack-auth.com/next/overview"
    },
    "tags": ["authentication", "auth", "authorization"]
  },
  {
    "id": "uptime-kuma",
    "name": "Uptime Kuma",
    "version": "1.23.15",
    "description": "Uptime Kuma is a free and open source monitoring tool that allows you to monitor your websites and applications.",
    "logo": "uptime-kuma.png",
    "links": {
      "github": "https://github.com/louislam/uptime-kuma",
      "website": "https://uptime.kuma.pet/",
      "docs": "https://github.com/louislam/uptime-kuma/wiki"
    },
    "tags": ["monitoring"]
  },
  {
    "id": "n8n",
    "name": "n8n",
    "version": "1.83.2",
    "description": "n8n is an open source low-code platform for automating workflows and integrations.",
    "logo": "n8n.png",
    "links": {
      "github": "https://github.com/n8n-io/n8n",
      "website": "https://n8n.io/",
      "docs": "https://docs.n8n.io/"
    },
    "tags": ["automation"]
  },
  {
    "id": "kestra",
    "name": "Kestra",
    "version": "latest",
    "description": "Unified Orchestration Platform to Simplify Business-Critical Workflows and Govern them as Code and from the UI.",
    "logo": "kestra.svg",
    "links": {
      "github": "https://github.com/kestra-io/kestra",
      "website": "https://kestra.io",
      "docs": "https://kestra.io/docs"
    },
    "tags": ["automation"]
  },
  {
    "id": "wordpress",
    "name": "Wordpress",
    "version": "6.7.1",
    "description": "Wordpress is a free and open source content management system (CMS) for publishing and managing websites.",
    "logo": "wordpress.png",
    "links": {
      "github": "https://github.com/WordPress/WordPress",
      "website": "https://wordpress.org/",
      "docs": "https://wordpress.org/documentation/"
    },
    "tags": ["cms"]
  },
  {
    "id": "odoo",
    "name": "Odoo",
    "version": "16.0",
    "description": "Odoo is a free and open source business management software that helps you manage your company's operations.",
    "logo": "odoo.png",
    "links": {
      "github": "https://github.com/odoo/odoo",
      "website": "https://odoo.com/",
      "docs": "https://www.odoo.com/documentation/"
    },
    "tags": ["cms"]
  },
  {
    "id": "appsmith",
    "name": "Appsmith",
    "version": "v1.29",
    "description": "Appsmith is a free and open source platform for building internal tools and applications.",
    "logo": "appsmith.png",
    "links": {
      "github": "https://github.com/appsmithorg/appsmith",
      "website": "https://appsmith.com/",
      "docs": "https://docs.appsmith.com/"
    },
    "tags": ["cms"]
  },
  {
    "id": "excalidraw",
    "name": "Excalidraw",
    "version": "latest",
    "description": "Excalidraw is a free and open source online diagramming tool that lets you easily create and share beautiful diagrams.",
    "logo": "excalidraw.jpg",
    "links": {
      "github": "https://github.com/excalidraw/excalidraw",
      "website": "https://excalidraw.com/",
      "docs": "https://docs.excalidraw.com/"
    },
    "tags": ["drawing"]
  },
  {
    "id": "documenso",
    "name": "Documenso",
    "version": "v1.5.6",
    "description": "Documenso is the open source alternative to DocuSign for signing documents digitally",
    "links": {
      "github": "https://github.com/documenso/documenso",
      "website": "https://documenso.com/",
      "docs": "https://documenso.com/docs"
    },
    "logo": "documenso.png",
    "tags": ["document-signing"]
  },
  {
    "id": "nocodb",
    "name": "NocoDB",
    "version": "0.257.2",
    "description": "NocoDB is an opensource Airtable alternative that turns any MySQL, PostgreSQL, SQL Server, SQLite & MariaDB into a smart spreadsheet.",
    "links": {
      "github": "https://github.com/nocodb/nocodb",
      "website": "https://nocodb.com/",
      "docs": "https://docs.nocodb.com/"
    },
    "logo": "nocodb.png",
    "tags": ["database", "spreadsheet", "low-code", "nocode"]
  },
  {
    "id": "meilisearch",
    "name": "Meilisearch",
    "version": "v1.8.3",
    "description": "Meilisearch is a free and open-source search engine that allows you to easily add search functionality to your web applications.",
    "logo": "meilisearch.png",
    "links": {
      "github": "https://github.com/meilisearch/meilisearch",
      "website": "https://www.meilisearch.com/",
      "docs": "https://docs.meilisearch.com/"
    },
    "tags": ["search"]
  },
  {
    "id": "mattermost",
    "name": "Mattermost",
    "version": "10.6.1",
    "description": "A single point of collaboration. Designed specifically for digital operations.",
    "logo": "mattermost.png",
    "links": {
      "github": "https://github.com/mattermost/mattermost",
      "website": "https://mattermost.com/",
      "docs": "https://docs.mattermost.com/"
    },
    "tags": ["chat", "self-hosted"]
  },
  {
    "id": "phpmyadmin",
    "name": "Phpmyadmin",
    "version": "5.2.1",
    "description": "Phpmyadmin is a free and open-source web interface for MySQL and MariaDB that allows you to manage your databases.",
    "logo": "phpmyadmin.png",
    "links": {
      "github": "https://github.com/phpmyadmin/phpmyadmin",
      "website": "https://www.phpmyadmin.net/",
      "docs": "https://www.phpmyadmin.net/docs/"
    },
    "tags": ["database"]
  },
  {
    "id": "rocketchat",
    "name": "Rocketchat",
    "version": "6.9.2",
    "description": "Rocket.Chat is a free and open-source web chat platform that allows you to build and manage your own chat applications.",
    "logo": "rocketchat.png",
    "links": {
      "github": "https://github.com/RocketChat/Rocket.Chat",
      "website": "https://rocket.chat/",
      "docs": "https://rocket.chat/docs/"
    },
    "tags": ["chat"]
  },
  {
    "id": "minio",
    "name": "Minio",
    "description": "Minio is an open source object storage server compatible with Amazon S3 cloud storage service.",
    "logo": "minio.png",
    "version": "latest",
    "links": {
      "github": "https://github.com/minio/minio",
      "website": "https://minio.io/",
      "docs": "https://docs.minio.io/"
    },
    "tags": ["storage"]
  },
  {
    "id": "metabase",
    "name": "Metabase",
    "version": "v0.50.8",
    "description": "Metabase is an open source business intelligence tool that allows you to ask questions and visualize data.",
    "logo": "metabase.png",
    "links": {
      "github": "https://github.com/metabase/metabase",
      "website": "https://www.metabase.com/",
      "docs": "https://www.metabase.com/docs/"
    },
    "tags": ["database", "dashboard"]
  },
  {
    "id": "glitchtip",
    "name": "Glitchtip",
    "version": "v4.0",
    "description": "Glitchtip is simple, open source error tracking",
    "logo": "glitchtip.png",
    "links": {
      "github": "https://gitlab.com/glitchtip/",
      "website": "https://glitchtip.com/",
      "docs": "https://glitchtip.com/documentation"
    },
    "tags": ["hosting"]
  },
  {
    "id": "open-webui",
    "name": "Open WebUI",
    "version": "v0.3.7",
    "description": "Open WebUI is a free and open source chatgpt alternative. Open WebUI is an extensible, feature-rich, and user-friendly self-hosted WebUI designed to operate entirely offline. It supports various LLM runners, including Ollama and OpenAI-compatible APIs. The template include ollama and webui services.",
    "logo": "open-webui.png",
    "links": {
      "github": "https://github.com/open-webui/open-webui",
      "website": "https://openwebui.com/",
      "docs": "https://docs.openwebui.com/"
    },
    "tags": ["chat"]
  },
  {
    "id": "mailpit",
    "name": "Mailpit",
    "version": "v1.22.3",
    "description": "Mailpit is a tiny, self-contained, and secure email & SMTP testing tool with API for developers.",
    "logo": "mailpit.svg",
    "links": {
      "github": "https://github.com/axllent/mailpit",
      "website": "https://mailpit.axllent.org/",
      "docs": "https://mailpit.axllent.org/docs/"
    },
    "tags": ["email", "smtp"]
  },
  {
    "id": "listmonk",
    "name": "Listmonk",
    "version": "v3.0.0",
    "description": "High performance, self-hosted, newsletter and mailing list manager with a modern dashboard.",
    "logo": "listmonk.png",
    "links": {
      "github": "https://github.com/knadh/listmonk",
      "website": "https://listmonk.app/",
      "docs": "https://listmonk.app/docs/"
    },
    "tags": ["email", "newsletter", "mailing-list"]
  },
  {
    "id": "doublezero",
    "name": "Double Zero",
    "version": "v0.2.1",
    "description": "00 is a self hostable SES dashboard for sending and monitoring emails with AWS",
    "logo": "doublezero.svg",
    "links": {
      "github": "https://github.com/technomancy-dev/00",
      "website": "https://www.double-zero.cloud/",
      "docs": "https://github.com/technomancy-dev/00"
    },
    "tags": ["email"]
  },
  {
    "id": "umami",
    "name": "Umami",
    "version": "v2.16.1",
    "description": "Umami is a simple, fast, privacy-focused alternative to Google Analytics.",
    "logo": "umami.png",
    "links": {
      "github": "https://github.com/umami-software/umami",
      "website": "https://umami.is",
      "docs": "https://umami.is/docs"
    },
    "tags": ["analytics"]
  },
  {
    "id": "jellyfin",
    "name": "jellyfin",
    "version": "v10.9.7",
    "description": "Jellyfin is a Free Software Media System that puts you in control of managing and streaming your media. ",
    "logo": "jellyfin.svg",
    "links": {
      "github": "https://github.com/jellyfin/jellyfin",
      "website": "https://jellyfin.org/",
      "docs": "https://jellyfin.org/docs/"
    },
    "tags": ["media system"]
  },
  {
    "id": "teable",
    "name": "teable",
    "version": "v1.3.1-alpha-build.460",
    "description": "Teable is a Super fast, Real-time, Professional, Developer friendly, No-code database built on Postgres. It uses a simple, spreadsheet-like interface to create complex enterprise-level database applications. Unlock efficient app development with no-code, free from the hurdles of data security and scalability.",
    "logo": "teable.png",
    "links": {
      "github": "https://github.com/teableio/teable",
      "website": "https://teable.io/",
      "docs": "https://help.teable.io/"
    },
    "tags": ["database", "spreadsheet", "low-code", "nocode"]
  },
  {
    "id": "zipline",
    "name": "Zipline",
    "version": "v3.7.9",
    "description": "A ShareX/file upload server that is easy to use, packed with features, and with an easy setup!",
    "logo": "zipline.png",
    "links": {
      "github": "https://github.com/diced/zipline",
      "website": "https://zipline.diced.sh/",
      "docs": "https://zipline.diced.sh/docs/"
    },
    "tags": ["media system", "storage"]
  },
  {
    "id": "soketi",
    "name": "Soketi",
    "version": "v1.6.1-16",
    "description": "Soketi is your simple, fast, and resilient open-source WebSockets server.",
    "logo": "soketi.png",
    "links": {
      "github": "https://github.com/soketi/soketi",
      "website": "https://soketi.app/",
      "docs": "https://docs.soketi.app/"
    },
    "tags": ["chat"]
  },
  {
    "id": "aptabase",
    "name": "Aptabase",
    "version": "v1.0.0",
    "description": "Aptabase is a self-hosted web analytics platform that lets you track website traffic and user behavior.",
    "logo": "aptabase.svg",
    "links": {
      "github": "https://github.com/aptabase/aptabase",
      "website": "https://aptabase.com/",
      "docs": "https://github.com/aptabase/aptabase/blob/main/README.md"
    },
    "tags": ["analytics", "self-hosted"]
  },
  {
    "id": "typebot",
    "name": "Typebot",
    "version": "2.27.0",
    "description": "Typebot is an open-source chatbot builder platform.",
    "logo": "typebot.svg",
    "links": {
      "github": "https://github.com/baptisteArno/typebot.io",
      "website": "https://typebot.io/",
      "docs": "https://docs.typebot.io/get-started/introduction"
    },
    "tags": ["chatbot", "builder", "open-source"]
  },
  {
    "id": "gitea",
    "name": "Gitea",
    "version": "1.22.3",
    "description": "Git with a cup of tea! Painless self-hosted all-in-one software development service, including Git hosting, code review, team collaboration, package registry and CI/CD.",
    "logo": "gitea.png",
    "links": {
      "github": "https://github.com/go-gitea/gitea.git",
      "website": "https://gitea.com/",
      "docs": "https://docs.gitea.com/installation/install-with-docker"
    },
    "tags": ["self-hosted", "storage"]
  },
  {
    "id": "roundcube",
    "name": "Roundcube",
    "version": "1.6.9",
    "description": "Free and open source webmail software for the masses, written in PHP.",
    "logo": "roundcube.svg",
    "links": {
      "github": "https://github.com/roundcube/roundcubemail",
      "website": "https://roundcube.net/",
      "docs": "https://roundcube.net/about/"
    },
    "tags": ["self-hosted", "email", "webmail"]
  },
  {
    "id": "filebrowser",
    "name": "File Browser",
    "version": "2.31.2",
    "description": "Filebrowser is a standalone file manager for uploading, deleting, previewing, renaming, and editing files, with support for multiple users, each with their own directory.",
    "logo": "filebrowser.svg",
    "links": {
      "github": "https://github.com/filebrowser/filebrowser",
      "website": "https://filebrowser.org/",
      "docs": "https://filebrowser.org/"
    },
    "tags": ["file-manager", "storage"]
  },
  {
    "id": "focalboard",
    "name": "Focalboard",
    "version": "8.0.0",
    "description": "Open source project management for technical teams",
    "logo": "focalboard.png",
    "links": {
      "github": "https://github.com/sysblok/focalboard",
      "website": "https://focalboard.com",
      "docs": "https://www.focalboard.com/docs/"
    },
    "tags": ["kanban"]
  },
  {
    "id": "tolgee",
    "name": "Tolgee",
    "version": "v3.80.4",
    "description": "Developer & translator friendly web-based localization platform",
    "logo": "tolgee.svg",
    "links": {
      "github": "https://github.com/tolgee/tolgee-platform",
      "website": "https://tolgee.io",
      "docs": "https://tolgee.io/platform"
    },
    "tags": ["self-hosted", "i18n", "localization", "translations"]
  },
  {
    "id": "portainer",
    "name": "Portainer",
    "version": "2.21.4",
    "description": "Portainer is a container management tool for deploying, troubleshooting, and securing applications across cloud, data centers, and IoT.",
    "logo": "portainer.svg",
    "links": {
      "github": "https://github.com/portainer/portainer",
      "website": "https://www.portainer.io/",
      "docs": "https://docs.portainer.io/"
    },
    "tags": ["cloud", "monitoring"]
  },
  {
    "id": "plane",
    "name": "Plane",
    "version": "v0.25.3",
    "description": "Easy, flexible, open source project management software",
    "logo": "plane.png",
    "links": {
      "github": "https://github.com/makeplane/plane",
      "website": "https://plane.so",
      "docs": "https://docs.plane.so/"
    },
    "tags": ["kanban"]
  },
  {
    "id": "pterodactyl",
    "name": "Pterodactyl",
    "version": "latest",
    "description": "A free, open-source game server management panel.",
    "logo": "pterodactyl.png",
    "links": {
      "github": "https://github.com/pterodactyl/panel",
      "website": "https://pterodactyl.io",
      "docs": "https://pterodactyl.io/project/introduction.html"
    },
    "tags": [
      "self-hosted",
      "open-source",
      "management"
    ]
  },
  {
    "id": "pyrodactyl",
    "name": "Pyrodactyl",
    "version": "main",
    "description": "Pyrodactyl is the Pterodactyl-based game server panel that's faster, smaller, safer, and more accessible than Pelican. ",
    "logo": "pyrodactyl.png",
    "links": {
      "github": "https://github.com/pyrohost/pyrodactyl",
      "website": "https://pyrodactyl.dev",
      "docs": "https://pyrodactyl.dev/docs"
    },
    "tags": [
      "self-hosted",
      "open-source",
      "management"
    ]
  },
  {
    "id": "influxdb",
    "name": "InfluxDB",
    "version": "2.7.10",
    "description": "InfluxDB 2.7 is the platform purpose-built to collect, store, process and visualize time series data.",
    "logo": "influxdb.png",
    "links": {
      "github": "https://github.com/influxdata/influxdb",
      "website": "https://www.influxdata.com/",
      "docs": "https://docs.influxdata.com/influxdb/v2/"
    },
    "tags": ["self-hosted", "open-source", "storage", "database"]
  },
  {
    "id": "infisical",
    "name": "Infisical",
    "version": "0.90.1",
    "description": "All-in-one platform to securely manage application configuration and secrets across your team and infrastructure.",
    "logo": "infisical.jpg",
    "links": {
      "github": "https://github.com/Infisical/infisical",
      "website": "https://infisical.com/",
      "docs": "https://infisical.com/docs/documentation/getting-started/introduction"
    },
    "tags": ["self-hosted", "open-source"]
  },
  {
    "id": "docmost",
    "name": "Docmost",
    "version": "0.4.1",
    "description": "Docmost, is an open-source collaborative wiki and documentation software.",
    "logo": "docmost.png",
    "links": {
      "github": "https://github.com/docmost/docmost",
      "website": "https://docmost.com/",
      "docs": "https://docmost.com/docs/"
    },
    "tags": ["self-hosted", "open-source", "manager"]
  },
  {
    "id": "vaultwarden",
    "name": "Vaultwarden",
    "version": "1.33.2",
    "description": "Unofficial Bitwarden compatible server written in Rust, formerly known as bitwarden_rs",
    "logo": "vaultwarden.svg",
    "links": {
      "github": "https://github.com/dani-garcia/vaultwarden",
      "website": "",
      "docs": "https://github.com/dani-garcia/vaultwarden/wiki"
    },
    "tags": ["open-source"]
  },
  {
    "id": "linkwarden",
    "name": "Linkwarden",
    "version": "2.9.3",
    "description": "Self-hosted, open-source collaborative bookmark manager to collect, organize and archive webpages.",
    "logo": "linkwarden.png",
    "links": {
      "github": "https://github.com/linkwarden/linkwarden",
      "website": "https://linkwarden.app/",
      "docs": "https://docs.linkwarden.app/"
    },
    "tags": ["bookmarks", "link-sharing"]
  },
  {
    "id": "hi-events",
    "name": "Hi.events",
    "version": "0.8.0-beta.1",
    "description": "Hi.Events is a self-hosted event management and ticket selling platform that allows you to create, manage and promote events easily.",
    "logo": "hi-events.svg",
    "links": {
      "github": "https://github.com/HiEventsDev/hi.events",
      "website": "https://hi.events/",
      "docs": "https://hi.events/docs"
    },
    "tags": ["self-hosted", "open-source", "manager"]
  },
  {
    "id": "hoarder",
    "name": "Hoarder",
    "version": "0.22.0",
    "description": "Hoarder is an open source \"Bookmark Everything\" app that uses AI for automatically tagging the content you throw at it.",
    "logo": "hoarder.svg",
    "links": {
      "github": "https://github.com/hoarder/hoarder",
      "website": "https://hoarder.app/",
      "docs": "https://docs.hoarder.app/"
    },
    "tags": ["self-hosted", "bookmarks", "link-sharing"]
  },
  {
    "id": "windows",
    "name": "Windows (dockerized)",
    "version": "4.00",
    "description": "Windows inside a Docker container.",
    "logo": "windows.png",
    "links": {
      "github": "https://github.com/dockur/windows",
      "website": "",
      "docs": "https://github.com/dockur/windows?tab=readme-ov-file#how-do-i-use-it"
    },
    "tags": ["self-hosted", "open-source", "os"]
  },
  {
    "id": "macos",
    "name": "MacOS (dockerized)",
    "version": "1.14",
    "description": "MacOS inside a Docker container.",
    "logo": "macos.png",
    "links": {
      "github": "https://github.com/dockur/macos",
      "website": "",
      "docs": "https://github.com/dockur/macos?tab=readme-ov-file#how-do-i-use-it"
    },
    "tags": ["self-hosted", "open-source", "os"]
  },
  {
    "id": "coder",
    "name": "Coder",
    "version": "2.15.3",
    "description": "Coder is an open-source cloud development environment (CDE) that you host in your cloud or on-premises.",
    "logo": "coder.svg",
    "links": {
      "github": "https://github.com/coder/coder",
      "website": "https://coder.com/",
      "docs": "https://coder.com/docs"
    },
    "tags": ["self-hosted", "open-source", "builder"]
  },
  {
    "id": "stirling",
    "name": "Stirling PDF",
    "version": "0.30.1",
    "description": "A locally hosted one-stop shop for all your PDF needs",
    "logo": "stirling.svg",
    "links": {
      "github": "https://github.com/Stirling-Tools/Stirling-PDF",
      "website": "https://www.stirlingpdf.com/",
      "docs": "https://docs.stirlingpdf.com/"
    },
    "tags": ["pdf", "tools"]
  },
  {
    "id": "lobe-chat",
    "name": "Lobe Chat",
    "version": "v1.26.1",
    "description": "Lobe Chat - an open-source, modern-design AI chat framework.",
    "logo": "lobe-chat.png",
    "links": {
      "github": "https://github.com/lobehub/lobe-chat",
      "website": "https://chat-preview.lobehub.com/",
      "docs": "https://lobehub.com/docs/self-hosting/platform/docker-compose"
    },
    "tags": ["IA", "chat"]
  },
  {
    "id": "peppermint",
    "name": "Peppermint",
    "version": "latest",
    "description": "Peppermint is a modern, open-source API development platform that helps you build, test and document your APIs.",
    "logo": "peppermint.svg",
    "links": {
      "github": "https://github.com/Peppermint-Lab/peppermint",
      "website": "https://peppermint.sh/",
      "docs": "https://docs.peppermint.sh/"
    },
    "tags": ["api", "development", "documentation"]
  },
  {
    "id": "windmill",
    "name": "Windmill",
    "version": "latest",
    "description": "A developer platform to build production-grade workflows and internal apps. Open-source alternative to Airplane, Retool, and GitHub Actions.",
    "logo": "windmill.svg",
    "links": {
      "github": "https://github.com/windmill-labs/windmill",
      "website": "https://www.windmill.dev/",
      "docs": "https://docs.windmill.dev/"
    },
    "tags": ["workflow", "automation", "development"]
  },
  {
    "id": "activepieces",
    "name": "Activepieces",
    "version": "0.35.0",
    "description": "Open-source no-code business automation tool. An alternative to Zapier, Make.com, and Tray.",
    "logo": "activepieces.svg",
    "links": {
      "github": "https://github.com/activepieces/activepieces",
      "website": "https://www.activepieces.com/",
      "docs": "https://www.activepieces.com/docs"
    },
    "tags": ["automation", "workflow", "no-code"]
  },
  {
    "id": "invoiceshelf",
    "name": "InvoiceShelf",
    "version": "latest",
    "description": "InvoiceShelf is a self-hosted open source invoicing system for freelancers and small businesses.",
    "logo": "invoiceshelf.png",
    "links": {
      "github": "https://github.com/InvoiceShelf/invoiceshelf",
      "website": "https://invoiceshelf.com",
      "docs": "https://github.com/InvoiceShelf/invoiceshelf#readme"
    },
    "tags": ["invoice", "business", "finance"]
  },
  {
    "id": "postiz",
    "name": "Postiz",
    "version": "latest",
    "description": "Postiz is a modern, open-source platform for managing and publishing content across multiple channels.",
    "logo": "postiz.png",
    "links": {
      "github": "https://github.com/gitroomhq/postiz",
      "website": "https://postiz.com",
      "docs": "https://docs.postiz.com"
    },
    "tags": ["cms", "content-management", "publishing"]
  },
  {
    "id": "slash",
    "name": "Slash",
    "version": "latest",
    "description": "Slash is a modern, self-hosted bookmarking service and link shortener that helps you organize and share your favorite links.",
    "logo": "slash.png",
    "links": {
      "github": "https://github.com/yourselfhosted/slash",
      "website": "https://github.com/yourselfhosted/slash#readme",
      "docs": "https://github.com/yourselfhosted/slash/wiki"
    },
    "tags": ["bookmarks", "link-shortener", "self-hosted"]
  },
  {
    "id": "discord-tickets",
    "name": "Discord Tickets",
    "version": "4.0.21",
    "description": "An open-source Discord bot for creating and managing support ticket channels.",
    "logo": "discord-tickets.png",
    "links": {
      "github": "https://github.com/discord-tickets/bot",
      "website": "https://discordtickets.app",
      "docs": "https://discordtickets.app/self-hosting/installation/docker/"
    },
    "tags": ["discord", "tickets", "support"]
  },
  {
    "id": "nextcloud-aio",
    "name": "Nextcloud All in One",
    "version": "30.0.2",
    "description": "Nextcloud (AIO) is a self-hosted file storage and sync platform with powerful collaboration capabilities. It integrates Files, Talk, Groupware, Office, Assistant and more into a single platform for remote work and data protection.",
    "logo": "nextcloud-aio.svg",
    "links": {
      "github": "https://github.com/nextcloud/docker",
      "website": "https://nextcloud.com/",
      "docs": "https://docs.nextcloud.com/"
    },
    "tags": ["file-manager", "sync"]
  },
  {
    "id": "blender",
    "name": "Blender",
    "version": "latest",
    "description": "Blender is a free and open-source 3D creation suite. It supports the entire 3D pipeline—modeling, rigging, animation, simulation, rendering, compositing and motion tracking, video editing and 2D animation pipeline.",
    "logo": "blender.svg",
    "links": {
      "github": "https://github.com/linuxserver/docker-blender",
      "website": "https://www.blender.org/",
      "docs": "https://docs.blender.org/"
    },
    "tags": ["3d", "rendering", "animation"]
  },
  {
    "id": "heyform",
    "name": "HeyForm",
    "version": "latest",
    "description": "Allows anyone to create engaging conversational forms for surveys, questionnaires, quizzes, and polls. No coding skills required.",
    "logo": "heyform.svg",
    "links": {
      "github": "https://github.com/heyform/heyform",
      "website": "https://heyform.net",
      "docs": "https://docs.heyform.net"
    },
    "tags": ["form", "builder", "questionnaire", "quiz", "survey"]
  },
  {
    "id": "chatwoot",
    "name": "Chatwoot",
    "version": "v3.14.1",
    "description": "Open-source customer engagement platform that provides a shared inbox for teams, live chat, and omnichannel support.",
    "logo": "chatwoot.svg",
    "links": {
      "github": "https://github.com/chatwoot/chatwoot",
      "website": "https://www.chatwoot.com",
      "docs": "https://www.chatwoot.com/docs"
    },
    "tags": ["support", "chat", "customer-service"]
  },
  {
    "id": "discourse",
    "name": "Discourse",
    "version": "3.3.2",
    "description": "Discourse is a modern forum software for your community. Use it as a mailing list, discussion forum, or long-form chat room.",
    "logo": "discourse.svg",
    "links": {
      "github": "https://github.com/discourse/discourse",
      "website": "https://www.discourse.org/",
      "docs": "https://meta.discourse.org/"
    },
    "tags": ["forum", "community", "discussion"]
  },
  {
    "id": "immich",
    "name": "Immich",
    "version": "v1.121.0",
    "description": "High performance self-hosted photo and video backup solution directly from your mobile phone.",
    "logo": "immich.svg",
    "links": {
      "github": "https://github.com/immich-app/immich",
      "website": "https://immich.app/",
      "docs": "https://immich.app/docs/overview/introduction"
    },
    "tags": ["photos", "videos", "backup", "media"]
  },
  {
    "id": "twenty",
    "name": "Twenty CRM",
    "version": "latest",
    "description": "Twenty is a modern CRM offering a powerful spreadsheet interface and open-source alternative to Salesforce.",
    "logo": "twenty.svg",
    "links": {
      "github": "https://github.com/twentyhq/twenty",
      "website": "https://twenty.com",
      "docs": "https://docs.twenty.com"
    },
    "tags": ["crm", "sales", "business"]
  },
  {
    "id": "yourls",
    "name": "YOURLS",
    "version": "1.9.2",
    "description": "YOURLS (Your Own URL Shortener) is a set of PHP scripts that will allow you to run your own URL shortening service (a la TinyURL or Bitly).",
    "logo": "yourls.svg",
    "links": {
      "github": "https://github.com/YOURLS/YOURLS",
      "website": "https://yourls.org/",
      "docs": "https://yourls.org/#documentation"
    },
    "tags": ["url-shortener", "php"]
  },
  {
    "id": "ryot",
    "name": "Ryot",
    "version": "v7.10",
    "description": "A self-hosted platform for tracking various media types including movies, TV shows, video games, books, audiobooks, and more.",
    "logo": "ryot.png",
    "links": {
      "github": "https://github.com/IgnisDa/ryot",
      "website": "https://ryot.io/",
      "docs": "https://docs.ryot.io/"
    },
    "tags": ["media", "tracking", "self-hosted"]
  },
  {
    "id": "photoprism",
    "name": "Photoprism",
    "version": "latest",
    "description": "PhotoPrism® is an AI-Powered Photos App for the Decentralized Web. It makes use of the latest technologies to tag and find pictures automatically without getting in your way.",
    "logo": "photoprism.svg",
    "links": {
      "github": "https://github.com/photoprism/photoprism",
      "website": "https://www.photoprism.app/",
      "docs": "https://docs.photoprism.app/"
    },
    "tags": ["media", "photos", "self-hosted"]
  },
  {
    "id": "ontime",
    "name": "Ontime",
    "version": "v3.8.0",
    "description": "Ontime is browser-based application that manages event rundowns, scheduliing and cuing",
    "logo": "ontime.png",
    "links": {
      "github": "https://github.com/cpvalente/ontime/",
      "website": "https://getontime.no",
      "docs": "https://docs.getontime.no"
    },
    "tags": ["event"]
  },
  {
    "id": "triggerdotdev",
    "name": "Trigger.dev",
    "version": "v3",
    "description": "Trigger is a platform for building event-driven applications.",
    "logo": "triggerdotdev.svg",
    "links": {
      "github": "https://github.com/triggerdotdev/trigger.dev",
      "website": "https://trigger.dev/",
      "docs": "https://trigger.dev/docs"
    },
    "tags": ["event-driven", "applications"]
  },
  {
    "id": "browserless",
    "name": "Browserless",
    "version": "2.23.0",
    "description": "Browserless allows remote clients to connect and execute headless work, all inside of docker. It supports the standard, unforked Puppeteer and Playwright libraries, as well offering REST-based APIs for common actions like data collection, PDF generation and more.",
    "logo": "browserless.svg",
    "links": {
      "github": "https://github.com/browserless/browserless",
      "website": "https://www.browserless.io/",
      "docs": "https://docs.browserless.io/"
    },
    "tags": ["browser", "automation"]
  },
  {
    "id": "drawio",
    "name": "draw.io",
    "version": "24.7.17",
    "description": "draw.io is a configurable diagramming/whiteboarding visualization application.",
    "logo": "drawio.svg",
    "links": {
      "github": "https://github.com/jgraph/drawio",
      "website": "https://draw.io/",
      "docs": "https://www.drawio.com/doc/"
    },
    "tags": ["drawing", "diagrams"]
  },
  {
    "id": "kimai",
    "name": "Kimai",
    "version": "2.31.0",
    "description": "Kimai is a web-based multi-user time-tracking application. Works great for everyone: freelancers, companies, organizations - everyone can track their times, generate reports, create invoices and do so much more.",
    "logo": "kimai.svg",
    "links": {
      "github": "https://github.com/kimai/kimai",
      "website": "https://www.kimai.org",
      "docs": "https://www.kimai.org/documentation"
    },
    "tags": ["invoice", "business", "finance"]
  },
  {
    "id": "logto",
    "name": "Logto",
    "version": "1.22.0",
    "description": "Logto is an open-source Identity and Access Management (IAM) platform designed to streamline Customer Identity and Access Management (CIAM) and Workforce Identity Management.",
    "logo": "logto.png",
    "links": {
      "github": "https://github.com/logto-io/logto",
      "website": "https://logto.io/",
      "docs": "https://docs.logto.io/introduction"
    },
    "tags": ["identity", "auth"]
  },
  {
    "id": "pocket-id",
    "name": "Pocket ID",
    "version": "0.35.1",
    "description": "A simple and easy-to-use OIDC provider that allows users to authenticate with their passkeys to your services.",
    "logo": "pocket-id.svg",
    "links": {
      "github": "https://github.com/pocket-id/pocket-id",
      "website": "https://pocket-id.org/",
      "docs": "https://pocket-id.org/docs"
    },
    "tags": ["identity", "auth"]
  },
  {
    "id": "penpot",
    "name": "Penpot",
    "version": "2.3.2",
    "description": "Penpot is the web-based open-source design tool that bridges the gap between designers and developers.",
    "logo": "penpot.svg",
    "links": {
      "github": "https://github.com/penpot/penpot",
      "website": "https://penpot.app/",
      "docs": "https://docs.penpot.app/"
    },
    "tags": ["design", "collaboration"]
  },
  {
    "id": "huly",
    "name": "Huly",
    "version": "0.6.377",
    "description": "Huly — All-in-One Project Management Platform (alternative to Linear, Jira, Slack, Notion, Motion)",
    "logo": "huly.svg",
    "links": {
      "github": "https://github.com/hcengineering/huly-selfhost",
      "website": "https://huly.io/",
      "docs": "https://docs.huly.io/"
    },
    "tags": ["project-management", "community", "discussion"]
  },
  {
    "id": "unsend",
    "name": "Unsend",
    "version": "v1.3.2",
    "description": "Open source alternative to Resend,Sendgrid, Postmark etc. ",
    "logo": "unsend.png",
    "links": {
      "github": "https://github.com/unsend-dev/unsend",
      "website": "https://unsend.dev/",
      "docs": "https://docs.unsend.dev/get-started/"
    },
    "tags": ["e-mail", "marketing", "business"]
  },
  {
    "id": "langflow",
    "name": "Langflow",
    "version": "1.1.1",
    "description": "Langflow is a low-code app builder for RAG and multi-agent AI applications. It's Python-based and agnostic to any model, API, or database. ",
    "logo": "langflow.svg",
    "links": {
      "github": "https://github.com/langflow-ai/langflow/tree/main",
      "website": "https://www.langflow.org/",
      "docs": "https://docs.langflow.org/"
    },
    "tags": ["ai"]
  },
  {
    "id": "elastic-search",
    "name": "Elasticsearch",
    "version": "8.10.2",
    "description": "Elasticsearch is an open-source search and analytics engine, used for full-text search and analytics on structured data such as text, web pages, images, and videos.",
    "logo": "elasticsearch.svg",
    "links": {
      "github": "https://github.com/elastic/elasticsearch",
      "website": "https://www.elastic.co/elasticsearch/",
      "docs": "https://docs.elastic.co/elasticsearch/"
    },
    "tags": ["search", "analytics"]
  },
  {
    "id": "onedev",
    "name": "OneDev",
    "version": "11.6.6",
    "description": "Git server with CI/CD, kanban, and packages. Seamless integration. Unparalleled experience.",
    "logo": "onedev.png",
    "links": {
      "github": "https://github.com/theonedev/onedev/",
      "website": "https://onedev.io/",
      "docs": "https://docs.onedev.io/"
    },
    "tags": ["self-hosted", "development"]
  },
  {
    "id": "unifi",
    "name": "Unifi Network",
    "version": "11.6.6",
    "description": "Unifi Network is an open-source enterprise network management platform for wireless networks.",
    "logo": "unifi.webp",
    "links": {
      "github": "https://github.com/ubiquiti",
      "website": "https://www.ui.com/",
      "docs": "https://help.ui.com/hc/en-us/articles/360012282453-Self-Hosting-a-UniFi-Network-Server"
    },
    "tags": ["self-hosted", "networking"]
  },
  {
    "id": "glpi",
    "name": "GLPI Project",
    "version": "10.0.16",
    "description": "The most complete open source service management software",
    "logo": "glpi.webp",
    "links": {
      "github": "https://github.com/glpi-project/glpi",
      "website": "https://glpi-project.org/",
      "docs": "https://glpi-project.org/documentation/"
    },
    "tags": ["self-hosted", "project-management", "management"]
  },
  {
    "id": "checkmate",
    "name": "Checkmate",
    "version": "2.0.1",
    "description": "Checkmate is an open-source, self-hosted tool designed to track and monitor server hardware, uptime, response times, and incidents in real-time with beautiful visualizations.",
    "logo": "checkmate.png",
    "links": {
      "github": "https://github.com/bluewave-labs/checkmate",
      "website": "https://bluewavelabs.ca",
      "docs": "https://bluewavelabs.gitbook.io/checkmate"
    },
    "tags": ["self-hosted", "monitoring", "uptime"]
  },
  {
    "id": "gotenberg",
    "name": "Gotenberg",
    "version": "latest",
    "description": "Gotenberg is a Docker-powered stateless API for PDF files.",
    "logo": "gotenberg.png",
    "links": {
      "github": "https://github.com/gotenberg/gotenberg",
      "website": "https://gotenberg.dev",
      "docs": "https://gotenberg.dev/docs/getting-started/introduction"
    },
    "tags": ["api", "backend", "pdf", "tools"]
  },
  {
    "id": "actualbudget",
    "name": "Actual Budget",
    "version": "latest",
    "description": "A super fast and privacy-focused app for managing your finances.",
    "logo": "actualbudget.png",
    "links": {
      "github": "https://github.com/actualbudget/actual",
      "website": "https://actualbudget.org",
      "docs": "https://actualbudget.org/docs"
    },
    "tags": ["budgeting", "finance", "money"]
  },
  {
    "id": "conduit",
    "name": "Conduit",
    "version": "v0.9.0",
    "description": "Conduit is a simple, fast and reliable chat server powered by Matrix",
    "logo": "conduit.svg",
    "links": {
      "github": "https://gitlab.com/famedly/conduit",
      "website": "https://conduit.rs/",
      "docs": "https://docs.conduit.rs/"
    },
    "tags": ["matrix", "communication"]
  },
  {
    "id": "evolutionapi",
    "name": "Evolution API",
    "version": "v2.1.2",
    "description": "Evolution API is a robust platform dedicated to empowering small businesses with limited resources, going beyond a simple messaging solution via WhatsApp.",
    "logo": "evolutionapi.png",
    "links": {
      "github": "https://github.com/EvolutionAPI/evolution-api",
      "docs": "https://doc.evolution-api.com/v2/en/get-started/introduction",
      "website": "https://evolution-api.com/opensource-whatsapp-api/"
    },
    "tags": ["api", "whatsapp", "messaging"]
  },
  {
    "id": "conduwuit",
    "name": "Conduwuit",
    "version": "latest",
    "description": "Well-maintained, featureful Matrix chat homeserver (fork of Conduit)",
    "logo": "conduwuit.svg",
    "links": {
      "github": "https://github.com/girlbossceo/conduwuit",
      "website": "https://conduwuit.puppyirl.gay",
      "docs": "https://conduwuit.puppyirl.gay/configuration.html"
    },
    "tags": ["backend", "chat", "communication", "matrix", "server"]
  },
  {
    "id": "cloudflared",
    "name": "Cloudflared",
    "version": "latest",
    "description": "A lightweight daemon that securely connects local services to the internet through Cloudflare Tunnel.",
    "logo": "cloudflared.svg",
    "links": {
      "github": "https://github.com/cloudflare/cloudflared",
      "website": "https://developers.cloudflare.com/cloudflare-one/connections/connect-apps/",
      "docs": "https://developers.cloudflare.com/cloudflare-one/connections/connect-apps/install-and-setup/"
    },
    "tags": ["cloud", "networking", "security", "tunnel"]
  },
  {
    "id": "couchdb",
    "name": "CouchDB",
    "version": "latest",
    "description": "CouchDB is a document-oriented NoSQL database that excels at replication and horizontal scaling.",
    "logo": "couchdb.png",
    "links": {
      "github": "https://github.com/apache/couchdb",
      "website": "https://couchdb.apache.org/",
      "docs": "https://docs.couchdb.org/en/stable/"
    },
    "tags": ["database", "storage"]
  },
  {
    "id": "it-tools",
    "name": "IT Tools",
    "version": "latest",
    "description": "A collection of handy online it-tools for developers.",
    "logo": "it-tools.svg",
    "links": {
      "github": "https://github.com/CorentinTh/it-tools",
      "website": "https://it-tools.tech",
      "docs": "https://it-tools.tech/docs"
    },
    "tags": ["developer", "tools"]
  },
  {
    "id": "superset",
    "name": "Superset (Unofficial)",
    "version": "latest",
    "description": "Data visualization and data exploration platform.",
    "logo": "superset.svg",
    "links": {
      "github": "https://github.com/amancevice/docker-superset",
      "website": "https://superset.apache.org",
      "docs": "https://superset.apache.org/docs/intro"
    },
    "tags": ["analytics", "bi", "dashboard", "database", "sql"]
  },
  {
    "id": "glance",
    "name": "Glance",
    "version": "latest",
    "description": "A self-hosted dashboard that puts all your feeds in one place. Features RSS feeds, weather, bookmarks, site monitoring, and more in a minimal, fast interface.",
    "logo": "glance.png",
    "links": {
      "github": "https://github.com/glanceapp/glance",
      "docs": "https://github.com/glanceapp/glance/blob/main/docs/configuration.md",
      "website": "https://glance.app/"
    },
    "tags": ["dashboard", "monitoring", "widgets", "rss"]
  },
  {
    "id": "homarr",
    "name": "Homarr",
    "version": "latest",
    "description": "A sleek, modern dashboard that puts all your apps and services in one place with Docker integration.",
    "logo": "homarr.png",
    "links": {
      "github": "https://github.com/homarr-labs/homarr",
      "docs": "https://homarr.dev/docs/getting-started/installation/docker",
      "website": "https://homarr.dev/"
    },
    "tags": ["dashboard", "monitoring"]
  },
  {
    "id": "erpnext",
    "name": "ERPNext",
    "version": "version-15",
    "description": "100% Open Source and highly customizable ERP software.",
    "logo": "erpnext.svg",
    "links": {
      "github": "https://github.com/frappe/erpnext",
      "docs": "https://docs.frappe.io/erpnext",
      "website": "https://erpnext.com"
    },
    "tags": [
      "erp",
      "accounts",
      "manufacturing",
      "retail",
      "sales",
      "pos",
      "hrms"
    ]
  },
  {
    "id": "maybe",
    "name": "Maybe",
    "version": "latest",
    "description": "Maybe is a self-hosted finance tracking application designed to simplify budgeting and expenses.",
    "logo": "maybe.svg",
    "links": {
      "github": "https://github.com/maybe-finance/maybe",
      "website": "https://maybe.finance/",
      "docs": "https://docs.maybe.finance/"
    },
    "tags": ["finance", "self-hosted"]
  },
  {
    "id": "spacedrive",
    "name": "Spacedrive",
    "version": "latest",
    "description": "Spacedrive is a cross-platform file manager. It connects your devices together to help you organize files from anywhere. powered by a virtual distributed filesystem (VDFS) written in Rust. Organize files across many devices in one place.",
    "links": {
      "github": "https://github.com/spacedriveapp/spacedrive",
      "website": "https://spacedrive.com/",
      "docs": "https://www.spacedrive.com/docs/product/getting-started/introduction"
    },
    "logo": "spacedrive.png",
    "tags": ["file-manager", "vdfs", "storage"]
  },
  {
    "id": "registry",
    "name": "Docker Registry",
    "version": "2",
    "description": "Distribution implementation for storing and distributing of Docker container images and artifacts.",
    "links": {
      "github": "https://github.com/distribution/distribution",
      "website": "https://hub.docker.com/_/registry",
      "docs": "https://distribution.github.io/distribution/"
    },
    "logo": "registry.png",
    "tags": ["registry", "docker", "self-hosted"]
  },
  {
    "id": "alist",
    "name": "AList",
    "version": "v3.41.0",
    "description": "🗂️A file list/WebDAV program that supports multiple storages, powered by Gin and Solidjs.",
    "logo": "alist.svg",
    "links": {
      "github": "https://github.com/AlistGo/alist",
      "website": "https://alist.nn.ci",
      "docs": "https://alist.nn.ci/guide/install/docker.html"
    },
    "tags": ["file", "webdav", "storage"]
  },
  {
    "id": "answer",
    "name": "Answer",
    "version": "v1.4.1",
    "description": "Answer is an open-source Q&A platform for building a self-hosted question-and-answer service.",
    "logo": "answer.png",
    "links": {
      "github": "https://github.com/apache/answer",
      "website": "https://answer.apache.org/",
      "docs": "https://answer.apache.org/docs"
    },
    "tags": ["q&a", "self-hosted"]
  },
  {
    "id": "shlink",
    "name": "Shlink",
    "version": "stable",
    "description": "URL shortener that can be used to serve shortened URLs under your own domain.",
    "logo": "shlink.svg",
    "links": {
      "github": "https://github.com/shlinkio/shlink",
      "website": "https://shlink.io",
      "docs": "https://shlink.io/documentation"
    },
    "tags": ["sharing", "shortener", "url"]
  },
  {
    "id": "frappe-hr",
    "name": "Frappe HR",
    "version": "version-15",
    "description": "Feature rich HR & Payroll software. 100% FOSS and customizable.",
    "logo": "frappe-hr.svg",
    "links": {
      "github": "https://github.com/frappe/hrms",
      "docs": "https://docs.frappe.io/hr",
      "website": "https://frappe.io/hr"
    },
    "tags": [
      "hrms",
      "payroll",
      "leaves",
      "expenses",
      "attendance",
      "performace"
    ]
  },
  {
    "id": "formbricks",
    "name": "Formbricks",
    "version": "v3.1.3",
    "description": "Formbricks is an open-source survey and form platform for collecting user data.",
    "logo": "formbricks.png",
    "links": {
      "github": "https://github.com/formbricks/formbricks",
      "website": "https://formbricks.com/",
      "docs": "https://formbricks.com/docs"
    },
    "tags": ["forms", "analytics"]
  },
  {
    "id": "trilium",
    "name": "Trilium",
    "description": "Trilium Notes is a hierarchical note taking application with focus on building large personal knowledge bases.",
    "logo": "trilium.png",
    "version": "latest",
    "links": {
      "github": "https://github.com/zadam/trilium",
      "website": "https://github.com/zadam/trilium",
      "docs": "https://github.com/zadam/trilium/wiki/"
    },
    "tags": ["self-hosted", "productivity", "personal-use"]
  },
  {
    "id": "convex",
    "name": "Convex",
    "version": "latest",
    "description": "Convex is an open-source reactive database designed to make life easy for web app developers.",
    "logo": "convex.svg",
    "links": {
      "github": "https://github.com/get-convex/convex",
      "website": "https://www.convex.dev/",
      "docs": "https://www.convex.dev/docs"
    },
    "tags": ["backend", "database", "api"]
  },
  {
    "id": "wikijs",
    "name": "Wiki.js",
    "version": "2.5",
    "description": "The most powerful and extensible open source Wiki software.",
    "logo": "wikijs.svg",
    "links": {
      "github": "https://github.com/requarks/wiki",
      "website": "https://js.wiki/",
      "docs": "https://docs.requarks.io/"
    },
    "tags": ["knowledge-base", "self-hosted", "documentation"]
  },
  {
    "id": "otterwiki",
    "name": "Otter Wiki",
    "version": "2",
    "description": "An Otter Wiki is a simple, lightweight, and fast wiki engine built with Python and Flask. It provides a user-friendly interface for creating and managing wiki content with markdown support.",
    "logo": "otterwiki.png",
    "links": {
      "github": "https://github.com/redimp/otterwiki",
      "website": "https://otterwiki.com/",
      "docs": "https://github.com/redimp/otterwiki/wiki"
    },
    "tags": ["wiki", "documentation", "knowledge-base", "markdown"]
  },
  {
    "id": "lowcoder",
    "name": "Lowcoder",
    "version": "2.6.4",
    "description": "Rapid business App Builder for Everyone",
    "logo": "lowcoder.png",
    "links": {
      "github": "https://github.com/lowcoder-org/lowcoder",
      "website": "https://www.lowcoder.cloud/",
      "docs": "https://docs.lowcoder.cloud/lowcoder-documentation"
    },
    "tags": ["low-code", "no-code", "development"]
  },
  {
    "id": "backrest",
    "name": "Backrest",
    "version": "1.6.0",
    "description": "Backrest is a web-based backup solution powered by restic, offering an intuitive WebUI for easy repository management, snapshot browsing, and file restoration. It runs in the background, automating snapshot scheduling and repository maintenance. Built with Go, Backrest is a lightweight standalone binary with restic as its only dependency. It provides a secure and user-friendly way to manage backups while still allowing direct access to the restic CLI for advanced operations.",
    "links": {
      "github": "https://github.com/garethgeorge/backrest",
      "website": "https://garethgeorge.github.io/backrest",
      "docs": "https://garethgeorge.github.io/backrest/introduction/getting-started"
    },
    "logo": "backrest.svg",
    "tags": ["backup"]
  },
  {
    "id": "blinko",
    "name": "Blinko",
    "version": "latest",
    "description": "Blinko is a modern web application for managing and organizing your digital content and workflows.",
    "logo": "blinko.svg",
    "links": {
      "github": "https://github.com/blinkospace/blinko",
      "website": "https://blinko.space/",
      "docs": "https://docs.blinko.space/"
    },
    "tags": ["productivity", "organization", "workflow", "nextjs"]
  },
  {
    "id": "pgadmin",
    "name": "pgAdmin",
    "version": "8.3",
    "description": "pgAdmin is the most popular and feature rich Open Source administration and development platform for PostgreSQL, the most advanced Open Source database in the world.",
    "links": {
      "github": "https://github.com/pgadmin-org/pgadmin4",
      "website": "https://www.pgadmin.org/",
      "docs": "https://www.pgadmin.org/docs/"
    },
    "logo": "pgadmin.webp",
    "tags": ["database", "postgres", "admin"]
  },
  {
    "id": "ackee",
    "name": "Ackee",
    "version": "latest",
    "description": "Ackee is a self-hosted analytics tool for your website.",
    "logo": "logo.png",
    "links": {
      "github": "https://github.com/electerious/Ackee",
      "website": "https://ackee.electerious.com/",
      "docs": "https://docs.ackee.electerious.com/"
    },
    "tags": ["analytics", "self-hosted"]
  },
  {
    "id": "adguardhome",
    "name": "AdGuard Home",
    "version": "latest",
    "description": "AdGuard Home is a comprehensive solution designed to enhance your online browsing experience by eliminating all kinds of ads, from annoying banners and pop-ups to intrusive video ads. It provides privacy protection, browsing security, and parental control features while maintaining website functionality.",
    "logo": "logo.svg",
    "links": {
      "github": "https://github.com/AdguardTeam/AdGuardHome",
      "website": "https://adguard.com",
      "docs": "https://github.com/AdguardTeam/AdGuardHome/wiki"
    },
    "tags": ["privacy", "security", "dns", "ad-blocking"]
  },
  {
    "id": "adminer",
    "name": "Adminer",
    "version": "4.8.1",
    "description": "Adminer is a comprehensive database management tool that supports MySQL, MariaDB, PostgreSQL, SQLite, MS SQL, Oracle, Elasticsearch, MongoDB and others. It provides a clean interface for efficient database operations, with strong security features and extensive customization options.",
    "logo": "logo.svg",
    "links": {
      "github": "https://github.com/vrana/adminer",
      "website": "https://www.adminer.org/",
      "docs": "https://www.adminer.org/en/plugins/"
    },
    "tags": ["databases", "developer-tools", "mysql", "postgresql"]
  },
  {
    "id": "affinepro",
    "name": "Affine Pro",
    "version": "stable-780dd83",
    "description": "Affine Pro is a modern, self-hosted platform designed for collaborative content creation and project management. It offers an intuitive interface, seamless real-time collaboration, and powerful tools for organizing tasks, notes, and ideas.",
    "logo": "logo.png",
    "links": {
      "github": "https://github.com/toeverything/Affine",
      "website": "https://affine.pro/",
      "docs": "https://affine.pro/docs"
    },
    "tags": [
      "collaboration",
      "self-hosted",
      "productivity",
      "project-management"
    ]
  },
  {
    "id": "alltube",
    "name": "AllTube",
    "version": "latest",
    "description": "AllTube Download is an application designed to facilitate the downloading of videos from YouTube and other video sites. It provides an HTML GUI for youtube-dl with video conversion capabilities and JSON API support.",
    "logo": "logo.png",
    "links": {
      "github": "https://github.com/Rudloff/alltube",
      "website": "https://github.com/Rudloff/alltube",
      "docs": "https://github.com/Rudloff/alltube/wiki"
    },
    "tags": ["media", "video", "downloader"]
  },
  {
    "id": "ampache",
    "name": "Ampache",
    "version": "latest",
    "description": "Ampache is a web-based audio/video streaming application and file manager allowing you to access your music & videos from anywhere, using almost any internet enabled device.",
    "logo": "logo.png",
    "links": {
      "github": "https://github.com/ampache/ampache",
      "website": "http://ampache.org/",
      "docs": "https://github.com/ampache/ampache/wiki"
    },
    "tags": ["media", "music", "streaming"]
  },
  {
    "id": "anythingllm",
    "name": "AnythingLLM",
    "version": "latest",
    "description": "AnythingLLM is a private, self-hosted, and local document chatbot platform that allows you to chat with your documents using various LLM providers.",
    "logo": "logo.png",
    "links": {
      "github": "https://github.com/Mintplex-Labs/anything-llm",
      "website": "https://useanything.com",
      "docs": "https://github.com/Mintplex-Labs/anything-llm/tree/master/docs"
    },
    "tags": ["ai", "llm", "chatbot"]
  },
  {
    "id": "apprise-api",
    "name": "Apprise API",
    "version": "latest",
    "description": "Apprise API provides a simple interface for sending notifications to almost all of the most popular notification services available to us today.",
    "logo": "logo.png",
    "links": {
      "github": "https://github.com/caronc/apprise-api",
      "website": "https://github.com/caronc/apprise-api",
      "docs": "https://github.com/caronc/apprise-api/wiki"
    },
    "tags": ["notifications", "api"]
  },
  {
    "id": "arangodb",
    "name": "ArangoDB",
    "version": "latest",
    "description": "ArangoDB is a native multi-model database with flexible data models for documents, graphs, and key-values. Build high performance applications using a convenient SQL-like query language or JavaScript extensions.",
    "logo": "logo.png",
    "links": {
      "github": "https://github.com/arangodb/arangodb",
      "website": "https://www.arangodb.com/",
      "docs": "https://www.arangodb.com/docs/"
    },
    "tags": ["database", "graph-database", "nosql"]
  },
  {
    "id": "anonupload",
    "name": "AnonUpload",
    "version": "1",
    "description": "AnonUpload is a secure, anonymous file sharing application that does not require a database. It is built with privacy as a priority, ensuring that the direct filename used is not displayed.",
    "logo": "logo.png",
    "links": {
      "github": "https://github.com/supernova3339/anonupload",
      "docs": "https://github.com/Supernova3339/anonupload/blob/main/env.md",
      "website": "https://anonupload.com/"
    },
    "tags": ["file-sharing", "privacy"]
  },
  {
    "id": "argilla",
    "name": "Argilla",
    "version": "latest",
    "description": "Argilla is a robust platform designed to help engineers and data scientists streamline the management of machine learning data workflows. It simplifies tasks like data labeling, annotation, and quality control.",
    "logo": "logo.svg",
    "links": {
      "github": "https://github.com/argilla-io/argilla",
      "website": "https://www.argilla.io/",
      "docs": "https://docs.argilla.io/"
    },
    "tags": ["machine-learning", "data-labeling", "ai"]
  },
  {
    "id": "audiobookshelf",
    "name": "Audiobookshelf",
    "version": "2.19.4",
    "description": "Audiobookshelf is a self-hosted server designed to manage and play your audiobooks and podcasts. It works best when you have an organized directory structure.",
    "logo": "logo.png",
    "links": {
      "github": "https://github.com/advplyr/audiobookshelf",
      "website": "https://www.audiobookshelf.org",
      "docs": "https://www.audiobookshelf.org/docs"
    },
    "tags": ["media", "audiobooks", "podcasts"]
  },
  {
    "id": "authorizer",
    "name": "Authorizer",
    "version": "1.4.4",
    "description": "Authorizer is a powerful tool designed to simplify the process of user authentication and authorization in your applications. It allows you to build secure apps 10x faster with its low code tool and low-cost deployment.",
    "logo": "logo.png",
    "links": {
      "github": "https://github.com/authorizerdev/authorizer",
      "website": "https://authorizer.dev",
      "docs": "https://docs.authorizer.dev/"
    },
    "tags": ["authentication", "authorization", "security"]
  },
  {
    "id": "automatisch",
    "name": "Automatisch",
    "version": "2.0",
    "description": "Automatisch is a powerful, self-hosted workflow automation tool designed for connecting your apps and automating repetitive tasks. With Automatisch, you can create workflows to sync data, send notifications, and perform various actions seamlessly across different services.",
    "logo": "logo.png",
    "links": {
      "github": "https://github.com/automatisch/automatisch",
      "website": "https://automatisch.io/docs",
      "docs": "https://automatisch.io/docs"
    },
    "tags": ["automation", "workflow", "integration"]
  },
  {
    "id": "babybuddy",
    "name": "BabyBuddy",
    "version": "2.7.0",
    "description": "BabyBuddy is a comprehensive, user-friendly platform designed to help parents and caregivers manage essential details about their child's growth and development. It provides tools for tracking feedings, sleep schedules, diaper changes, and milestones.",
    "logo": "logo.png",
    "links": {
      "github": "https://github.com/babybuddy/babybuddy",
      "website": "https://babybuddy.app",
      "docs": "https://docs.babybuddy.app"
    },
    "tags": ["parenting", "tracking", "family"]
  },
  {
    "id": "baikal",
    "name": "Baikal",
    "version": "nginx-php8.2",
    "description": "Baikal is a lightweight, self-hosted CalDAV and CardDAV server that enables users to manage calendars and contacts efficiently. It provides a simple and effective solution for syncing and sharing events, tasks, and address books across multiple devices.",
    "logo": "logo.png",
    "links": {
      "website": "https://sabre.io/baikal/",
      "github": "https://sabre.io/baikal/",
      "docs": "https://sabre.io/baikal/install/"
    },
    "tags": ["calendar", "contacts", "caldav", "carddav"]
  },
  {
    "id": "barrage",
    "name": "Barrage",
    "version": "0.3.0",
    "description": "Barrage is a minimalistic Deluge WebUI app with full mobile support. It features a responsive mobile-first design, allowing you to manage your torrents with ease from any device.",
    "logo": "logo.png",
    "links": {
      "github": "https://github.com/maulik9898/barrage",
      "website": "https://github.com/maulik9898/barrage",
      "docs": "https://github.com/maulik9898/barrage/blob/main/README.md"
    },
    "tags": ["torrents", "deluge", "mobile"]
  },
  {
    "id": "bazarr",
    "name": "Bazarr",
    "version": "latest",
    "description": "Bazarr is a companion application to Sonarr and Radarr that manages and downloads subtitles based on your requirements.",
    "logo": "logo.png",
    "links": {
      "github": "https://github.com/morpheus65535/bazarr",
      "website": "https://www.bazarr.media/",
      "docs": "https://www.bazarr.media/docs"
    },
    "tags": ["subtitles", "sonarr", "radarr"]
  },
  {
    "id": "beszel",
    "name": "Beszel",
    "version": "0.10.2",
    "description": "A lightweight server monitoring hub with historical data, docker stats, and alerts.",
    "logo": "logo.svg",
    "links": {
      "github": "https://github.com/henrygd/beszel",
      "website": "https://beszel.dev",
      "docs": "https://beszel.dev/guide/getting-started"
    },
    "tags": ["monitoring", "docker", "alerts"]
  },
  {
    "id": "bytestash",
    "name": "ByteStash",
    "version": "latest",
    "description": "ByteStash is a self-hosted file storage solution that allows you to store and share files with ease. It provides a simple and effective solution for storing and accessing files from anywhere.",
    "logo": "logo.png",
    "links": {
      "github": "https://github.com/bytestash/bytestash",
      "website": "https://bytestash.com",
      "docs": "https://bytestash.com/docs"
    },
    "tags": ["file-storage", "self-hosted"]
  },
  {
    "id": "bookstack",
    "name": "BookStack",
    "version": "24.12.1",
    "description": "BookStack is a self-hosted platform for creating beautiful, feature-rich documentation sites.",
    "logo": "logo.svg",
    "links": {
      "github": "https://github.com/BookStackApp/BookStack",
      "website": "https://www.bookstackapp.com",
      "docs": "https://www.bookstackapp.com/docs"
    },
    "tags": ["documentation", "self-hosted"]
  },
  {
    "id": "bytebase",
    "name": "Bytebase",
    "version": "latest",
    "description": "Bytebase is a database management tool that allows you to manage your databases with ease. It provides a simple and effective solution for managing your databases from anywhere.",
    "logo": "image.png",
    "links": {
      "github": "https://github.com/bytebase/bytebase",
      "website": "https://www.bytebase.com",
      "docs": "https://www.bytebase.com/docs"
    },
    "tags": ["database", "self-hosted"]
  },
  {
    "id": "botpress",
    "name": "Botpress",
    "version": "latest",
    "description": "Botpress is a platform for building conversational AI agents. It provides a simple and effective solution for building conversational AI agents from anywhere.",
    "logo": "logo.png",
    "links": {
      "github": "https://github.com/botpress/botpress",
      "website": "https://botpress.com",
      "docs": "https://botpress.com/docs"
    },
    "tags": ["ai", "self-hosted"]
  },
  {
    "id": "calibre",
    "name": "Calibre",
    "version": "7.26.0",
    "description": "Calibre is a comprehensive e-book management tool designed to organize, convert, and read your e-book collection. It supports most of the major e-book formats and is compatible with various e-book reader devices.",
    "logo": "logo.png",
    "links": {
      "github": "https://github.com/kovidgoyal/calibre",
      "website": "https://calibre-ebook.com/",
      "docs": "https://manual.calibre-ebook.com/"
    },
    "tags": ["Documents", "E-Commerce"]
  },
  {
    "id": "carbone",
    "name": "Carbone",
    "version": "4.25.5",
    "description": "Carbone is a high-performance, self-hosted document generation engine. It allows you to generate reports, invoices, and documents in various formats (e.g., PDF, DOCX, XLSX) using JSON data and template-based rendering.",
    "logo": "logo.png",
    "links": {
      "github": "https://github.com/carboneio/carbone",
      "website": "https://carbone.io/",
      "docs": "https://carbone.io/documentation/design/overview/getting-started.html"
    },
    "tags": ["Document Generation", "Automation", "Reporting", "Productivity"]
  },
  {
    "id": "changedetection",
    "name": "Change Detection",
    "version": "0.49",
    "description": "Changedetection.io is an intelligent tool designed to monitor changes on websites. Perfect for smart shoppers, data journalists, research engineers, data scientists, and security researchers.",
    "logo": "logo.png",
    "links": {
      "github": "https://github.com/dgtlmoon/changedetection.io",
      "website": "https://changedetection.io",
      "docs": "https://github.com/dgtlmoon/changedetection.io/wiki"
    },
    "tags": ["Monitoring", "Data", "Notifications"]
  },
  {
    "id": "chevereto",
    "name": "Chevereto",
    "version": "4",
    "description": "Chevereto is a powerful, self-hosted image and video hosting platform designed for individuals, communities, and businesses. It allows users to upload, organize, and share media effortlessly.",
    "logo": "logo.png",
    "links": {
      "github": "https://github.com/chevereto/chevereto",
      "website": "https://chevereto.com/",
      "docs": "https://v4-docs.chevereto.com/"
    },
    "tags": [
      "Image Hosting",
      "File Management",
      "Open Source",
      "Multi-User",
      "Private Albums"
    ]
  },
  {
    "id": "chiefonboarding",
    "name": "Chief-Onboarding",
    "version": "v2.2.5",
    "description": "Chief-Onboarding is a comprehensive, self-hosted onboarding and employee management platform designed for businesses to streamline their onboarding processes.",
    "logo": "logo.png",
    "links": {
      "github": "https://github.com/chiefonboarding/chiefonboarding",
      "website": "https://demo.chiefonboarding.com/",
      "docs": "https://docs.chiefonboarding.com/"
    },
    "tags": [
      "Employee Onboarding",
      "HR Management",
      "Task Tracking",
      "Role-Based Access",
      "Document Management"
    ]
  },
  {
    "id": "classicpress",
    "name": "ClassicPress",
    "version": "php8.3-apache",
    "description": "ClassicPress is a community-led open source content management system for creators. It is a fork of WordPress 6.2 that preserves the TinyMCE classic editor as the default option.",
    "logo": "logo.png",
    "links": {
      "github": "https://github.com/ClassicPress/",
      "website": "https://www.classicpress.net/",
      "docs": "https://docs.classicpress.net/"
    },
    "tags": ["cms", "wordpress", "content-management"]
  },
  {
    "id": "cloud9",
    "name": "Cloud9",
    "version": "1.29.2",
    "description": "Cloud9 is a cloud-based integrated development environment (IDE) designed for developers to code, build, and debug applications collaboratively in real time.",
    "logo": "logo.png",
    "links": {
      "github": "https://github.com/c9",
      "website": "https://aws.amazon.com/cloud9/",
      "docs": "https://docs.aws.amazon.com/cloud9/"
    },
    "tags": ["ide", "development", "cloud"]
  },
  {
    "id": "cloudcommander",
    "name": "Cloud Commander",
    "version": "18.5.1",
    "description": "Cloud Commander is a file manager for the web. It includes a command-line console and a text editor. Cloud Commander helps you manage your server and work with files, directories and programs in a web browser.",
    "logo": "logo.png",
    "links": {
      "github": "https://github.com/coderaiser/cloudcmd",
      "website": "https://cloudcmd.io",
      "docs": "https://cloudcmd.io/#install"
    },
    "tags": ["file-manager", "web-based", "console"]
  },
  {
    "id": "cockpit",
    "name": "Cockpit",
    "version": "core-2.11.0",
    "description": "Cockpit is a headless content platform designed to streamline the creation, connection, and delivery of content for creators, marketers, and developers. It is built with an API-first approach, enabling limitless digital solutions.",
    "logo": "logo.png",
    "links": {
      "github": "https://github.com/Cockpit-HQ",
      "website": "https://getcockpit.com",
      "docs": "https://getcockpit.com/documentation"
    },
    "tags": ["cms", "content-management", "api"]
  },
  {
    "id": "chromium",
    "name": "Chromium",
    "version": "5f5dd27e-ls102",
    "description": "Chromium is an open-source browser project that is designed to provide a safer, faster, and more stable way for all users to experience the web in a containerized environment.",
    "logo": "logo.png",
    "links": {
      "github": "https://github.com/linuxserver/docker-chromium",
      "docs": "https://docs.linuxserver.io/images/docker-chromium",
      "website": "https://docs.linuxserver.io/images/docker-chromium"
    },
    "tags": ["browser", "development", "web"]
  },
  {
    "id": "codex-docs",
    "name": "CodeX Docs",
    "version": "v2.2",
    "description": "CodeX is a comprehensive platform that brings together passionate engineers, designers, and specialists to create high-quality open-source projects. It includes Editor.js, Hawk.so, CodeX Notes, and more.",
    "logo": "logo.svg",
    "links": {
      "github": "https://github.com/codex-team/codex.docs",
      "website": "https://codex.so",
      "docs": "https://docs.codex.so"
    },
    "tags": ["documentation", "development", "collaboration"]
  },
  {
    "id": "colanode",
    "name": "Colanode Server",
    "version": "v0.1.6",
    "description": "Open-source and local-first Slack and Notion alternative that puts you in control of your data",
    "logo": "logo.svg",
    "links": {
      "github": "https://github.com/colanode/colanode",
      "website": "https://colanode.com",
      "docs": "https://colanode.com/docs/"
    },
    "tags": ["documentation", "knowledge-base", "collaboration"]
  },
  {
    "id": "collabora-office",
    "name": "Collabora Office",
    "version": "latest",
    "description": "Collabora Online is a powerful, flexible, and secure online office suite designed to break free from vendor lock-in and put you in full control of your documents.",
    "logo": "logo.svg",
    "links": {
      "github": "https://github.com/CollaboraOnline",
      "website": "https://collaboraonline.com",
      "docs": "https://sdk.collaboraonline.com/docs"
    },
    "tags": ["office", "documents", "collaboration"]
  },
  {
    "id": "confluence",
    "name": "Confluence",
    "version": "8.6",
    "description": "Confluence is a powerful team collaboration and knowledge-sharing tool. It allows you to create, organize, and collaborate on content in a centralized space. Designed for project management, documentation, and team communication, Confluence helps streamline workflows and enhances productivity.",
    "links": {
      "website": "https://confluence.atlassian.com",
      "docs": "https://confluence.atlassian.com/doc/confluence-documentation-135922.html",
      "github": "https://confluence.atlassian.com"
    },
    "logo": "logo.svg",
    "tags": [
      "collaboration",
      "documentation",
      "productivity",
      "project-management"
    ]
  },
  {
    "id": "commento",
    "name": "Commento",
    "version": "v1.8.0",
    "description": "Commento is a comments widget designed to enhance the interaction on your website. It allows your readers to contribute to the discussion by upvoting comments that add value and downvoting those that don't. The widget supports markdown formatting and provides moderation tools to manage conversations.",
    "links": {
      "website": "https://commento.io/",
      "docs": "https://commento.io/",
      "github": "https://github.com/souramoo/commentoplusplus"
    },
    "logo": "logo.png",
    "tags": ["comments", "discussion", "website"]
  },
  {
    "id": "commentoplusplus",
    "name": "Commento++",
    "version": "v1.8.7",
    "description": "Commento++ is a free, open-source application designed to provide a fast, lightweight comments box that you can embed in your static website. It offers features like Markdown support, Disqus import, voting, automated spam detection, moderation tools, sticky comments, thread locking, and OAuth login.",
    "links": {
      "website": "https://commento.io/",
      "docs": "https://commento.io/",
      "github": "https://github.com/souramoo/commentoplusplus"
    },
    "logo": "logo.png",
    "tags": ["comments", "website", "open-source"]
  },
  {
    "id": "coralproject",
    "name": "Coral",
    "version": "9.7.0",
    "description": "Coral is a revolutionary commenting platform designed to enhance website interactions. It features smart technology for meaningful discussions, journalist identification, moderation tools with AI support, and complete data control without ads or trackers. Used by major news sites worldwide.",
    "links": {
      "website": "https://coralproject.net/",
      "docs": "https://docs.coralproject.net/",
      "github": "https://github.com/coralproject/talk"
    },
    "logo": "logo.png",
    "tags": ["communication", "community", "privacy"]
  },
  {
    "id": "rsshub",
    "name": "RSSHub",
    "version": "1.0.0",
    "description": "RSSHub is the world's largest RSS network, consisting of over 5,000 global instances.RSSHub delivers millions of contents aggregated from all kinds of sources, our vibrant open source community is ensuring the deliver of RSSHub's new routes, new features and bug fixes.",
    "logo": "rsshub.png",
    "links": {
      "github": "https://github.com/DIYgod/RSSHub",
      "website": "https://rsshub.app/",
      "docs": "https://docs.rsshub.app/"
    },
    "tags": ["rss", "api", "self-hosted"]
  },
  {
    "id": "tailscale-exitnode",
    "name": "Tailscale Exit nodes",
    "version": "1.0.0",
    "description": "Tailscale ExitNode is a feature that lets you route your internet traffic through a specific device in your Tailscale network.",
    "logo": "tailscale-exitnode.svg",
    "links": {
      "github": "https://github.com/tailscale-dev/docker-guide-code-examples",
      "website": "https://tailscale.com/",
      "docs": "https://tailscale.com/kb/1408/quick-guide-exit-nodes"
    },
    "tags": ["network"]
  },
  {
    "id": "homebridge",
    "name": "Homebridge",
    "version": "latest",
    "description": "Bringing HomeKit support where there is none. Homebridge allows you to integrate with smart home devices that do not natively support HomeKit.",
    "logo": "homebridge.svg",
    "links": {
      "github": "https://github.com/homebridge/homebridge",
      "website": "https://homebridge.io/",
      "docs": "https://github.com/homebridge/homebridge/wiki"
    },
    "tags": [
      "iot",
      "homekit",
      "internet-of-things",
      "self-hosted",
      "server"
    ]
  },
  {
    "id": "homeassistant",
    "name": "Home Assistant",
    "version": "stable",
    "description": "Open source home automation that puts local control and privacy first.",
    "logo": "homeassistant.svg",
    "links": {
      "github": "https://github.com/home-assistant/core",
      "website": "https://www.home-assistant.io/",
      "docs": "https://www.home-assistant.io/getting-started/onboarding/"
    },
    "tags": [
      "iot",
      "home-automation",
      "internet-of-things",
      "self-hosted",
      "server"
    ]
  },
  {
    "id": "tooljet",
    "name": "Tooljet",
    "version": "ee-lts-latest",
    "description": "Tooljet is an open-source low-code platform that allows you to build internal tools quickly and efficiently. It provides a user-friendly interface for creating applications without extensive coding knowledge.",
    "logo": "logo.png",
    "links": {
      "github": "https://github.com/ToolJet/ToolJet",
      "website": "https://tooljet.ai/",
      "docs": "https://docs.tooljet.ai/"
    },
    "tags": ["file-sync", "file-sharing", "self-hosted"]
  },
  {
    "id": "onetimesecret",
    "name": "One Time Secret",
    "version": "latest",
    "description": "Share sensitive information securely with self-destructing links that are only viewable once.",
    "logo": "onetimesecret.svg",
    "links": {
      "github": "https://github.com/onetimesecret/onetimesecret",
      "website": "https://onetimesecret.com",
      "docs": "https://docs.onetimesecret.com"
    },
    "tags": ["auth", "password", "secret", "secure"]
  },
  {
    "id": "bugsink",
    "name": "Bugsink",
    "version": "v1.4.2",
    "description": "Bugsink is a self-hosted Error Tracker. Built to self-host; Sentry-SDK compatible; Scalable and reliable",
    "logo": "bugsink.png",
    "links": {
      "github": "https://github.com/bugsink/bugsink/",
      "website": "https://www.bugsink.com/",
      "docs": "https://www.bugsink.com/docs/"
    },
    "tags": ["hosting", "self-hosted", "development"]
  },
  {
    "id": "bolt.diy",
    "name": "bolt.diy",
    "version": "latest",
    "description": "Prompt, run, edit, and deploy full-stack web applications using any LLM you want!",
    "logo": "logo.jpg",
    "links": {
      "github": "https://github.com/stackblitz-labs/bolt.diy",
      "website": "stackblitz-labs.github.io/bolt.diy/",
      "docs": "https://stackblitz-labs.github.io/bolt.diy/"
    },
    "tags": ["ai", "self-hosted", "development", "chatbot", "ide", "llm"]
  },
  {
    "id": "qdrant",
    "name": "Qdrant",
    "version": "latest",
    "description": "An open-source vector database designed for high-performance similarity search and storage of embeddings.",
    "logo": "qdrant.svg",
    "links": {
      "github": "https://github.com/qdrant/qdrant",
      "website": "https://qdrant.tech/",
      "docs": "https://qdrant.tech/documentation/"
    },
    "tags": [
      "vector-db",
      "database",
      "search"
    ]
  },  
  {
<<<<<<< HEAD
    "id": "chibisafe",
    "name": "Chibisafe",
    "version": "latest",
    "description": "A beautiful and performant vault to save all your files in the cloud.",
    "logo": "chibisafe.svg",
    "links": {
      "github": "https://github.com/chibisafe/chibisafe",
      "website": "https://chibisafe.app",
      "docs": "https://chibisafe.app/docs/intro"
    },
    "tags": ["media system", "storage", "file-sharing"]
  }
=======
    "id": "rybbit",
    "name": "Rybbit",
    "version": "latest",
    "description": "Open-source and privacy-friendly alternative to Google Analytics that is 10x more intuitive",
    "logo": "rybbit.png",
    "links": {
      "github": "https://github.com/rybbit-io/rybbit",
      "website": "https://rybbit.io",
      "docs": "https://www.rybbit.io/docs"
    },
    "tags": ["analytics"]
  }  
>>>>>>> ba8accbe
]<|MERGE_RESOLUTION|>--- conflicted
+++ resolved
@@ -2349,7 +2349,7 @@
     ]
   },  
   {
-<<<<<<< HEAD
+
     "id": "chibisafe",
     "name": "Chibisafe",
     "version": "latest",
@@ -2361,8 +2361,9 @@
       "docs": "https://chibisafe.app/docs/intro"
     },
     "tags": ["media system", "storage", "file-sharing"]
-  }
-=======
+  },
+  {
+
     "id": "rybbit",
     "name": "Rybbit",
     "version": "latest",
@@ -2375,5 +2376,4 @@
     },
     "tags": ["analytics"]
   }  
->>>>>>> ba8accbe
 ]