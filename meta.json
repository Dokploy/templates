--- conflicted
+++ resolved
@@ -3518,27 +3518,6 @@
     ]
   },
   {
-<<<<<<< HEAD
-=======
-    "id": "gitlab-ce",
-    "name": "GitLab CE",
-    "version": "latest",
-    "description": "GitLab Community Edition is a free and open source platform for managing Git repositories, CI/CD pipelines, and project management.",
-    "logo": "gitlab-ce.svg",
-    "links": {
-      "github": "https://gitlab.com/gitlab-org/gitlab-ce",
-      "website": "https://gitlab.com/",
-      "docs": "https://docs.gitlab.com/ee/"
-    },
-    "tags": [
-      "git",
-      "ci-cd",
-      "version-control",
-      "project-management"
-    ]
-  },
-  {
->>>>>>> c7fb4d81
     "id": "memos",
     "name": "Memos",
     "version": "latest",
