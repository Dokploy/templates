--- conflicted
+++ resolved
@@ -1994,11 +1994,7 @@
     "links": {
       "github": "https://github.com/firecrawl/firecrawl",
       "website": "https://firecrawl.dev",
-<<<<<<< HEAD
-      "docs": "https://docs.firecrawl.dev/introduction"
-=======
       "docs": "https://github.com/firecrawl/firecrawl"
->>>>>>> 4e0e960b
     },
     "tags": [
       "api",
