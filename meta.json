--- conflicted
+++ resolved
@@ -3432,82 +3432,8 @@
     "id": "poke",
     "name": "Poke",
     "version": "latest",
-<<<<<<< HEAD
     "description": "Poke is an open-source, self-hosted alternative to YouTube. A privacy-focused video platform that allows you to watch and share videos without tracking.",
     "logo": "image.png",
-=======
-    "description": "CyberChef is a web application for encryption, encoding, compression, and data analysis, developed by GCHQ.",
-    "logo": "cyberchef.svg",
-    "links": {
-      "github": "https://github.com/gchq/CyberChef",
-      "website": "https://gchq.github.io/CyberChef/",
-      "docs": "https://github.com/gchq/CyberChef/wiki"
-    },
-    "tags": [
-      "security",
-      "encryption",
-      "data-analysis"
-    ]
-  },
-  {
-    "id": "filestash",
-    "name": "Filestash",
-    "version": "latest",
-    "description": "Filestash is the enterprise-grade file manager connecting your storage with your identity provider and authorisations.",
-    "logo": "filestash.svg",
-    "links": {
-      "github": "https://github.com/mickael-kerjean/filestash",
-      "website": "https://www.filestash.app/",
-      "docs": "https://www.filestash.app/docs/"
-    },
-    "tags": ["file-manager", "document-editor", "self-hosted"]
-  },
-  {
-    "id": "mazanoke",
-    "name": "MAZANOKE",
-    "version": "latest",
-    "description": "MAZANOKE is a modern, self-hosted image hosting and sharing platform. Upload, organize, and share your images with a clean and intuitive interface.",
-    "logo": "mazanoke.svg",
-    "links": {
-      "github": "https://github.com/civilblur/mazanoke",
-      "website": "https://github.com/civilblur/mazanoke",
-      "docs": "https://github.com/civilblur/mazanoke"
-    },
-    "tags": [
-      "image-hosting",
-      "file-sharing",
-      "self-hosted",
-      "media",
-      "gallery"
-    ]
-  },
-  {
-    "id": "ihatemoney",
-    "name": "I Hate Money",
-    "version": "latest",
-    "description": "I Hate Money is a web application for managing shared expenses among groups of people. It helps you track who owes what to whom, making it easy to split bills and manage group finances.",
-    "logo": "image.png",
-    "links": {
-      "github": "https://github.com/spiral-project/ihatemoney",
-      "website": "https://ihatemoney.org/",
-      "docs": "https://ihatemoney.readthedocs.io/"
-    },
-    "tags": [
-      "budget",
-      "finance",
-      "expense-sharing",
-      "self-hosted",
-      "money-management",
-      "group-finances"
-    ]
-  },
-  {
-    "id": "searxng",
-    "name": "SearXNG",
-    "version": "latest",
-    "description": "SearXNG is a privacy-respecting, hackable metasearch engine that aggregates results from various search engines without tracking users.",
-    "logo": "searxng.png",
->>>>>>> 2ab8b2ee
     "links": {
       "github": "https://codeberg.org/ashley/poke",
       "website": "https://poketube.fun/",
