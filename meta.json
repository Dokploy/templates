[
  {
    "id": "ackee",
    "name": "Ackee",
    "version": "latest",
    "description": "Ackee is a self-hosted analytics tool for your website.",
    "logo": "logo.png",
    "links": {
      "github": "https://github.com/electerious/Ackee",
      "website": "https://ackee.electerious.com/",
      "docs": "https://docs.ackee.electerious.com/"
    },
    "tags": [
      "analytics",
      "self-hosted"
    ]
  },
  {
    "id": "activepieces",
    "name": "Activepieces",
    "version": "0.35.0",
    "description": "Open-source no-code business automation tool. An alternative to Zapier, Make.com, and Tray.",
    "logo": "activepieces.svg",
    "links": {
      "github": "https://github.com/activepieces/activepieces",
      "website": "https://www.activepieces.com/",
      "docs": "https://www.activepieces.com/docs"
    },
    "tags": [
      "automation",
      "workflow",
      "no-code"
    ]
  },
  {
    "id": "actualbudget",
    "name": "Actual Budget",
    "version": "latest",
    "description": "A super fast and privacy-focused app for managing your finances.",
    "logo": "actualbudget.png",
    "links": {
      "github": "https://github.com/actualbudget/actual",
      "website": "https://actualbudget.org",
      "docs": "https://actualbudget.org/docs"
    },
    "tags": [
      "budgeting",
      "finance",
      "money"
    ]
  },
  {
    "id": "adguardhome",
    "name": "AdGuard Home",
    "version": "latest",
    "description": "AdGuard Home is a comprehensive solution designed to enhance your online browsing experience by eliminating all kinds of ads, from annoying banners and pop-ups to intrusive video ads. It provides privacy protection, browsing security, and parental control features while maintaining website functionality.",
    "logo": "logo.svg",
    "links": {
      "github": "https://github.com/AdguardTeam/AdGuardHome",
      "website": "https://adguard.com",
      "docs": "https://github.com/AdguardTeam/AdGuardHome/wiki"
    },
    "tags": [
      "privacy",
      "security",
      "dns",
      "ad-blocking"
    ]
  },
  {
    "id": "adminer",
    "name": "Adminer",
    "version": "4.8.1",
    "description": "Adminer is a comprehensive database management tool that supports MySQL, MariaDB, PostgreSQL, SQLite, MS SQL, Oracle, Elasticsearch, MongoDB and others. It provides a clean interface for efficient database operations, with strong security features and extensive customization options.",
    "logo": "logo.svg",
    "links": {
      "github": "https://github.com/vrana/adminer",
      "website": "https://www.adminer.org/",
      "docs": "https://www.adminer.org/en/plugins/"
    },
    "tags": [
      "databases",
      "developer-tools",
      "mysql",
      "postgresql"
    ]
  },
  {
    "id": "affinepro",
    "name": "Affine Pro",
    "version": "stable-780dd83",
    "description": "Affine Pro is a modern, self-hosted platform designed for collaborative content creation and project management. It offers an intuitive interface, seamless real-time collaboration, and powerful tools for organizing tasks, notes, and ideas.",
    "logo": "logo.png",
    "links": {
      "github": "https://github.com/toeverything/Affine",
      "website": "https://affine.pro/",
      "docs": "https://affine.pro/docs"
    },
    "tags": [
      "collaboration",
      "self-hosted",
      "productivity",
      "project-management"
    ]
  },
  {
    "id": "alist",
    "name": "AList",
    "version": "v3.41.0",
    "description": "🗂️A file list/WebDAV program that supports multiple storages, powered by Gin and Solidjs.",
    "logo": "alist.svg",
    "links": {
      "github": "https://github.com/AlistGo/alist",
      "website": "https://alist.nn.ci",
      "docs": "https://alist.nn.ci/guide/install/docker.html"
    },
    "tags": [
      "file",
      "webdav",
      "storage"
    ]
  },
  {
    "id": "alltube",
    "name": "AllTube",
    "version": "latest",
    "description": "AllTube Download is an application designed to facilitate the downloading of videos from YouTube and other video sites. It provides an HTML GUI for youtube-dl with video conversion capabilities and JSON API support.",
    "logo": "logo.png",
    "links": {
      "github": "https://github.com/Rudloff/alltube",
      "website": "https://github.com/Rudloff/alltube",
      "docs": "https://github.com/Rudloff/alltube/wiki"
    },
    "tags": [
      "media",
      "video",
      "downloader"
    ]
  },
  {
    "id": "ampache",
    "name": "Ampache",
    "version": "latest",
    "description": "Ampache is a web-based audio/video streaming application and file manager allowing you to access your music & videos from anywhere, using almost any internet enabled device.",
    "logo": "logo.png",
    "links": {
      "github": "https://github.com/ampache/ampache",
      "website": "http://ampache.org/",
      "docs": "https://github.com/ampache/ampache/wiki"
    },
    "tags": [
      "media",
      "music",
      "streaming"
    ]
  },
  {
    "id": "anonupload",
    "name": "AnonUpload",
    "version": "1",
    "description": "AnonUpload is a secure, anonymous file sharing application that does not require a database. It is built with privacy as a priority, ensuring that the direct filename used is not displayed.",
    "logo": "logo.png",
    "links": {
      "github": "https://github.com/supernova3339/anonupload",
      "docs": "https://github.com/Supernova3339/anonupload/blob/main/env.md",
      "website": "https://anonupload.com/"
    },
    "tags": [
      "file-sharing",
      "privacy"
    ]
  },
  {
    "id": "answer",
    "name": "Answer",
    "version": "v1.4.1",
    "description": "Answer is an open-source Q&A platform for building a self-hosted question-and-answer service.",
    "logo": "answer.png",
    "links": {
      "github": "https://github.com/apache/answer",
      "website": "https://answer.apache.org/",
      "docs": "https://answer.apache.org/docs"
    },
    "tags": [
      "q&a",
      "self-hosted"
    ]
  },
  {
    "id": "anythingllm",
    "name": "AnythingLLM",
    "version": "latest",
    "description": "AnythingLLM is a private, self-hosted, and local document chatbot platform that allows you to chat with your documents using various LLM providers.",
    "logo": "logo.png",
    "links": {
      "github": "https://github.com/Mintplex-Labs/anything-llm",
      "website": "https://useanything.com",
      "docs": "https://github.com/Mintplex-Labs/anything-llm/tree/master/docs"
    },
    "tags": [
      "ai",
      "llm",
      "chatbot"
    ]
  },
  {
    "id": "apprise-api",
    "name": "Apprise API",
    "version": "latest",
    "description": "Apprise API provides a simple interface for sending notifications to almost all of the most popular notification services available to us today.",
    "logo": "logo.png",
    "links": {
      "github": "https://github.com/caronc/apprise-api",
      "website": "https://github.com/caronc/apprise-api",
      "docs": "https://github.com/caronc/apprise-api/wiki"
    },
    "tags": [
      "notifications",
      "api"
    ]
  },
  {
    "id": "appsmith",
    "name": "Appsmith",
    "version": "v1.29",
    "description": "Appsmith is a free and open source platform for building internal tools and applications.",
    "logo": "appsmith.png",
    "links": {
      "github": "https://github.com/appsmithorg/appsmith",
      "website": "https://appsmith.com/",
      "docs": "https://docs.appsmith.com/"
    },
    "tags": [
      "cms"
    ]
  },
  {
    "id": "appwrite",
    "name": "Appwrite",
    "version": "1.6.1",
    "description": "Appwrite is an end-to-end backend server for Web, Mobile, Native, or Backend apps. Appwrite abstracts the complexity and repetitiveness required to build a modern backend API from scratch and allows you to build secure apps faster.\nUsing Appwrite, you can easily integrate your app with user authentication and multiple sign-in methods, a database for storing and querying users and team data, storage and file management, image manipulation, Cloud Functions, messaging, and more services.",
    "links": {
      "github": "https://github.com/appwrite/appwrite",
      "website": "https://appwrite.io/",
      "docs": "https://appwrite.io/docs"
    },
    "logo": "appwrite.svg",
    "tags": [
      "database",
      "firebase",
      "postgres"
    ]
  },
  {
    "id": "aptabase",
    "name": "Aptabase",
    "version": "v1.0.0",
    "description": "Aptabase is a self-hosted web analytics platform that lets you track website traffic and user behavior.",
    "logo": "aptabase.svg",
    "links": {
      "github": "https://github.com/aptabase/aptabase",
      "website": "https://aptabase.com/",
      "docs": "https://github.com/aptabase/aptabase/blob/main/README.md"
    },
    "tags": [
      "analytics",
      "self-hosted"
    ]
  },
  {
    "id": "arangodb",
    "name": "ArangoDB",
    "version": "latest",
    "description": "ArangoDB is a native multi-model database with flexible data models for documents, graphs, and key-values. Build high performance applications using a convenient SQL-like query language or JavaScript extensions.",
    "logo": "logo.png",
    "links": {
      "github": "https://github.com/arangodb/arangodb",
      "website": "https://www.arangodb.com/",
      "docs": "https://www.arangodb.com/docs/"
    },
    "tags": [
      "database",
      "graph-database",
      "nosql"
    ]
  },
  {
    "id": "argilla",
    "name": "Argilla",
    "version": "latest",
    "description": "Argilla is a robust platform designed to help engineers and data scientists streamline the management of machine learning data workflows. It simplifies tasks like data labeling, annotation, and quality control.",
    "logo": "logo.svg",
    "links": {
      "github": "https://github.com/argilla-io/argilla",
      "website": "https://www.argilla.io/",
      "docs": "https://docs.argilla.io/"
    },
    "tags": [
      "machine-learning",
      "data-labeling",
      "ai"
    ]
  },
  {
    "id": "audiobookshelf",
    "name": "Audiobookshelf",
    "version": "2.19.4",
    "description": "Audiobookshelf is a self-hosted server designed to manage and play your audiobooks and podcasts. It works best when you have an organized directory structure.",
    "logo": "logo.png",
    "links": {
      "github": "https://github.com/advplyr/audiobookshelf",
      "website": "https://www.audiobookshelf.org",
      "docs": "https://www.audiobookshelf.org/docs"
    },
    "tags": [
      "media",
      "audiobooks",
      "podcasts"
    ]
  },
  {
    "id": "authelia",
    "name": "Authelia",
    "version": "latest",
    "description": "The Single Sign-On Multi-Factor portal for web apps. An open-source authentication and authorization server providing 2FA and SSO via web portal.",
    "logo": "authelia.png",
    "links": {
      "github": "https://github.com/authelia/authelia",
      "website": "https://www.authelia.com/",
      "docs": "https://www.authelia.com/overview/prologue/introduction/"
    },
    "tags": [
      "authentication",
      "authorization",
      "2fa",
      "sso",
      "security",
      "reverse-proxy",
      "ldap"
    ]
  },
  {
    "id": "authentik",
    "name": "Authentik",
    "version": "2025.6.3",
    "description": "Authentik is an open-source Identity Provider for authentication and authorization. It provides a comprehensive solution for managing user authentication, authorization, and identity federation with support for SAML, OAuth2, OIDC, and more.",
    "links": {
      "github": "https://github.com/goauthentik/authentik",
      "website": "https://goauthentik.io/",
      "docs": "https://goauthentik.io/docs/"
    },
    "logo": "authentik.svg",
    "tags": [
      "authentication",
      "identity",
      "sso",
      "oidc",
      "saml",
      "oauth2",
      "self-hosted"
    ]
  },
  {
    "id": "authorizer",
    "name": "Authorizer",
    "version": "1.4.4",
    "description": "Authorizer is a powerful tool designed to simplify the process of user authentication and authorization in your applications. It allows you to build secure apps 10x faster with its low code tool and low-cost deployment.",
    "logo": "logo.png",
    "links": {
      "github": "https://github.com/authorizerdev/authorizer",
      "website": "https://authorizer.dev",
      "docs": "https://docs.authorizer.dev/"
    },
    "tags": [
      "authentication",
      "authorization",
      "security"
    ]
  },
  {
    "id": "autobase",
    "name": "Autobase",
    "version": "2.3.0",
    "description": "Autobase for PostgreSQL® is an open-source alternative to cloud-managed databases (DBaaS) such as Amazon RDS, Google Cloud SQL, Azure Database, and more.",
    "links": {
      "github": "https://github.com/vitabaks/autobase",
      "website": "https://autobase.tech/",
      "docs": "https://autobase.tech/docs"
    },
    "logo": "autobase.svg",
    "tags": [
      "database",
      "postgres",
      "automation",
      "self-hosted",
      "dbaas"
    ]
  },
  {
    "id": "automatisch",
    "name": "Automatisch",
    "version": "2.0",
    "description": "Automatisch is a powerful, self-hosted workflow automation tool designed for connecting your apps and automating repetitive tasks. With Automatisch, you can create workflows to sync data, send notifications, and perform various actions seamlessly across different services.",
    "logo": "logo.png",
    "links": {
      "github": "https://github.com/automatisch/automatisch",
      "website": "https://automatisch.io/docs",
      "docs": "https://automatisch.io/docs"
    },
    "tags": [
      "automation",
      "workflow",
      "integration"
    ]
  },
  {
    "id": "babybuddy",
    "name": "BabyBuddy",
    "version": "2.7.0",
    "description": "BabyBuddy is a comprehensive, user-friendly platform designed to help parents and caregivers manage essential details about their child's growth and development. It provides tools for tracking feedings, sleep schedules, diaper changes, and milestones.",
    "logo": "logo.png",
    "links": {
      "github": "https://github.com/babybuddy/babybuddy",
      "website": "https://babybuddy.app",
      "docs": "https://docs.babybuddy.app"
    },
    "tags": [
      "parenting",
      "tracking",
      "family"
    ]
  },
  {
    "id": "backrest",
    "name": "Backrest",
    "version": "1.6.0",
    "description": "Backrest is a web-based backup solution powered by restic, offering an intuitive WebUI for easy repository management, snapshot browsing, and file restoration. It runs in the background, automating snapshot scheduling and repository maintenance. Built with Go, Backrest is a lightweight standalone binary with restic as its only dependency. It provides a secure and user-friendly way to manage backups while still allowing direct access to the restic CLI for advanced operations.",
    "links": {
      "github": "https://github.com/garethgeorge/backrest",
      "website": "https://garethgeorge.github.io/backrest",
      "docs": "https://garethgeorge.github.io/backrest/introduction/getting-started"
    },
    "logo": "backrest.svg",
    "tags": [
      "backup"
    ]
  },
  {
    "id": "baikal",
    "name": "Baikal",
    "version": "nginx-php8.2",
    "description": "Baikal is a lightweight, self-hosted CalDAV and CardDAV server that enables users to manage calendars and contacts efficiently. It provides a simple and effective solution for syncing and sharing events, tasks, and address books across multiple devices.",
    "logo": "logo.png",
    "links": {
      "website": "https://sabre.io/baikal/",
      "github": "https://sabre.io/baikal/",
      "docs": "https://sabre.io/baikal/install/"
    },
    "tags": [
      "calendar",
      "contacts",
      "caldav",
      "carddav"
    ]
  },
  {
    "id": "barrage",
    "name": "Barrage",
    "version": "0.3.0",
    "description": "Barrage is a minimalistic Deluge WebUI app with full mobile support. It features a responsive mobile-first design, allowing you to manage your torrents with ease from any device.",
    "logo": "logo.png",
    "links": {
      "github": "https://github.com/maulik9898/barrage",
      "website": "https://github.com/maulik9898/barrage",
      "docs": "https://github.com/maulik9898/barrage/blob/main/README.md"
    },
    "tags": [
      "torrents",
      "deluge",
      "mobile"
    ]
  },
  {
    "id": "baserow",
    "name": "Baserow",
    "version": "1.25.2",
    "description": "Baserow is an open source database management tool that allows you to create and manage databases.",
    "logo": "baserow.webp",
    "links": {
      "github": "https://github.com/Baserow/baserow",
      "website": "https://baserow.io/",
      "docs": "https://baserow.io/docs/index"
    },
    "tags": [
      "database"
    ]
  },
  {
    "id": "bazarr",
    "name": "Bazarr",
    "version": "latest",
    "description": "Bazarr is a companion application to Sonarr and Radarr that manages and downloads subtitles based on your requirements.",
    "logo": "logo.png",
    "links": {
      "github": "https://github.com/morpheus65535/bazarr",
      "website": "https://www.bazarr.media/",
      "docs": "https://www.bazarr.media/docs"
    },
    "tags": [
      "subtitles",
      "sonarr",
      "radarr"
    ]
  },
  {
    "id": "beszel",
    "name": "Beszel",
    "version": "0.10.2",
    "description": "A lightweight server monitoring hub with historical data, docker stats, and alerts.",
    "logo": "logo.svg",
    "links": {
      "github": "https://github.com/henrygd/beszel",
      "website": "https://beszel.dev",
      "docs": "https://beszel.dev/guide/getting-started"
    },
    "tags": [
      "monitoring",
      "docker",
      "alerts"
    ]
  },
  {
    "id": "blender",
    "name": "Blender",
    "version": "latest",
    "description": "Blender is a free and open-source 3D creation suite. It supports the entire 3D pipeline—modeling, rigging, animation, simulation, rendering, compositing and motion tracking, video editing and 2D animation pipeline.",
    "logo": "blender.svg",
    "links": {
      "github": "https://github.com/linuxserver/docker-blender",
      "website": "https://www.blender.org/",
      "docs": "https://docs.blender.org/"
    },
    "tags": [
      "3d",
      "rendering",
      "animation"
    ]
  },
  {
    "id": "blinko",
    "name": "Blinko",
    "version": "latest",
    "description": "Blinko is a modern web application for managing and organizing your digital content and workflows.",
    "logo": "blinko.svg",
    "links": {
      "github": "https://github.com/blinkospace/blinko",
      "website": "https://blinko.space/",
      "docs": "https://docs.blinko.space/"
    },
    "tags": [
      "productivity",
      "organization",
      "workflow",
      "nextjs"
    ]
  },
  {
    "id": "bolt.diy",
    "name": "bolt.diy",
    "version": "latest",
    "description": "Prompt, run, edit, and deploy full-stack web applications using any LLM you want!",
    "logo": "logo.jpg",
    "links": {
      "github": "https://github.com/stackblitz-labs/bolt.diy",
      "website": "https://stackblitz-labs.github.io/bolt.diy/",
      "docs": "https://stackblitz-labs.github.io/bolt.diy/"
    },
    "tags": [
      "ai",
      "self-hosted",
      "development",
      "chatbot",
      "ide",
      "llm"
    ]
  },
  {
    "id": "booklore",
    "name": "Booklore",
    "version": "latest",
    "description": "Booklore is an application for managing and serving book-related data, backed by a MariaDB database.",
    "logo": "image.png",
    "links": {
      "github": "https://github.com/booklore-app/BookLore",
      "website": "https://github.com/booklore-app/BookLore",
      "docs": "https://github.com/booklore-app/BookLore/tree/develop/docs"
    },
    "tags": [
      "books",
      "library",
      "database",
      "mariadb"
    ]
  },
  {
    "id": "bookstack",
    "name": "BookStack",
    "version": "24.12.1",
    "description": "BookStack is a self-hosted platform for creating beautiful, feature-rich documentation sites.",
    "logo": "logo.svg",
    "links": {
      "github": "https://github.com/BookStackApp/BookStack",
      "website": "https://www.bookstackapp.com",
      "docs": "https://www.bookstackapp.com/docs"
    },
    "tags": [
      "documentation",
      "self-hosted"
    ]
  },
  {
    "id": "botpress",
    "name": "Botpress",
    "version": "latest",
    "description": "Botpress is a platform for building conversational AI agents. It provides a simple and effective solution for building conversational AI agents from anywhere.",
    "logo": "logo.png",
    "links": {
      "github": "https://github.com/botpress/botpress",
      "website": "https://botpress.com",
      "docs": "https://botpress.com/docs"
    },
    "tags": [
      "ai",
      "self-hosted"
    ]
  },
  {
    "id": "browserless",
    "name": "Browserless",
    "version": "2.23.0",
    "description": "Browserless allows remote clients to connect and execute headless work, all inside of docker. It supports the standard, unforked Puppeteer and Playwright libraries, as well offering REST-based APIs for common actions like data collection, PDF generation and more.",
    "logo": "browserless.svg",
    "links": {
      "github": "https://github.com/browserless/browserless",
      "website": "https://www.browserless.io/",
      "docs": "https://docs.browserless.io/"
    },
    "tags": [
      "browser",
      "automation"
    ]
  },
  {
    "id": "budibase",
    "name": "Budibase",
    "version": "3.5.3",
    "description": "Budibase is an open-source low-code platform that saves engineers 100s of hours building forms, portals, and approval apps, securely.",
    "logo": "budibase.svg",
    "links": {
      "github": "https://github.com/Budibase/budibase",
      "website": "https://budibase.com/",
      "docs": "https://docs.budibase.com/docs/"
    },
    "tags": [
      "database",
      "low-code",
      "nocode",
      "applications"
    ]
  },
  {
    "id": "bugsink",
    "name": "Bugsink",
    "version": "v1.4.2",
    "description": "Bugsink is a self-hosted Error Tracker. Built to self-host; Sentry-SDK compatible; Scalable and reliable",
    "logo": "bugsink.png",
    "links": {
      "github": "https://github.com/bugsink/bugsink/",
      "website": "https://www.bugsink.com/",
      "docs": "https://www.bugsink.com/docs/"
    },
    "tags": [
      "hosting",
      "self-hosted",
      "development"
    ]
  },
  {
    "id": "bytebase",
    "name": "Bytebase",
    "version": "latest",
    "description": "Bytebase is a database management tool that allows you to manage your databases with ease. It provides a simple and effective solution for managing your databases from anywhere.",
    "logo": "image.png",
    "links": {
      "github": "https://github.com/bytebase/bytebase",
      "website": "https://www.bytebase.com",
      "docs": "https://www.bytebase.com/docs"
    },
    "tags": [
      "database",
      "self-hosted"
    ]
  },
  {
    "id": "bytestash",
    "name": "ByteStash",
    "version": "latest",
    "description": "ByteStash is a self-hosted file storage solution that allows you to store and share files with ease. It provides a simple and effective solution for storing and accessing files from anywhere.",
    "logo": "logo.png",
    "links": {
      "github": "https://github.com/bytestash/bytestash",
      "website": "https://bytestash.com",
      "docs": "https://bytestash.com/docs"
    },
    "tags": [
      "file-storage",
      "self-hosted"
    ]
  },
  {
    "id": "calcom",
    "name": "Calcom",
    "version": "v2.7.6",
    "description": "Calcom is a open source alternative to Calendly that allows to create scheduling and booking services.",
    "links": {
      "github": "https://github.com/calcom/cal.com",
      "website": "https://cal.com/",
      "docs": "https://cal.com/docs"
    },
    "logo": "calcom.jpg",
    "tags": [
      "scheduling",
      "booking"
    ]
  },
  {
    "id": "calibre",
    "name": "Calibre",
    "version": "7.26.0",
    "description": "Calibre is a comprehensive e-book management tool designed to organize, convert, and read your e-book collection. It supports most of the major e-book formats and is compatible with various e-book reader devices.",
    "logo": "logo.png",
    "links": {
      "github": "https://github.com/kovidgoyal/calibre",
      "website": "https://calibre-ebook.com/",
      "docs": "https://manual.calibre-ebook.com/"
    },
    "tags": [
      "Documents",
      "E-Commerce"
    ]
  },
  {
    "id": "capso",
    "name": "Cap.so",
    "version": "latest",
    "description": "Cap.so is a platform for web and desktop applications with MySQL and S3 storage. It provides a complete development environment with database and file storage capabilities.",
    "links": {
      "github": "https://github.com/CapSoftware/Cap",
      "website": "https://cap.so/",
      "docs": "https://cap.so/docs/"
    },
    "logo": "capso.png",
    "tags": [
      "web",
      "s3",
      "mysql",
      "development",
      "self-hosted"
    ]
  },
  {
    "id": "carbone",
    "name": "Carbone",
    "version": "4.25.5",
    "description": "Carbone is a high-performance, self-hosted document generation engine. It allows you to generate reports, invoices, and documents in various formats (e.g., PDF, DOCX, XLSX) using JSON data and template-based rendering.",
    "logo": "logo.png",
    "links": {
      "github": "https://github.com/carboneio/carbone",
      "website": "https://carbone.io/",
      "docs": "https://carbone.io/documentation/design/overview/getting-started.html"
    },
    "tags": [
      "Document Generation",
      "Automation",
      "Reporting",
      "Productivity"
    ]
  },
  {
    "id": "casdoor",
    "name": "Casdoor",
    "version": "latest",
    "description": "An open-source UI-first Identity and Access Management (IAM) / Single-Sign-On (SSO) platform with web UI supporting OAuth 2.0, OIDC, SAML, CAS, LDAP, SCIM, WebAuthn, TOTP, MFA, and more.",
    "logo": "casdoor.png",
    "links": {
      "github": "https://github.com/casdoor/casdoor",
      "website": "https://casdoor.org/",
      "docs": "https://casdoor.org/docs/overview"
    },
    "tags": [
      "authentication",
      "authorization",
      "oauth2",
      "oidc",
      "sso",
      "saml",
      "identity-management",
      "access-management",
      "security"
    ]
  },
  {
    "id": "changedetection",
    "name": "Change Detection",
    "version": "0.49",
    "description": "Changedetection.io is an intelligent tool designed to monitor changes on websites. Perfect for smart shoppers, data journalists, research engineers, data scientists, and security researchers.",
    "logo": "logo.png",
    "links": {
      "github": "https://github.com/dgtlmoon/changedetection.io",
      "website": "https://changedetection.io",
      "docs": "https://github.com/dgtlmoon/changedetection.io/wiki"
    },
    "tags": [
      "Monitoring",
      "Data",
      "Notifications"
    ]
  },
  {
    "id": "chatwoot",
    "name": "Chatwoot",
    "version": "v3.14.1",
    "description": "Open-source customer engagement platform that provides a shared inbox for teams, live chat, and omnichannel support.",
    "logo": "chatwoot.svg",
    "links": {
      "github": "https://github.com/chatwoot/chatwoot",
      "website": "https://www.chatwoot.com",
      "docs": "https://www.chatwoot.com/docs"
    },
    "tags": [
      "support",
      "chat",
      "customer-service"
    ]
  },
  {
    "id": "checkmate",
    "name": "Checkmate",
    "version": "latest",
    "description": "Checkmate is an open-source, self-hosted tool designed to track and monitor server hardware, uptime, response times, and incidents in real-time with beautiful visualizations.",
    "logo": "checkmate.png",
    "links": {
      "github": "https://github.com/bluewave-labs/checkmate",
      "website": "https://checkmate.so/",
      "docs": "https://docs.checkmate.so"
    },
    "tags": [
      "self-hosted",
      "monitoring",
      "uptime"
    ]
  },
  {
    "id": "chevereto",
    "name": "Chevereto",
    "version": "4",
    "description": "Chevereto is a powerful, self-hosted image and video hosting platform designed for individuals, communities, and businesses. It allows users to upload, organize, and share media effortlessly.",
    "logo": "logo.png",
    "links": {
      "github": "https://github.com/chevereto/chevereto",
      "website": "https://chevereto.com/",
      "docs": "https://v4-docs.chevereto.com/"
    },
    "tags": [
      "Image Hosting",
      "File Management",
      "Open Source",
      "Multi-User",
      "Private Albums"
    ]
  },
  {
    "id": "chibisafe",
    "name": "Chibisafe",
    "version": "latest",
    "description": "A beautiful and performant vault to save all your files in the cloud.",
    "logo": "chibisafe.svg",
    "links": {
      "github": "https://github.com/chibisafe/chibisafe",
      "website": "https://chibisafe.app",
      "docs": "https://chibisafe.app/docs/intro"
    },
    "tags": [
      "media system",
      "storage",
      "file-sharing"
    ]
  },
  {
    "id": "chiefonboarding",
    "name": "Chief-Onboarding",
    "version": "v2.2.5",
    "description": "Chief-Onboarding is a comprehensive, self-hosted onboarding and employee management platform designed for businesses to streamline their onboarding processes.",
    "logo": "logo.png",
    "links": {
      "github": "https://github.com/chiefonboarding/chiefonboarding",
      "website": "https://demo.chiefonboarding.com/",
      "docs": "https://docs.chiefonboarding.com/"
    },
    "tags": [
      "Employee Onboarding",
      "HR Management",
      "Task Tracking",
      "Role-Based Access",
      "Document Management"
    ]
  },
  {
    "id": "chromium",
    "name": "Chromium",
    "version": "5f5dd27e-ls102",
    "description": "Chromium is an open-source browser project that is designed to provide a safer, faster, and more stable way for all users to experience the web in a containerized environment.",
    "logo": "logo.png",
    "links": {
      "github": "https://github.com/linuxserver/docker-chromium",
      "docs": "https://docs.linuxserver.io/images/docker-chromium",
      "website": "https://docs.linuxserver.io/images/docker-chromium"
    },
    "tags": [
      "browser",
      "development",
      "web"
    ]
  },
  {
    "id": "classicpress",
    "name": "ClassicPress",
    "version": "php8.3-apache",
    "description": "ClassicPress is a community-led open source content management system for creators. It is a fork of WordPress 6.2 that preserves the TinyMCE classic editor as the default option.",
    "logo": "logo.png",
    "links": {
      "github": "https://github.com/ClassicPress/",
      "website": "https://www.classicpress.net/",
      "docs": "https://docs.classicpress.net/"
    },
    "tags": [
      "cms",
      "wordpress",
      "content-management"
    ]
  },
  {
    "id": "cloud9",
    "name": "Cloud9",
    "version": "1.29.2",
    "description": "Cloud9 is a cloud-based integrated development environment (IDE) designed for developers to code, build, and debug applications collaboratively in real time.",
    "logo": "logo.png",
    "links": {
      "github": "https://github.com/c9",
      "website": "https://aws.amazon.com/cloud9/",
      "docs": "https://docs.aws.amazon.com/cloud9/"
    },
    "tags": [
      "ide",
      "development",
      "cloud"
    ]
  },
  {
    "id": "cloudcommander",
    "name": "Cloud Commander",
    "version": "18.5.1",
    "description": "Cloud Commander is a file manager for the web. It includes a command-line console and a text editor. Cloud Commander helps you manage your server and work with files, directories and programs in a web browser.",
    "logo": "logo.png",
    "links": {
      "github": "https://github.com/coderaiser/cloudcmd",
      "website": "https://cloudcmd.io",
      "docs": "https://cloudcmd.io/#install"
    },
    "tags": [
      "file-manager",
      "web-based",
      "console"
    ]
  },
  {
    "id": "cloudflared",
    "name": "Cloudflared",
    "version": "latest",
    "description": "A lightweight daemon that securely connects local services to the internet through Cloudflare Tunnel.",
    "logo": "cloudflared.svg",
    "links": {
      "github": "https://github.com/cloudflare/cloudflared",
      "website": "https://developers.cloudflare.com/cloudflare-one/connections/connect-apps/",
      "docs": "https://developers.cloudflare.com/cloudflare-one/connections/connect-apps/install-and-setup/"
    },
    "tags": [
      "cloud",
      "networking",
      "security",
      "tunnel"
    ]
  },
  {
    "id": "cockpit",
    "name": "Cockpit",
    "version": "core-2.11.0",
    "description": "Cockpit is a headless content platform designed to streamline the creation, connection, and delivery of content for creators, marketers, and developers. It is built with an API-first approach, enabling limitless digital solutions.",
    "logo": "logo.png",
    "links": {
      "github": "https://github.com/Cockpit-HQ",
      "website": "https://getcockpit.com",
      "docs": "https://getcockpit.com/documentation"
    },
    "tags": [
      "cms",
      "content-management",
      "api"
    ]
  },
  {
    "id": "coder",
    "name": "Coder",
    "version": "2.15.3",
    "description": "Coder is an open-source cloud development environment (CDE) that you host in your cloud or on-premises.",
    "logo": "coder.svg",
    "links": {
      "github": "https://github.com/coder/coder",
      "website": "https://coder.com/",
      "docs": "https://coder.com/docs"
    },
    "tags": [
      "self-hosted",
      "open-source",
      "builder"
    ]
  },
  {
    "id": "codex-docs",
    "name": "CodeX Docs",
    "version": "v2.2",
    "description": "CodeX is a comprehensive platform that brings together passionate engineers, designers, and specialists to create high-quality open-source projects. It includes Editor.js, Hawk.so, CodeX Notes, and more.",
    "logo": "logo.svg",
    "links": {
      "github": "https://github.com/codex-team/codex.docs",
      "website": "https://codex.so",
      "docs": "https://docs.codex.so"
    },
    "tags": [
      "documentation",
      "development",
      "collaboration"
    ]
  },
  {
    "id": "colanode",
    "name": "Colanode Server",
    "version": "v0.1.6",
    "description": "Open-source and local-first Slack and Notion alternative that puts you in control of your data",
    "logo": "logo.svg",
    "links": {
      "github": "https://github.com/colanode/colanode",
      "website": "https://colanode.com",
      "docs": "https://colanode.com/docs/"
    },
    "tags": [
      "documentation",
      "knowledge-base",
      "collaboration"
    ]
  },
  {
    "id": "collabora-office",
    "name": "Collabora Office",
    "version": "latest",
    "description": "Collabora Online is a powerful, flexible, and secure online office suite designed to break free from vendor lock-in and put you in full control of your documents.",
    "logo": "logo.svg",
    "links": {
      "github": "https://github.com/CollaboraOnline",
      "website": "https://collaboraonline.com",
      "docs": "https://sdk.collaboraonline.com/docs"
    },
    "tags": [
      "office",
      "documents",
      "collaboration"
    ]
  },
  {
    "id": "commafeed",
    "name": "CommaFeed",
    "version": "latest",
    "description": "CommaFeed is an open-source feed reader and news aggregator, designed to be lightweight and extensible, with PostgreSQL as its database.",
    "logo": "logo.svg",
    "links": {
      "github": "https://github.com/Athou/commafeed",
      "website": "https://www.commafeed.com/",
      "docs": "https://github.com/Athou/commafeed/wiki"
    },
    "tags": [
      "feed-reader",
      "news-aggregator",
      "rss"
    ]
  },
  {
    "id": "commento",
    "name": "Commento",
    "version": "v1.8.0",
    "description": "Commento is a comments widget designed to enhance the interaction on your website. It allows your readers to contribute to the discussion by upvoting comments that add value and downvoting those that don't. The widget supports markdown formatting and provides moderation tools to manage conversations.",
    "links": {
      "website": "https://commento.io/",
      "docs": "https://commento.io/",
      "github": "https://github.com/souramoo/commentoplusplus"
    },
    "logo": "logo.png",
    "tags": [
      "comments",
      "discussion",
      "website"
    ]
  },
  {
    "id": "commentoplusplus",
    "name": "Commento++",
    "version": "v1.8.7",
    "description": "Commento++ is a free, open-source application designed to provide a fast, lightweight comments box that you can embed in your static website. It offers features like Markdown support, Disqus import, voting, automated spam detection, moderation tools, sticky comments, thread locking, and OAuth login.",
    "links": {
      "website": "https://commento.io/",
      "docs": "https://commento.io/",
      "github": "https://github.com/souramoo/commentoplusplus"
    },
    "logo": "logo.png",
    "tags": [
      "comments",
      "website",
      "open-source"
    ]
  },
  {
    "id": "conduit",
    "name": "Conduit",
    "version": "v0.9.0",
    "description": "Conduit is a simple, fast and reliable chat server powered by Matrix",
    "logo": "conduit.svg",
    "links": {
      "github": "https://gitlab.com/famedly/conduit",
      "website": "https://conduit.rs/",
      "docs": "https://docs.conduit.rs/"
    },
    "tags": [
      "matrix",
      "communication"
    ]
  },
  {
    "id": "conduwuit",
    "name": "Conduwuit",
    "version": "latest",
    "description": "Well-maintained, featureful Matrix chat homeserver (fork of Conduit)",
    "logo": "conduwuit.svg",
    "links": {
      "github": "https://github.com/girlbossceo/conduwuit",
      "website": "https://conduwuit.puppyirl.gay",
      "docs": "https://conduwuit.puppyirl.gay/configuration.html"
    },
    "tags": [
      "backend",
      "chat",
      "communication",
      "matrix",
      "server"
    ]
  },
  {
    "id": "confluence",
    "name": "Confluence",
    "version": "8.6",
    "description": "Confluence is a powerful team collaboration and knowledge-sharing tool. It allows you to create, organize, and collaborate on content in a centralized space. Designed for project management, documentation, and team communication, Confluence helps streamline workflows and enhances productivity.",
    "links": {
      "website": "https://confluence.atlassian.com",
      "docs": "https://confluence.atlassian.com/doc/confluence-documentation-135922.html",
      "github": "https://confluence.atlassian.com"
    },
    "logo": "logo.svg",
    "tags": [
      "collaboration",
      "documentation",
      "productivity",
      "project-management"
    ]
  },
  {
    "id": "convertx",
    "name": "ConvertX",
    "version": "latest",
    "description": "ConvertX is a service for converting media files, with optional user registration and file management features.",
    "logo": "logo.png",
    "links": {
      "github": "https://github.com/c4illin/ConvertX",
      "website": "https://github.com/c4illin/ConvertX",
      "docs": "https://github.com/c4illin/ConvertX#environment-variables"
    },
    "tags": [
      "media",
      "converter",
      "ffmpeg"
    ]
  },
  {
    "id": "convex",
    "name": "Convex",
    "version": "latest",
    "description": "Convex is an open-source reactive database designed to make life easy for web app developers.",
    "logo": "convex.svg",
    "links": {
      "github": "https://github.com/get-convex/convex",
      "website": "https://www.convex.dev/",
      "docs": "https://www.convex.dev/docs"
    },
    "tags": [
      "backend",
      "database",
      "api"
    ]
  },
  {
    "id": "coralproject",
    "name": "Coral",
    "version": "9.7.0",
    "description": "Coral is a revolutionary commenting platform designed to enhance website interactions. It features smart technology for meaningful discussions, journalist identification, moderation tools with AI support, and complete data control without ads or trackers. Used by major news sites worldwide.",
    "links": {
      "website": "https://coralproject.net/",
      "docs": "https://docs.coralproject.net/",
      "github": "https://github.com/coralproject/talk"
    },
    "logo": "logo.png",
    "tags": [
      "communication",
      "community",
      "privacy"
    ]
  },
  {
    "id": "couchdb",
    "name": "CouchDB",
    "version": "latest",
    "description": "CouchDB is a document-oriented NoSQL database that excels at replication and horizontal scaling.",
    "logo": "couchdb.png",
    "links": {
      "github": "https://github.com/apache/couchdb",
      "website": "https://couchdb.apache.org/",
      "docs": "https://docs.couchdb.org/en/stable/"
    },
    "tags": [
      "database",
      "storage"
    ]
  },
  {
    "id": "cyberchef",
    "name": "CyberChef",
    "version": "latest",
    "description": "CyberChef is a web application for encryption, encoding, compression, and data analysis, developed by GCHQ.",
    "logo": "cyberchef.svg",
    "links": {
      "github": "https://github.com/gchq/CyberChef",
      "website": "https://gchq.github.io/CyberChef/",
      "docs": "https://github.com/gchq/CyberChef/wiki"
    },
    "tags": [
      "security",
      "encryption",
      "data-analysis"
    ]
  },
  {
    "id": "datalens",
    "name": "DataLens",
    "version": "1.23.0",
    "description": "A modern, scalable business intelligence and data visualization system.",
    "logo": "datalens.svg",
    "links": {
      "github": "https://github.com/datalens-tech/datalens",
      "website": "https://datalens.tech/",
      "docs": "https://datalens.tech/docs/"
    },
    "tags": [
      "analytics",
      "self-hosted",
      "bi",
      "monitoring"
    ]
  },
  {
    "id": "directory-lister",
    "name": "Directory Lister",
    "version": "latest",
    "description": "Directory Lister is a simple PHP application that lists the contents of any web-accessible directory and allows navigation there within.",
    "logo": "logo.png",
    "links": {
      "github": "https://github.com/DirectoryLister/DirectoryLister",
      "website": "https://www.directorylister.com/",
      "docs": "https://docs.directorylister.com/"
    },
    "tags": [
      "file-manager",
      "directory-listing",
      "php"
    ]
  },
  {
    "id": "directus",
    "name": "Directus",
    "version": "11.0.2",
    "description": "Directus is an open source headless CMS that provides an API-first solution for building custom backends.",
    "logo": "directus.jpg",
    "links": {
      "github": "https://github.com/directus/directus",
      "website": "https://directus.io/",
      "docs": "https://docs.directus.io/"
    },
    "tags": [
      "cms"
    ]
  },
  {
    "id": "discord-tickets",
    "name": "Discord Tickets",
    "version": "4.0.21",
    "description": "An open-source Discord bot for creating and managing support ticket channels.",
    "logo": "discord-tickets.png",
    "links": {
      "github": "https://github.com/discord-tickets/bot",
      "website": "https://discordtickets.app",
      "docs": "https://discordtickets.app/self-hosting/installation/docker/"
    },
    "tags": [
      "discord",
      "tickets",
      "support"
    ]
  },
  {
    "id": "discourse",
    "name": "Discourse",
    "version": "3.3.2",
    "description": "Discourse is a modern forum software for your community. Use it as a mailing list, discussion forum, or long-form chat room.",
    "logo": "discourse.svg",
    "links": {
      "github": "https://github.com/discourse/discourse",
      "website": "https://www.discourse.org/",
      "docs": "https://meta.discourse.org/"
    },
    "tags": [
      "forum",
      "community",
      "discussion"
    ]
  },
  {
    "id": "docmost",
    "name": "Docmost",
    "version": "0.4.1",
    "description": "Docmost, is an open-source collaborative wiki and documentation software.",
    "logo": "docmost.png",
    "links": {
      "github": "https://github.com/docmost/docmost",
      "website": "https://docmost.com/",
      "docs": "https://docmost.com/docs/"
    },
    "tags": [
      "self-hosted",
      "open-source",
      "manager"
    ]
  },
  {
    "id": "documenso",
    "name": "Documenso",
    "version": "v1.5.6",
    "description": "Documenso is the open source alternative to DocuSign for signing documents digitally",
    "links": {
      "github": "https://github.com/documenso/documenso",
      "website": "https://documenso.com/",
      "docs": "https://documenso.com/docs"
    },
    "logo": "documenso.png",
    "tags": [
      "document-signing"
    ]
  },
  {
    "id": "docuseal",
    "name": "Docuseal",
    "version": "latest",
    "description": "Docuseal is a self-hosted document management system.",
    "logo": "docuseal.png",
    "links": {
      "github": "https://github.com/docusealco/docuseal",
      "website": "https://www.docuseal.com/",
      "docs": "https://www.docuseal.com/"
    },
    "tags": [
      "document-signing"
    ]
  },
  {
    "id": "doublezero",
    "name": "Double Zero",
    "version": "v0.2.1",
    "description": "00 is a self hostable SES dashboard for sending and monitoring emails with AWS",
    "logo": "doublezero.svg",
    "links": {
      "github": "https://github.com/technomancy-dev/00",
      "website": "https://www.double-zero.cloud/",
      "docs": "https://github.com/technomancy-dev/00"
    },
    "tags": [
      "email"
    ]
  },
  {
    "id": "dragonfly-db",
    "name": "Dragonfly",
    "version": "1.28.1",
    "description": "Dragonfly is a drop-in Redis replacement that is designed for heavy data workloads running on modern cloud hardware.",
    "logo": "dragonfly-db.png",
    "links": {
      "github": "https://github.com/dragonflydb/dragonfly",
      "website": "https://www.dragonflydb.io/",
      "docs": "https://www.dragonflydb.io/docs"
    },
    "tags": [
      "database",
      "redis"
    ]
  },
  {
    "id": "drawio",
    "name": "draw.io",
    "version": "24.7.17",
    "description": "draw.io is a configurable diagramming/whiteboarding visualization application.",
    "logo": "drawio.svg",
    "links": {
      "github": "https://github.com/jgraph/drawio",
      "website": "https://draw.io/",
      "docs": "https://www.drawio.com/doc/"
    },
    "tags": [
      "drawing",
      "diagrams"
    ]
  },
  {
    "id": "dumbassets",
    "name": "DumbAssets",
    "version": "latest",
    "description": "DumbAssets is a simple, self-hosted asset tracking service with no database or authentication required.",
    "logo": "logo.svg",
    "links": {
      "github": "https://github.com/dumbwareio/dumbassets",
      "website": "https://www.dumbware.io/software/DumbAssets/",
      "docs": "https://github.com/dumbwareio/dumbassets"
    },
    "tags": [
      "asset-tracking",
      "self-hosted",
      "simple"
    ]
  },
  {
    "id": "dumbbudget",
    "name": "DumbBudget",
    "version": "latest",
    "description": "DumbBudget is a simple, self-hosted budget tracking service with PIN protection and no database required.",
    "logo": "logo.svg",
    "links": {
      "github": "https://github.com/dumbwareio/dumbbudget",
      "website": "https://www.dumbware.io/software/DumbBudget/",
      "docs": "https://github.com/dumbwareio/dumbbudget"
    },
    "tags": [
      "budget",
      "finance",
      "self-hosted",
      "simple"
    ]
  },
  {
    "id": "dumbdrop",
    "name": "DumbDrop",
    "version": "latest",
    "description": "DumbDrop is a simple, self-hosted file sharing service with no database or authentication required.",
    "logo": "logo.svg",
    "links": {
      "github": "https://github.com/dumbwareio/dumbdrop",
      "website": "https://www.dumbware.io/software/DumbDrop/",
      "docs": "https://github.com/dumbwareio/dumbdrop"
    },
    "tags": [
      "file-sharing",
      "self-hosted",
      "simple"
    ]
  },
  {
    "id": "dumbpad",
    "name": "DumbPad",
    "version": "latest",
    "description": "DumbPad is a simple, self-hosted notepad service with PIN protection and no database required.",
    "logo": "logo.svg",
    "links": {
      "github": "https://github.com/dumbwareio/dumbpad",
      "website": "https://www.dumbware.io/software/DumbPad/",
      "docs": "https://github.com/dumbwareio/dumbpad"
    },
    "tags": [
      "notepad",
      "self-hosted",
      "simple"
    ]
  },
  {
    "id": "elastic-search",
    "name": "Elasticsearch",
    "version": "8.10.2",
    "description": "Elasticsearch is an open-source search and analytics engine, used for full-text search and analytics on structured data such as text, web pages, images, and videos.",
    "logo": "elasticsearch.svg",
    "links": {
      "github": "https://github.com/elastic/elasticsearch",
      "website": "https://www.elastic.co/elasticsearch/",
      "docs": "https://docs.elastic.co/elasticsearch/"
    },
    "tags": [
      "search",
      "analytics"
    ]
  },
  {
    "id": "erpnext",
    "name": "ERPNext",
    "version": "version-15",
    "description": "100% Open Source and highly customizable ERP software.",
    "logo": "erpnext.svg",
    "links": {
      "github": "https://github.com/frappe/erpnext",
      "docs": "https://docs.frappe.io/erpnext",
      "website": "https://erpnext.com"
    },
    "tags": [
      "erp",
      "accounts",
      "manufacturing",
      "retail",
      "sales",
      "pos",
      "hrms"
    ]
  },
  {
    "id": "evolutionapi",
    "name": "Evolution API",
    "version": "v2.1.2",
    "description": "Evolution API is a robust platform dedicated to empowering small businesses with limited resources, going beyond a simple messaging solution via WhatsApp.",
    "logo": "evolutionapi.png",
    "links": {
      "github": "https://github.com/EvolutionAPI/evolution-api",
      "docs": "https://doc.evolution-api.com/v2/en/get-started/introduction",
      "website": "https://evolution-api.com/opensource-whatsapp-api/"
    },
    "tags": [
      "api",
      "whatsapp",
      "messaging"
    ]
  },
  {
    "id": "excalidraw",
    "name": "Excalidraw",
    "version": "latest",
    "description": "Excalidraw is a free and open source online diagramming tool that lets you easily create and share beautiful diagrams.",
    "logo": "excalidraw.jpg",
    "links": {
      "github": "https://github.com/excalidraw/excalidraw",
      "website": "https://excalidraw.com/",
      "docs": "https://docs.excalidraw.com/"
    },
    "tags": [
      "drawing"
    ]
  },
  {
    "id": "ezbookkeeping",
    "name": "EZBookkeeping",
    "version": "latest",
    "description": "EZBookkeeping is a self-hosted bookkeeping application that helps you manage your personal and business finances. It provides features for tracking income, expenses, accounts, and generating financial reports.",
    "logo": "logo.png",
    "links": {
      "github": "https://github.com/mayswind/ezbookkeeping",
      "website": "https://github.com/mayswind/ezbookkeeping",
      "docs": "https://github.com/mayswind/ezbookkeeping"
    },
    "tags": [
      "bookkeeping",
      "finance",
      "accounting",
      "self-hosted",
      "personal-finance",
      "business-finance"
    ]
  },
  {
    "id": "filebrowser",
    "name": "File Browser",
    "version": "2.31.2",
    "description": "Filebrowser is a standalone file manager for uploading, deleting, previewing, renaming, and editing files, with support for multiple users, each with their own directory.",
    "logo": "filebrowser.svg",
    "links": {
      "github": "https://github.com/filebrowser/filebrowser",
      "website": "https://filebrowser.org/",
      "docs": "https://filebrowser.org/"
    },
    "tags": [
      "file-manager",
      "storage"
    ]
  },
  {
    "id": "filestash",
    "name": "Filestash",
    "version": "latest",
    "description": "Filestash is the enterprise-grade file manager connecting your storage with your identity provider and authorisations.",
    "logo": "filestash.svg",
    "links": {
      "github": "https://github.com/mickael-kerjean/filestash",
      "website": "https://www.filestash.app/",
      "docs": "https://www.filestash.app/docs/"
    },
    "tags": [
      "file-manager",
      "document-editor",
      "self-hosted"
    ]
  },
  {
    "id": "flagsmith",
    "name": "Flagsmith",
    "version": "2.177.1",
    "description": "Flagsmith is an open-source feature flagging and remote config service.",
    "logo": "flagsmith.png",
    "links": {
      "github": "https://github.com/Flagsmith/flagsmith",
      "website": "https://www.flagsmith.com/",
      "docs": "https://docs.flagsmith.com/"
    },
    "tags": [
      "feature-flag",
      "feature-management",
      "feature-toggle",
      "remote-configuration"
    ]
  },
  {
    "id": "flaresolverr",
    "name": "FlareSolverr",
    "version": "latest",
    "description": "FlareSolverr is a proxy server to bypass Cloudflare and DDoS-GUARD protection.",
    "logo": "logo.png",
    "links": {
      "github": "https://github.com/FlareSolverr/FlareSolverr",
      "website": "https://github.com/FlareSolverr/FlareSolverr",
      "docs": "https://github.com/FlareSolverr/FlareSolverr"
    },
    "tags": [
      "proxy",
      "cloudflare",
      "bypass",
      "ddos-guard"
    ]
  },
  {
    "id": "focalboard",
    "name": "Focalboard",
    "version": "8.0.0",
    "description": "Open source project management for technical teams",
    "logo": "focalboard.png",
    "links": {
      "github": "https://github.com/sysblok/focalboard",
      "website": "https://focalboard.com",
      "docs": "https://www.focalboard.com/docs/"
    },
    "tags": [
      "kanban"
    ]
  },
  {
    "id": "forgejo",
    "name": "Forgejo",
    "version": "10",
    "description": "Forgejo is a self-hosted lightweight software forge. Easy to install and low maintenance, it just does the job",
    "logo": "forgejo.svg",
    "links": {
      "github": "https://codeberg.org/forgejo/forgejo",
      "website": "https://forgejo.org/",
      "docs": "https://forgejo.org/docs/latest/"
    },
    "tags": [
      "self-hosted",
      "storage"
    ]
  },
  {
    "id": "formbricks",
    "name": "Formbricks",
    "version": "v3.1.3",
    "description": "Formbricks is an open-source survey and form platform for collecting user data.",
    "logo": "formbricks.png",
    "links": {
      "github": "https://github.com/formbricks/formbricks",
      "website": "https://formbricks.com/",
      "docs": "https://formbricks.com/docs"
    },
    "tags": [
      "forms",
      "analytics"
    ]
  },
  {
    "id": "frappe-hr",
    "name": "Frappe HR",
    "version": "version-15",
    "description": "Feature rich HR & Payroll software. 100% FOSS and customizable.",
    "logo": "frappe-hr.svg",
    "links": {
      "github": "https://github.com/frappe/hrms",
      "docs": "https://docs.frappe.io/hr",
      "website": "https://frappe.io/hr"
    },
    "tags": [
      "hrms",
      "payroll",
      "leaves",
      "expenses",
      "attendance",
      "performace"
    ]
  },
  {
    "id": "freescout",
    "name": "FreeScout",
    "version": "latest",
    "description": "FreeScout is a free open source help desk and shared inbox system. It's a self-hosted alternative to HelpScout, Zendesk, and similar services that allows you to manage customer communications through email and a clean web interface. FreeScout makes it easy to organize support requests, track customer conversations, and collaborate with your team.",
    "links": {
      "github": "https://github.com/freescout-helpdesk/freescout",
      "website": "https://freescout.net/",
      "docs": "https://github.com/freescout-helpdesk/freescout/wiki/Installation-Guide"
    },
    "logo": "freescout.svg",
    "tags": [
      "helpdesk",
      "support",
      "email",
      "customer-service",
      "self-hosted"
    ]
  },
  {
    "id": "freshrss",
    "name": "FreshRSS",
    "version": "latest",
    "description": "A free, self-hostable RSS and Atom feed aggregator. Lightweight, easy to work with, powerful, and customizable with themes and extensions.",
    "logo": "freshrss.svg",
    "links": {
      "github": "https://github.com/FreshRSS/FreshRSS",
      "website": "https://freshrss.org/",
      "docs": "https://freshrss.github.io/FreshRSS/"
    },
    "tags": [
      "rss",
      "feed-reader",
      "news",
      "self-hosted",
      "aggregator",
      "reader"
    ]
  },
  {
    "id": "ghost",
    "name": "Ghost",
    "version": "6.0.0",
    "description": "Ghost is a free and open source, professional publishing platform built on a modern Node.js technology stack.",
    "logo": "ghost.jpeg",
    "links": {
      "github": "https://github.com/TryGhost/Ghost",
      "website": "https://ghost.org/",
      "docs": "https://ghost.org/docs/"
    },
    "tags": [
      "cms"
    ]
  },
  {
    "id": "gitea",
    "name": "Gitea",
    "version": "1.22.3",
    "description": "Git with a cup of tea! Painless self-hosted all-in-one software development service, including Git hosting, code review, team collaboration, package registry and CI/CD.",
    "logo": "gitea.png",
    "links": {
      "github": "https://github.com/go-gitea/gitea.git",
      "website": "https://gitea.com/",
      "docs": "https://docs.gitea.com/installation/install-with-docker"
    },
    "tags": [
      "self-hosted",
      "storage"
    ]
  },
  {
    "id": "gitea-mirror",
    "name": "Gitea Mirror",
    "version": "v2.11.2",
    "description": "Gitea Mirror is a modern web app for automatically mirroring repositories from GitHub to your self-hosted Gitea instance. It features a user-friendly interface to sync public, private, or starred GitHub repos, mirror entire organizations with structure preservation, and optionally mirror issues and labels. The application includes smart filtering, detailed logs, and scheduled automatic mirroring.",
    "logo": "gitea-mirror.png",
    "links": {
      "github": "https://github.com/arunavo4/gitea-mirror",
      "website": "https://github.com/arunavo4/gitea-mirror",
      "docs": "https://github.com/arunavo4/gitea-mirror#readme"
    },
    "tags": [
      "git",
      "mirror",
      "github",
      "gitea",
      "self-hosted",
      "automation"
    ]
  },
  {
    "id": "gitlab-ce",
    "name": "GitLab CE",
    "version": "latest",
    "description": "GitLab Community Edition is a free and open source platform for managing Git repositories, CI/CD pipelines, and project management.",
    "logo": "gitlab-ce.svg",
    "links": {
      "github": "https://gitlab.com/gitlab-org/gitlab-ce",
      "website": "https://gitlab.com/",
      "docs": "https://docs.gitlab.com/ee/"
    },
    "tags": [
      "git",
      "ci-cd",
      "version-control",
      "project-management"
    ]
  },
  {
    "id": "glance",
    "name": "Glance",
    "version": "latest",
    "description": "A self-hosted dashboard that puts all your feeds in one place. Features RSS feeds, weather, bookmarks, site monitoring, and more in a minimal, fast interface.",
    "logo": "glance.png",
    "links": {
      "github": "https://github.com/glanceapp/glance",
      "docs": "https://github.com/glanceapp/glance/blob/main/docs/configuration.md",
      "website": "https://glance.app/"
    },
    "tags": [
      "dashboard",
      "monitoring",
      "widgets",
      "rss"
    ]
  },
  {
    "id": "glitchtip",
    "name": "Glitchtip",
    "version": "v4.0",
    "description": "Glitchtip is simple, open source error tracking",
    "logo": "glitchtip.png",
    "links": {
      "github": "https://gitlab.com/glitchtip/",
      "website": "https://glitchtip.com/",
      "docs": "https://glitchtip.com/documentation"
    },
    "tags": [
      "hosting"
    ]
  },
  {
    "id": "glpi",
    "name": "GLPI Project",
    "version": "10.0.16",
    "description": "The most complete open source service management software",
    "logo": "glpi.webp",
    "links": {
      "github": "https://github.com/glpi-project/glpi",
      "website": "https://glpi-project.org/",
      "docs": "https://glpi-project.org/documentation/"
    },
    "tags": [
      "self-hosted",
      "project-management",
      "management"
    ]
  },
  {
    "id": "go-whatsapp-web-multidevice",
    "name": "WhatsApp API Multi Device Version",
    "version": "latest",
    "description": "WhatsApp API Multi Device Version the open-source, self-hosted whatsapp api. Send a chat, image and voice note with your own server.",
    "logo": "go-whatsapp-web-multidevice.svg",
    "links": {
      "github": "https://github.com/aldinokemal/go-whatsapp-web-multidevice",
      "website": "https://github.com/aldinokemal/go-whatsapp-web-multidevice",
      "docs": "https://github.com/aldinokemal/go-whatsapp-web-multidevice"
    },
    "tags": [
      "whatsapp",
      "self-hosted",
      "open-source",
      "api"
    ]
  },
  {
    "id": "gotenberg",
    "name": "Gotenberg",
    "version": "latest",
    "description": "Gotenberg is a Docker-powered stateless API for PDF files.",
    "logo": "gotenberg.png",
    "links": {
      "github": "https://github.com/gotenberg/gotenberg",
      "website": "https://gotenberg.dev",
      "docs": "https://gotenberg.dev/docs/getting-started/introduction"
    },
    "tags": [
      "api",
      "backend",
      "pdf",
      "tools"
    ]
  },
  {
    "id": "grafana",
    "name": "Grafana",
    "version": "9.5.20",
    "description": "Grafana is an open source platform for data visualization and monitoring.",
    "logo": "grafana.svg",
    "links": {
      "github": "https://github.com/grafana/grafana",
      "website": "https://grafana.com/",
      "docs": "https://grafana.com/docs/"
    },
    "tags": [
      "monitoring"
    ]
  },
  {
    "id": "grimoire",
    "name": "Grimoire",
    "version": "latest",
    "description": "Grimoire is a self-hosted bookmarking app designed for speed and simplicity.",
    "logo": "logo.webp",
    "links": {
      "github": "https://github.com/goniszewski/grimoire",
      "website": "https://github.com/goniszewski/grimoire",
      "docs": "https://github.com/goniszewski/grimoire"
    },
    "tags": [
      "bookmarks",
      "self-hosted",
      "knowledge-management"
    ]
  },
  {
    "id": "habitica",
    "name": "Habitica",
    "version": "latest",
    "description": "Habitica is a free habit and productivity app that treats your real life like a game. With in-game rewards and punishments to motivate you and a strong social network to inspire you, Habitica can help you achieve your goals to become healthy and hard-working.",
    "logo": "image.png",
    "links": {
      "github": "https://github.com/HabitRPG/habitica",
      "website": "https://habitica.com/",
      "docs": "https://habitica.fandom.com/wiki/Setting_up_Habitica_Locally"
    },
    "tags": [
      "productivity",
      "gamification",
      "habits",
      "self-hosted"
    ]
  },
  {
    "id": "heyform",
    "name": "HeyForm",
    "version": "latest",
    "description": "Allows anyone to create engaging conversational forms for surveys, questionnaires, quizzes, and polls. No coding skills required.",
    "logo": "heyform.svg",
    "links": {
      "github": "https://github.com/heyform/heyform",
      "website": "https://heyform.net",
      "docs": "https://docs.heyform.net"
    },
    "tags": [
      "form",
      "builder",
      "questionnaire",
      "quiz",
      "survey"
    ]
  },
  {
    "id": "hi-events",
    "name": "Hi.events",
    "version": "0.8.0-beta.1",
    "description": "Hi.Events is a self-hosted event management and ticket selling platform that allows you to create, manage and promote events easily.",
    "logo": "hi-events.svg",
    "links": {
      "github": "https://github.com/HiEventsDev/hi.events",
      "website": "https://hi.events/",
      "docs": "https://hi.events/docs"
    },
    "tags": [
      "self-hosted",
      "open-source",
      "manager"
    ]
  },
  {
    "id": "hoarder",
    "name": "Hoarder",
    "version": "0.22.0",
    "description": "Hoarder is an open source \"Bookmark Everything\" app that uses AI for automatically tagging the content you throw at it.",
    "logo": "hoarder.svg",
    "links": {
      "github": "https://github.com/hoarder/hoarder",
      "website": "https://hoarder.app/",
      "docs": "https://docs.hoarder.app/"
    },
    "tags": [
      "self-hosted",
      "bookmarks",
      "link-sharing"
    ]
  },
  {
    "id": "homarr",
    "name": "Homarr",
    "version": "latest",
    "description": "A sleek, modern dashboard that puts all your apps and services in one place with Docker integration.",
    "logo": "homarr.png",
    "links": {
      "github": "https://github.com/homarr-labs/homarr",
      "docs": "https://homarr.dev/docs/getting-started/installation/docker",
      "website": "https://homarr.dev/"
    },
    "tags": [
      "dashboard",
      "monitoring"
    ]
  },
  {
    "id": "homeassistant",
    "name": "Home Assistant",
    "version": "stable",
    "description": "Open source home automation that puts local control and privacy first.",
    "logo": "homeassistant.svg",
    "links": {
      "github": "https://github.com/home-assistant/core",
      "website": "https://www.home-assistant.io/",
      "docs": "https://www.home-assistant.io/getting-started/onboarding/"
    },
    "tags": [
      "iot",
      "home-automation",
      "internet-of-things",
      "self-hosted",
      "server"
    ]
  },
  {
    "id": "homebridge",
    "name": "Homebridge",
    "version": "latest",
    "description": "Bringing HomeKit support where there is none. Homebridge allows you to integrate with smart home devices that do not natively support HomeKit.",
    "logo": "homebridge.svg",
    "links": {
      "github": "https://github.com/homebridge/homebridge",
      "website": "https://homebridge.io/",
      "docs": "https://github.com/homebridge/homebridge/wiki"
    },
    "tags": [
      "iot",
      "homekit",
      "internet-of-things",
      "self-hosted",
      "server"
    ]
  },
  {
    "id": "huly",
    "name": "Huly",
    "version": "0.6.377",
    "description": "Huly — All-in-One Project Management Platform (alternative to Linear, Jira, Slack, Notion, Motion)",
    "logo": "huly.svg",
    "links": {
      "github": "https://github.com/hcengineering/huly-selfhost",
      "website": "https://huly.io/",
      "docs": "https://docs.huly.io/"
    },
    "tags": [
      "project-management",
      "community",
      "discussion"
    ]
  },
  {
    "id": "ihatemoney",
    "name": "I Hate Money",
    "version": "latest",
    "description": "I Hate Money is a web application for managing shared expenses among groups of people. It helps you track who owes what to whom, making it easy to split bills and manage group finances.",
    "logo": "image.png",
    "links": {
      "github": "https://github.com/spiral-project/ihatemoney",
      "website": "https://ihatemoney.org/",
      "docs": "https://ihatemoney.readthedocs.io/"
    },
    "tags": [
      "budget",
      "finance",
      "expense-sharing",
      "self-hosted",
      "money-management",
      "group-finances"
    ]
  },
  {
    "id": "immich",
    "name": "Immich",
    "version": "v1.121.0",
    "description": "High performance self-hosted photo and video backup solution directly from your mobile phone.",
    "logo": "immich.svg",
    "links": {
      "github": "https://github.com/immich-app/immich",
      "website": "https://immich.app/",
      "docs": "https://immich.app/docs/overview/introduction"
    },
    "tags": [
      "photos",
      "videos",
      "backup",
      "media"
    ]
  },
  {
    "id": "infisical",
    "name": "Infisical",
    "version": "0.90.1",
    "description": "All-in-one platform to securely manage application configuration and secrets across your team and infrastructure.",
    "logo": "infisical.jpg",
    "links": {
      "github": "https://github.com/Infisical/infisical",
      "website": "https://infisical.com/",
      "docs": "https://infisical.com/docs/documentation/getting-started/introduction"
    },
    "tags": [
      "self-hosted",
      "open-source"
    ]
  },
  {
    "id": "influxdb",
    "name": "InfluxDB",
    "version": "2.7.10",
    "description": "InfluxDB 2.7 is the platform purpose-built to collect, store, process and visualize time series data.",
    "logo": "influxdb.png",
    "links": {
      "github": "https://github.com/influxdata/influxdb",
      "website": "https://www.influxdata.com/",
      "docs": "https://docs.influxdata.com/influxdb/v2/"
    },
    "tags": [
      "self-hosted",
      "open-source",
      "storage",
      "database"
    ]
  },
  {
    "id": "invoiceshelf",
    "name": "InvoiceShelf",
    "version": "latest",
    "description": "InvoiceShelf is a self-hosted open source invoicing system for freelancers and small businesses.",
    "logo": "invoiceshelf.png",
    "links": {
      "github": "https://github.com/InvoiceShelf/invoiceshelf",
      "website": "https://invoiceshelf.com",
      "docs": "https://github.com/InvoiceShelf/invoiceshelf#readme"
    },
    "tags": [
      "invoice",
      "business",
      "finance"
    ]
  },
  {
    "id": "it-tools",
    "name": "IT Tools",
    "version": "latest",
    "description": "A collection of handy online it-tools for developers.",
    "logo": "it-tools.svg",
    "links": {
      "github": "https://github.com/CorentinTh/it-tools",
      "website": "https://it-tools.tech",
      "docs": "https://it-tools.tech/docs"
    },
    "tags": [
      "developer",
      "tools"
    ]
  },
  {
    "id": "jellyfin",
    "name": "jellyfin",
    "version": "v10.9.7",
    "description": "Jellyfin is a Free Software Media System that puts you in control of managing and streaming your media. ",
    "logo": "jellyfin.svg",
    "links": {
      "github": "https://github.com/jellyfin/jellyfin",
      "website": "https://jellyfin.org/",
      "docs": "https://jellyfin.org/docs/"
    },
    "tags": [
      "media system"
    ]
  },
  {
    "id": "karakeep",
    "name": "KaraKeep",
    "version": "0.25.0",
    "description": "A self-hostable bookmark-everything app (links, notes and images) with AI-based automatic tagging and full text search. Previously known as Hoarder.",
    "logo": "karakeep.svg",
    "links": {
      "github": "https://github.com/karakeep-app/karakeep",
      "website": "https://karakeep.app/",
      "docs": "https://github.com/karakeep-app/karakeep/tree/main/docs"
    },
    "tags": [
      "bookmarks",
      "bookmark-manager",
      "self-hosted",
      "ai",
      "search",
      "notes",
      "productivity"
    ]
  },
  {
    "id": "kener",
    "name": "Kener",
    "version": "latest",
    "description": "Kener is an open-source status page system for monitoring and alerting. It provides a modern interface for tracking service uptime and sending notifications.",
    "logo": "image.png",
    "links": {
      "github": "https://github.com/rajnandan1/kener",
      "website": "https://kener.ing/",
      "docs": "https://kener.ing/docs/"
    },
    "tags": [
      "monitoring",
      "status-page",
      "alerting",
      "self-hosted"
    ]
  },
  {
    "id": "kestra",
    "name": "Kestra",
    "version": "latest",
    "description": "Unified Orchestration Platform to Simplify Business-Critical Workflows and Govern them as Code and from the UI.",
    "logo": "kestra.svg",
    "links": {
      "github": "https://github.com/kestra-io/kestra",
      "website": "https://kestra.io",
      "docs": "https://kestra.io/docs"
    },
    "tags": [
      "automation"
    ]
  },
  {
    "id": "keycloak",
    "name": "Keycloak",
    "version": "26.0",
    "description": "Keycloak is an open source Identity and Access Management solution for modern applications and services.",
    "logo": "keycloak.svg",
    "links": {
      "github": "https://github.com/keycloak/keycloak",
      "website": "https://www.keycloak.org/",
      "docs": "https://www.keycloak.org/documentation"
    },
    "tags": [
      "authentication",
      "identity",
      "sso",
      "oauth2",
      "openid-connect"
    ]
  },
  {
    "id": "kimai",
    "name": "Kimai",
    "version": "2.31.0",
    "description": "Kimai is a web-based multi-user time-tracking application. Works great for everyone: freelancers, companies, organizations - everyone can track their times, generate reports, create invoices and do so much more.",
    "logo": "kimai.svg",
    "links": {
      "github": "https://github.com/kimai/kimai",
      "website": "https://www.kimai.org",
      "docs": "https://www.kimai.org/documentation"
    },
    "tags": [
      "invoice",
      "business",
      "finance"
    ]
  },
  {
    "id": "kutt",
    "name": "Kutt",
    "version": "latest",
    "description": "Kutt is a modern URL shortener with support for custom domains. Create and edit links, view statistics, manage users, and more.",
    "logo": "kutt.png",
    "links": {
      "github": "https://github.com/thedevs-network/kutt",
      "website": "https://kutt.it",
      "docs": "https://github.com/thedevs-network/kutt#kuttit"
    },
    "tags": [
      "link-shortener",
      "link-sharing"
    ]
  },
  {
    "id": "langflow",
    "name": "Langflow",
    "version": "1.1.1",
    "description": "Langflow is a low-code app builder for RAG and multi-agent AI applications. It's Python-based and agnostic to any model, API, or database. ",
    "logo": "langflow.svg",
    "links": {
      "github": "https://github.com/langflow-ai/langflow/tree/main",
      "website": "https://www.langflow.org/",
      "docs": "https://docs.langflow.org/"
    },
    "tags": [
      "ai"
    ]
  },
  {
    "id": "linkding",
    "name": "Linkding",
    "version": "latest",
    "description": "Linkding is a self-hosted bookmark manager with a clean and simple interface.",
    "logo": "linkding.svg",
    "links": {
      "github": "https://github.com/sissbruecker/linkding",
      "website": "https://linkding.link/",
      "docs": "https://github.com/sissbruecker/linkding/tree/master/docs"
    },
    "tags": [
      "bookmark-manager",
      "self-hosted"
    ]
  },
  {
    "id": "linkstack",
    "name": "LinkStack",
    "version": "latest",
    "description": "LinkStack is an open-source link-in-bio platform for sharing multiple links using a customizable landing page.",
    "logo": "logo.svg",
    "links": {
      "github": "https://github.com/linkstackorg/linkstack",
      "website": "https://linkstack.org/",
      "docs": "https://docs.linkstack.org/"
    },
    "tags": [
      "bio",
      "personal",
      "cms",
      "php"
    ]
  },
  {
    "id": "linkwarden",
    "name": "Linkwarden",
    "version": "2.9.3",
    "description": "Self-hosted, open-source collaborative bookmark manager to collect, organize and archive webpages.",
    "logo": "linkwarden.png",
    "links": {
      "github": "https://github.com/linkwarden/linkwarden",
      "website": "https://linkwarden.app/",
      "docs": "https://docs.linkwarden.app/"
    },
    "tags": [
      "bookmarks",
      "link-sharing"
    ]
  },
  {
    "id": "listmonk",
    "name": "Listmonk",
    "version": "v3.0.0",
    "description": "High performance, self-hosted, newsletter and mailing list manager with a modern dashboard.",
    "logo": "listmonk.png",
    "links": {
      "github": "https://github.com/knadh/listmonk",
      "website": "https://listmonk.app/",
      "docs": "https://listmonk.app/docs/"
    },
    "tags": [
      "email",
      "newsletter",
      "mailing-list"
    ]
  },
  {
    "id": "livekit",
    "name": "Livekit",
    "version": "v1.9.0",
    "description": "LiveKit is an open source platform for developers building realtime media applications.",
    "logo": "livekit.svg",
    "links": {
      "github": "https://github.com/livekit/livekit",
      "website": "https://livekit.io/",
      "docs": "https://docs.livekit.io/"
    },
    "tags": [
      "Video",
      "Audio",
      "Real-time",
      "Streaming",
      "Webrtc"
    ]
  },
  {
    "id": "lobe-chat",
    "name": "Lobe Chat",
    "version": "v1.26.1",
    "description": "Lobe Chat - an open-source, modern-design AI chat framework.",
    "logo": "lobe-chat.png",
    "links": {
      "github": "https://github.com/lobehub/lobe-chat",
      "website": "https://chat-preview.lobehub.com/",
      "docs": "https://lobehub.com/docs/self-hosting/platform/docker-compose"
    },
    "tags": [
      "IA",
      "chat"
    ]
  },
  {
    "id": "lodestone",
    "name": "Lodestone",
    "version": "0.5.1",
    "description": "A free, open source server hosting tool for Minecraft and other multiplayers games.",
    "logo": "lodestone.png",
    "links": {
      "github": "https://github.com/Lodestone-Team/lodestone",
      "website": "https://lodestone.cc",
      "docs": "https://github.com/Lodestone-Team/lodestone/wiki"
    },
    "tags": [
      "minecraft",
      "hosting",
      "server"
    ]
  },
  {
    "id": "logto",
    "name": "Logto",
    "version": "1.27.0",
    "description": "Logto is an open-source Identity and Access Management (IAM) platform designed to streamline Customer Identity and Access Management (CIAM) and Workforce Identity Management.",
    "logo": "logto.png",
    "links": {
      "github": "https://github.com/logto-io/logto",
      "website": "https://logto.io/",
      "docs": "https://docs.logto.io/introduction"
    },
    "tags": [
      "identity",
      "auth"
    ]
  },
  {
    "id": "lowcoder",
    "name": "Lowcoder",
    "version": "2.6.4",
    "description": "Rapid business App Builder for Everyone",
    "logo": "lowcoder.png",
    "links": {
      "github": "https://github.com/lowcoder-org/lowcoder",
      "website": "https://www.lowcoder.cloud/",
      "docs": "https://docs.lowcoder.cloud/lowcoder-documentation"
    },
    "tags": [
      "low-code",
      "no-code",
      "development"
    ]
  },
  {
    "id": "macos",
    "name": "MacOS (dockerized)",
    "version": "1.14",
    "description": "MacOS inside a Docker container.",
    "logo": "macos.png",
    "links": {
      "github": "https://github.com/dockur/macos",
      "website": "",
      "docs": "https://github.com/dockur/macos?tab=readme-ov-file#how-do-i-use-it"
    },
    "tags": [
      "self-hosted",
      "open-source",
      "os"
    ]
  },
  {
    "id": "mailpit",
    "name": "Mailpit",
    "version": "v1.22.3",
    "description": "Mailpit is a tiny, self-contained, and secure email & SMTP testing tool with API for developers.",
    "logo": "mailpit.svg",
    "links": {
      "github": "https://github.com/axllent/mailpit",
      "website": "https://mailpit.axllent.org/",
      "docs": "https://mailpit.axllent.org/docs/"
    },
    "tags": [
      "email",
      "smtp"
    ]
  },
  {
    "id": "mattermost",
    "name": "Mattermost",
    "version": "10.6.1",
    "description": "A single point of collaboration. Designed specifically for digital operations.",
    "logo": "mattermost.png",
    "links": {
      "github": "https://github.com/mattermost/mattermost",
      "website": "https://mattermost.com/",
      "docs": "https://docs.mattermost.com/"
    },
    "tags": [
      "chat",
      "self-hosted"
    ]
  },
  {
    "id": "maybe",
    "name": "Maybe",
    "version": "latest",
    "description": "Maybe is a self-hosted finance tracking application designed to simplify budgeting and expenses.",
    "logo": "maybe.svg",
    "links": {
      "github": "https://github.com/maybe-finance/maybe",
      "website": "https://maybe.finance/",
      "docs": "https://docs.maybe.finance/"
    },
    "tags": [
      "finance",
      "self-hosted"
    ]
  },
  {
    "id": "mazanoke",
    "name": "MAZANOKE",
    "version": "latest",
    "description": "MAZANOKE is a modern, self-hosted image hosting and sharing platform. Upload, organize, and share your images with a clean and intuitive interface.",
    "logo": "mazanoke.svg",
    "links": {
      "github": "https://github.com/civilblur/mazanoke",
      "website": "https://github.com/civilblur/mazanoke",
      "docs": "https://github.com/civilblur/mazanoke"
    },
    "tags": [
      "image-hosting",
      "file-sharing",
      "self-hosted",
      "media",
      "gallery"
    ]
  },
  {
    "id": "meilisearch",
    "name": "Meilisearch",
    "version": "v1.8.3",
    "description": "Meilisearch is a free and open-source search engine that allows you to easily add search functionality to your web applications.",
    "logo": "meilisearch.png",
    "links": {
      "github": "https://github.com/meilisearch/meilisearch",
      "website": "https://www.meilisearch.com/",
      "docs": "https://docs.meilisearch.com/"
    },
    "tags": [
      "search"
    ]
  },
  {
    "id": "memos",
    "name": "Memos",
    "version": "latest",
    "description": "Memos is a self-hosted, open-source note-taking application that allows you to create, organize, and share notes with ease. It provides a simple and effective solution for managing your notes from anywhere.",
    "logo": "memos.png",
    "links": {
      "github": "https://github.com/usememos/memos",
      "website": "https://www.usememos.com/",
      "docs": "https://www.usememos.com/docs"
    },
    "tags": [
      "productivity",
      "notes",
      "bookmarks"
    ]
  },
  {
    "id": "metabase",
    "name": "Metabase",
    "version": "v0.50.8",
    "description": "Metabase is an open source business intelligence tool that allows you to ask questions and visualize data.",
    "logo": "metabase.png",
    "links": {
      "github": "https://github.com/metabase/metabase",
      "website": "https://www.metabase.com/",
      "docs": "https://www.metabase.com/docs/"
    },
    "tags": [
      "database",
      "dashboard"
    ]
  },
  {
    "id": "metube",
    "name": "MeTube",
    "version": "latest",
    "description": "MeTube is a web-based YouTube downloader that allows downloading videos and audio using yt-dlp.",
    "logo": "logo.png",
    "links": {
      "github": "https://github.com/alexta69/metube",
      "website": "https://github.com/alexta69/metube",
      "docs": "https://github.com/alexta69/metube/wiki"
    },
    "tags": [
      "downloader",
      "youtube",
      "media"
    ]
  },
  {
    "id": "minio",
    "name": "Minio",
    "description": "Minio is an open source object storage server compatible with Amazon S3 cloud storage service.",
    "logo": "minio.png",
    "version": "latest",
    "links": {
      "github": "https://github.com/minio/minio",
      "website": "https://minio.io/",
      "docs": "https://docs.minio.io/"
    },
    "tags": [
      "storage"
    ]
  },
  {
    "id": "movary",
    "name": "Movary",
    "version": "latest",
    "description": "Movary is a self-hosted platform for tracking and managing your watched movies using TMDB.",
    "logo": "movary.png",
    "links": {
      "github": "https://github.com/leepeuker/movary",
      "website": "https://movary.org/",
      "docs": "https://docs.movary.org/"
    },
    "tags": [
      "media",
      "movies",
      "movie-tracker",
      "self-hosted",
      "plex",
      "jellyfin",
      "emby",
      "kodi",
      "trakt",
      "letterboxd",
      "netflix",
      "tmdb",
      "statistics",
      "rating"
    ]
  },
  {
    "id": "n8n",
    "name": "n8n",
    "version": "1.104.0",
    "description": "n8n is an open source low-code platform for automating workflows and integrations.",
    "logo": "n8n.png",
    "links": {
      "github": "https://github.com/n8n-io/n8n",
      "website": "https://n8n.io/",
      "docs": "https://docs.n8n.io/"
    },
    "tags": [
      "automation"
    ]
  },
  {
    "id": "n8n-with-postgres",
    "name": "n8n with Postgres",
    "version": "latest",
    "description": "n8n is an open source low-code platform for automating workflows and integrations with PostgreSQL database for better performance and scalability.",
    "logo": "n8n.png",
    "links": {
      "github": "https://github.com/n8n-io/n8n",
      "website": "https://n8n.io/",
      "docs": "https://docs.n8n.io/"
    },
    "tags": [
      "automation",
      "workflow",
      "low-code",
      "postgres"
    ]
  },
  {
    "id": "neko",
    "name": "Neko",
    "version": "latest",
    "description": "Neko is a self-hosted virtual browser that runs in Docker and allows you to share browser sessions with others.",
    "logo": "logo.png",
    "links": {
      "github": "https://github.com/m1k1o/neko",
      "website": "https://github.com/m1k1o/neko",
      "docs": "https://github.com/m1k1o/neko"
    },
    "tags": [
      "browser",
      "virtual",
      "sharing",
      "remote"
    ]
  },
  {
    "id": "nextcloud-aio",
    "name": "Nextcloud All in One",
    "version": "30.0.2",
    "description": "Nextcloud (AIO) is a self-hosted file storage and sync platform with powerful collaboration capabilities. It integrates Files, Talk, Groupware, Office, Assistant and more into a single platform for remote work and data protection.",
    "logo": "nextcloud-aio.svg",
    "links": {
      "github": "https://github.com/nextcloud/docker",
      "website": "https://nextcloud.com/",
      "docs": "https://docs.nextcloud.com/"
    },
    "tags": [
      "file-manager",
      "sync"
    ]
  },
  {
    "id": "nocodb",
    "name": "NocoDB",
    "version": "0.257.2",
    "description": "NocoDB is an opensource Airtable alternative that turns any MySQL, PostgreSQL, SQL Server, SQLite & MariaDB into a smart spreadsheet.",
    "links": {
      "github": "https://github.com/nocodb/nocodb",
      "website": "https://nocodb.com/",
      "docs": "https://docs.nocodb.com/"
    },
    "logo": "nocodb.png",
    "tags": [
      "database",
      "spreadsheet",
      "low-code",
      "nocode"
    ]
  },
  {
    "id": "obsidian-livesync",
    "name": "Obsidian LiveSync",
    "version": "latest",
    "description": "Obsidian LiveSync with CouchDB for real-time note synchronization.",
    "logo": "obsidian.png",
    "links": {
      "github": "https://github.com/apache/couchdb",
      "website": "https://couchdb.apache.org/",
      "docs": "https://docs.couchdb.apache.org/"
    },
    "tags": [
      "database",
      "sync",
      "obsidian"
    ]
  },
  {
    "id": "odoo",
    "name": "Odoo",
    "version": "16.0",
    "description": "Odoo is a free and open source business management software that helps you manage your company's operations.",
    "logo": "odoo.png",
    "links": {
      "github": "https://github.com/odoo/odoo",
      "website": "https://odoo.com/",
      "docs": "https://www.odoo.com/documentation/"
    },
    "tags": [
      "cms"
    ]
  },
  {
    "id": "omni-tools",
    "name": "Omni-Tools",
    "version": "latest",
    "description": "Omni-Tools is a collection of useful tools in a single self-hosted web application.",
    "logo": "logo.png",
    "links": {
      "github": "https://github.com/iib0011/omni-tools",
      "website": "https://github.com/iib0011/omni-tools",
      "docs": "https://github.com/iib0011/omni-tools"
    },
    "tags": [
      "tools",
      "utilities",
      "collection",
      "self-hosted"
    ]
  },
  {
    "id": "onedev",
    "name": "OneDev",
    "version": "11.6.6",
    "description": "Git server with CI/CD, kanban, and packages. Seamless integration. Unparalleled experience.",
    "logo": "onedev.png",
    "links": {
      "github": "https://github.com/theonedev/onedev/",
      "website": "https://onedev.io/",
      "docs": "https://docs.onedev.io/"
    },
    "tags": [
      "self-hosted",
      "development"
    ]
  },
  {
    "id": "onetimesecret",
    "name": "One Time Secret",
    "version": "latest",
    "description": "Share sensitive information securely with self-destructing links that are only viewable once.",
    "logo": "onetimesecret.svg",
    "links": {
      "github": "https://github.com/onetimesecret/onetimesecret",
      "website": "https://onetimesecret.com",
      "docs": "https://docs.onetimesecret.com"
    },
    "tags": [
      "auth",
      "password",
      "secret",
      "secure"
    ]
  },
  {
    "id": "ontime",
    "name": "Ontime",
    "version": "v3.8.0",
    "description": "Ontime is browser-based application that manages event rundowns, scheduliing and cuing",
    "logo": "ontime.png",
    "links": {
      "github": "https://github.com/cpvalente/ontime/",
      "website": "https://getontime.no",
      "docs": "https://docs.getontime.no"
    },
    "tags": [
      "event"
    ]
  },
  {
    "id": "open-webui",
    "name": "Open WebUI",
    "version": "v0.3.7",
    "description": "Open WebUI is a free and open source chatgpt alternative. Open WebUI is an extensible, feature-rich, and user-friendly self-hosted WebUI designed to operate entirely offline. It supports various LLM runners, including Ollama and OpenAI-compatible APIs. The template include ollama and webui services.",
    "logo": "open-webui.png",
    "links": {
      "github": "https://github.com/open-webui/open-webui",
      "website": "https://openwebui.com/",
      "docs": "https://docs.openwebui.com/"
    },
    "tags": [
      "chat"
    ]
  },
  {
    "id": "open_notebook",
    "name": "Open Notebook",
    "version": "latest",
    "description": "Open Notebook with SurrealDB for data storage and AI-powered features.",
    "logo": "open_notebook.svg",
    "links": {
      "github": "https://github.com/lfnovo/open_notebook",
      "website": "https://www.open-notebook.ai/",
      "docs": "https://www.open-notebook.ai/get-started.html"
    },
    "tags": [
      "notebook",
      "ai",
      "database",
      "surrealdb"
    ]
  },
  {
    "id": "opengist",
    "name": "OpenGist",
    "version": "1",
    "description": "OpenGist is a self-hosted pastebin alternative.",
    "logo": "logo.svg",
    "links": {
      "github": "https://github.com/thomiceli/opengist",
      "website": "https://github.com/thomiceli/opengist",
      "docs": "https://github.com/thomiceli/opengist"
    },
    "tags": [
      "pastebin",
      "code",
      "snippets",
      "self-hosted"
    ]
  },
  {
    "id": "openhands",
    "name": "OpenHands",
    "version": "0.1.1",
    "description": "OpenHands is an open-source platform for running and managing AI agents.",
    "logo": "image.png",
    "links": {
      "github": "https://github.com/all-hands-ai/OpenHands",
      "website": "https://github.com/all-hands-ai/OpenHands",
      "docs": "https://github.com/all-hands-ai/OpenHands"
    },
    "tags": [
      "ai",
      "agents",
      "llm",
      "openai"
    ]
  },
  {
    "id": "openpanel",
    "name": "OpenPanel",
    "version": "latest",
    "description": "An open-source web and product analytics platform that combines the power of Mixpanel with the ease of Plausible and one of the best Google Analytics replacements.",
    "logo": "logo.svg",
    "links": {
      "github": "https://github.com/Openpanel-dev/openpanel",
      "website": "https://openpanel.dev/",
      "docs": "https://openpanel.dev/docs"
    },
    "tags": [
      "analytics"
    ]
  },
  {
    "id": "openresty-manager",
    "name": "OpenResty Manager",
    "version": "1.2.0",
    "description": "The easiest using, powerful and beautiful OpenResty Manager (Nginx Enhanced Version) , open source alternative to OpenResty Edge, which can enable you to easily reverse proxy your websites with security running at home or internet, including Access Control, HTTP Flood Protection, Free SSL, without having to know too much about OpenResty or Let's Encrypt.",
    "links": {
      "github": "https://github.com/Safe3/openresty-manager",
      "website": "https://om.uusec.com/",
      "docs": "https://github.com/Safe3/openresty-manager"
    },
    "logo": "logo.svg",
    "tags": [
      "web",
      "proxy",
      "security",
      "self-hosted",
      "openresty",
      "nginx"
    ]
  },
  {
    "id": "otterwiki",
    "name": "Otter Wiki",
    "version": "2",
    "description": "An Otter Wiki is a simple, lightweight, and fast wiki engine built with Python and Flask. It provides a user-friendly interface for creating and managing wiki content with markdown support.",
    "logo": "otterwiki.png",
    "links": {
      "github": "https://github.com/redimp/otterwiki",
      "website": "https://otterwiki.com/",
      "docs": "https://github.com/redimp/otterwiki/wiki"
    },
    "tags": [
      "wiki",
      "documentation",
      "knowledge-base",
      "markdown"
    ]
  },
  {
    "id": "outline",
    "name": "Outline",
    "version": "0.82.0",
    "description": "Outline is a self-hosted knowledge base and documentation platform that allows you to build and manage your own knowledge base applications.",
    "links": {
      "github": "https://github.com/outline/outline",
      "website": "https://getoutline.com/",
      "docs": "https://docs.getoutline.com/s/guide"
    },
    "logo": "outline.png",
    "tags": [
      "documentation",
      "knowledge-base",
      "self-hosted"
    ]
  },
  {
    "id": "palmr",
    "name": "Palmr",
    "version": "latest",
    "description": "Palmr the open-source, self-hosted alternative to WeTransfer. Share files securely, without tracking or limitations.",
    "logo": "palmr.png",
    "links": {
      "github": "https://github.com/kyantech/Palmr",
      "website": "https://palmr.kyantech.com.br/",
      "docs": "https://palmr.kyantech.com.br/docs/3.0-beta"
    },
    "tags": [
      "file-sharing",
      "self-hosted",
      "open-source"
    ]
  },
  {
    "id": "penpot",
    "name": "Penpot",
    "version": "2.3.2",
    "description": "Penpot is the web-based open-source design tool that bridges the gap between designers and developers.",
    "logo": "penpot.svg",
    "links": {
      "github": "https://github.com/penpot/penpot",
      "website": "https://penpot.app/",
      "docs": "https://docs.penpot.app/"
    },
    "tags": [
      "design",
      "collaboration"
    ]
  },
  {
    "id": "peppermint",
    "name": "Peppermint",
    "version": "latest",
    "description": "Peppermint is a modern, open-source API development platform that helps you build, test and document your APIs.",
    "logo": "peppermint.svg",
    "links": {
      "github": "https://github.com/Peppermint-Lab/peppermint",
      "website": "https://peppermint.sh/",
      "docs": "https://docs.peppermint.sh/"
    },
    "tags": [
      "api",
      "development",
      "documentation"
    ]
  },
  {
    "id": "pgadmin",
    "name": "pgAdmin",
    "version": "8.3",
    "description": "pgAdmin is the most popular and feature rich Open Source administration and development platform for PostgreSQL, the most advanced Open Source database in the world.",
    "links": {
      "github": "https://github.com/pgadmin-org/pgadmin4",
      "website": "https://www.pgadmin.org/",
      "docs": "https://www.pgadmin.org/docs/"
    },
    "logo": "pgadmin.webp",
    "tags": [
      "database",
      "postgres",
      "admin"
    ]
  },
  {
    "id": "photoprism",
    "name": "Photoprism",
    "version": "latest",
    "description": "PhotoPrism® is an AI-Powered Photos App for the Decentralized Web. It makes use of the latest technologies to tag and find pictures automatically without getting in your way.",
    "logo": "photoprism.svg",
    "links": {
      "github": "https://github.com/photoprism/photoprism",
      "website": "https://www.photoprism.app/",
      "docs": "https://docs.photoprism.app/"
    },
    "tags": [
      "media",
      "photos",
      "self-hosted"
    ]
  },
  {
    "id": "phpmyadmin",
    "name": "Phpmyadmin",
    "version": "5.2.1",
    "description": "Phpmyadmin is a free and open-source web interface for MySQL and MariaDB that allows you to manage your databases.",
    "logo": "phpmyadmin.png",
    "links": {
      "github": "https://github.com/phpmyadmin/phpmyadmin",
      "website": "https://www.phpmyadmin.net/",
      "docs": "https://www.phpmyadmin.net/docs/"
    },
    "tags": [
      "database"
    ]
  },
  {
    "id": "pinchflat",
    "name": "Pinchflat",
    "version": "latest",
    "description": "Pinchflat is a self-hosted YouTube downloader that allows you to download videos and playlists with a simple web interface.",
    "logo": "logo.png",
    "links": {
      "github": "https://github.com/kieraneglin/pinchflat",
      "website": "https://github.com/kieraneglin/pinchflat",
      "docs": "https://github.com/kieraneglin/pinchflat"
    },
    "tags": [
      "youtube",
      "downloader",
      "media"
    ]
  },
  {
    "id": "plane",
    "name": "Plane",
    "version": "v0.27.1",
    "description": "Easy, flexible, open source project management software",
    "logo": "plane.png",
    "links": {
      "github": "https://github.com/makeplane/plane",
      "website": "https://plane.so",
      "docs": "https://docs.plane.so/"
    },
    "tags": [
      "kanban"
    ]
  },
  {
    "id": "plausible",
    "name": "Plausible",
    "version": "v2.1.5",
    "description": "Plausible is a open source, self-hosted web analytics platform that lets you track website traffic and user behavior.",
    "logo": "logo.svg",
    "links": {
      "github": "https://github.com/plausible/plausible",
      "website": "https://plausible.io/",
      "docs": "https://plausible.io/docs"
    },
    "tags": [
      "analytics"
    ]
  },
  {
    "id": "pocket-id",
    "name": "Pocket ID",
    "version": "0.35.1",
    "description": "A simple and easy-to-use OIDC provider that allows users to authenticate with their passkeys to your services.",
    "logo": "pocket-id.svg",
    "links": {
      "github": "https://github.com/pocket-id/pocket-id",
      "website": "https://pocket-id.org/",
      "docs": "https://pocket-id.org/docs"
    },
    "tags": [
      "identity",
      "auth"
    ]
  },
  {
    "id": "pocketbase",
    "name": "PocketBase",
    "description": "Open Source backend in 1 file",
    "version": "v0.28.0",
    "logo": "logo.svg",
    "links": {
      "github": "https://github.com/pocketbase/pocketbase",
      "website": "https://pocketbase.io/",
      "docs": "https://pocketbase.io/docs/"
    },
    "tags": [
      "backend",
      "database",
      "api"
    ]
  },
  {
    "id": "poke",
    "name": "Poke",
    "version": "latest",
    "description": "Poke is an open-source, self-hosted alternative to YouTube. A privacy-focused video platform that allows you to watch and share videos without tracking.",
    "logo": "image.png",
    "links": {
      "github": "https://codeberg.org/ashley/poke",
      "website": "https://poketube.fun/",
      "docs": "https://codeberg.org/ashley/poke"
    },
    "tags": [
      "video",
      "youtube-alternative",
      "self-hosted",
      "privacy",
      "streaming"
    ]
  },
  {
    "id": "portainer",
    "name": "Portainer",
    "version": "2.21.4",
    "description": "Portainer is a container management tool for deploying, troubleshooting, and securing applications across cloud, data centers, and IoT.",
    "logo": "portainer.svg",
    "links": {
      "github": "https://github.com/portainer/portainer",
      "website": "https://www.portainer.io/",
      "docs": "https://docs.portainer.io/"
    },
    "tags": [
      "cloud",
      "monitoring"
    ]
  },
  {
    "id": "postiz",
    "name": "Postiz",
    "version": "latest",
    "description": "Postiz is a modern, open-source platform for managing and publishing content across multiple channels.",
    "logo": "postiz.png",
    "links": {
      "github": "https://github.com/gitroomhq/postiz",
      "website": "https://postiz.com",
      "docs": "https://docs.postiz.com"
    },
    "tags": [
      "cms",
      "content-management",
      "publishing"
    ]
  },
  {
    "id": "pre0.22.5-supabase",
    "name": "SupaBase",
    "version": "1.25.04 / dokploy < 0.22.5",
    "description": "The open source Firebase alternative. Supabase gives you a dedicated Postgres database to build your web, mobile, and AI applications. This is for dokploy version < 0.22.5.",
    "links": {
      "github": "https://github.com/supabase/supabase",
      "website": "https://supabase.com/",
      "docs": "https://supabase.com/docs/guides/self-hosting"
    },
    "logo": "supabase.svg",
    "tags": [
      "database",
      "firebase",
      "postgres"
    ],
    "dokploy_version": "<0.22.5"
  },
  {
    "id": "pterodactyl",
    "name": "Pterodactyl",
    "version": "latest",
    "description": "A free, open-source game server management panel.",
    "logo": "pterodactyl.png",
    "links": {
      "github": "https://github.com/pterodactyl/panel",
      "website": "https://pterodactyl.io",
      "docs": "https://pterodactyl.io/project/introduction.html"
    },
    "tags": [
      "self-hosted",
      "open-source",
      "management"
    ]
  },
  {
    "id": "pyrodactyl",
    "name": "Pyrodactyl",
    "version": "main",
    "description": "Pyrodactyl is the Pterodactyl-based game server panel that's faster, smaller, safer, and more accessible than Pelican. ",
    "logo": "pyrodactyl.png",
    "links": {
      "github": "https://github.com/pyrohost/pyrodactyl",
      "website": "https://pyrodactyl.dev",
      "docs": "https://pyrodactyl.dev/docs"
    },
    "tags": [
      "self-hosted",
      "open-source",
      "management"
    ]
  },
  {
    "id": "qdrant",
    "name": "Qdrant",
    "version": "latest",
    "description": "An open-source vector database designed for high-performance similarity search and storage of embeddings.",
    "logo": "qdrant.svg",
    "links": {
      "github": "https://github.com/qdrant/qdrant",
      "website": "https://qdrant.tech/",
      "docs": "https://qdrant.tech/documentation/"
    },
    "tags": [
      "vector-db",
      "database",
      "search"
    ]
  },
  {
    "id": "rabbitmq",
    "name": "RabbitMQ",
    "version": "4.1-management",
    "description": "RabbitMQ is an open source multi-protocol messaging broker.",
    "logo": "rabbitmq.svg",
    "links": {
      "github": "https://github.com/rabbitmq/rabbitmq-server",
      "website": "https://www.rabbitmq.com/",
      "docs": "https://www.rabbitmq.com/documentation.html"
    },
    "tags": [
      "message-broker",
      "queue",
      "rabbitmq"
    ]
  },
  {
    "id": "registry",
    "name": "Docker Registry",
    "version": "2",
    "description": "Distribution implementation for storing and distributing of Docker container images and artifacts.",
    "links": {
      "github": "https://github.com/distribution/distribution",
      "website": "https://hub.docker.com/_/registry",
      "docs": "https://distribution.github.io/distribution/"
    },
    "logo": "registry.png",
    "tags": [
      "registry",
      "docker",
      "self-hosted"
    ]
  },
  {
    "id": "rocketchat",
    "name": "Rocketchat",
    "version": "6.9.2",
    "description": "Rocket.Chat is a free and open-source web chat platform that allows you to build and manage your own chat applications.",
    "logo": "rocketchat.png",
    "links": {
      "github": "https://github.com/RocketChat/Rocket.Chat",
      "website": "https://rocket.chat/",
      "docs": "https://rocket.chat/docs/"
    },
    "tags": [
      "chat"
    ]
  },
  {
    "id": "roundcube",
    "name": "Roundcube",
    "version": "1.6.9",
    "description": "Free and open source webmail software for the masses, written in PHP.",
    "logo": "roundcube.svg",
    "links": {
      "github": "https://github.com/roundcube/roundcubemail",
      "website": "https://roundcube.net/",
      "docs": "https://roundcube.net/about/"
    },
    "tags": [
      "self-hosted",
      "email",
      "webmail"
    ]
  },
  {
    "id": "rsshub",
    "name": "RSSHub",
    "version": "1.0.0",
    "description": "RSSHub is the world's largest RSS network, consisting of over 5,000 global instances.RSSHub delivers millions of contents aggregated from all kinds of sources, our vibrant open source community is ensuring the deliver of RSSHub's new routes, new features and bug fixes.",
    "logo": "rsshub.png",
    "links": {
      "github": "https://github.com/DIYgod/RSSHub",
      "website": "https://rsshub.app/",
      "docs": "https://docs.rsshub.app/"
    },
    "tags": [
      "rss",
      "api",
      "self-hosted"
    ]
  },
  {
    "id": "rybbit",
    "name": "Rybbit",
    "version": "v1.5.1",
    "description": "Open-source and privacy-friendly alternative to Google Analytics that is 10x more intuitive",
    "logo": "rybbit.png",
    "links": {
      "github": "https://github.com/rybbit-io/rybbit",
      "website": "https://rybbit.io",
      "docs": "https://www.rybbit.io/docs"
    },
    "tags": [
      "analytics"
    ]
  },
  {
    "id": "ryot",
    "name": "Ryot",
    "version": "v7.10",
    "description": "A self-hosted platform for tracking various media types including movies, TV shows, video games, books, audiobooks, and more.",
    "logo": "ryot.png",
    "links": {
      "github": "https://github.com/IgnisDa/ryot",
      "website": "https://ryot.io/",
      "docs": "https://docs.ryot.io/"
    },
    "tags": [
      "media",
      "tracking",
      "self-hosted"
    ]
  },
  {
    "id": "scrypted",
    "name": "Scrypted",
    "version": "latest",
    "description": "Scrypted is a home automation platform that integrates with various smart home devices and provides NVR capabilities for video surveillance.",
    "logo": "image.png",
    "links": {
      "github": "https://github.com/koush/scrypted",
      "website": "https://www.scrypted.app/",
      "docs": "https://docs.scrypted.app/"
    },
    "tags": [
      "home-automation",
      "nvr",
      "smart-home",
      "surveillance"
    ]
  },
  {
    "id": "seafile",
    "name": "Seafile",
    "version": "12.0-latest",
    "description": "Open source cloud storage system for file sync, share and document collaboration",
    "logo": "seafile.svg",
    "links": {
      "github": "https://github.com/haiwen/seafile",
      "website": "https://seafile.com",
      "docs": "https://manual.seafile.com/12.0"
    },
    "tags": [
      "file-manager",
      "file-sharing",
      "storage"
    ]
  },
  {
    "id": "searxng",
    "name": "SearXNG",
    "version": "latest",
    "description": "SearXNG is a privacy-respecting, hackable metasearch engine that aggregates results from various search engines without tracking users.",
    "logo": "searxng.png",
    "links": {
      "github": "https://github.com/searxng/searxng",
      "website": "https://searxng.github.io/",
      "docs": "https://docs.searxng.github.io/"
    },
    "tags": [
      "search-engine",
      "metasearch",
      "privacy",
      "self-hosted",
      "aggregator"
    ]
  },
  {
    "id": "shlink",
    "name": "Shlink",
    "version": "stable",
    "description": "URL shortener that can be used to serve shortened URLs under your own domain.",
    "logo": "shlink.svg",
    "links": {
      "github": "https://github.com/shlinkio/shlink",
      "website": "https://shlink.io",
      "docs": "https://shlink.io/documentation"
    },
    "tags": [
      "sharing",
      "shortener",
      "url"
    ]
  },
  {
    "id": "slash",
    "name": "Slash",
    "version": "latest",
    "description": "Slash is a modern, self-hosted bookmarking service and link shortener that helps you organize and share your favorite links.",
    "logo": "slash.png",
    "links": {
      "github": "https://github.com/yourselfhosted/slash",
      "website": "https://github.com/yourselfhosted/slash#readme",
      "docs": "https://github.com/yourselfhosted/slash/wiki"
    },
    "tags": [
      "bookmarks",
      "link-shortener",
      "self-hosted"
    ]
  },
  {
    "id": "snapp",
    "name": "Snapp",
    "version": "0.9-rc-020",
    "description": "Snapp is a self-hosted screenshot sharing service with user management and authentication.",
    "logo": "logo.png",
    "links": {
      "github": "https://github.com/UraniaDev/snapp",
      "website": "https://github.com/UraniaDev/snapp",
      "docs": "https://github.com/UraniaDev/snapp"
    },
    "tags": [
      "screenshot",
      "sharing",
      "self-hosted",
      "authentication"
    ]
  },
  {
    "id": "soketi",
    "name": "Soketi",
    "version": "v1.6.1-16",
    "description": "Soketi is your simple, fast, and resilient open-source WebSockets server.",
    "logo": "soketi.png",
    "links": {
      "github": "https://github.com/soketi/soketi",
      "website": "https://soketi.app/",
      "docs": "https://docs.soketi.app/"
    },
    "tags": [
      "chat"
    ]
  },
  {
    "id": "spacedrive",
    "name": "Spacedrive",
    "version": "latest",
    "description": "Spacedrive is a cross-platform file manager. It connects your devices together to help you organize files from anywhere. powered by a virtual distributed filesystem (VDFS) written in Rust. Organize files across many devices in one place.",
    "links": {
      "github": "https://github.com/spacedriveapp/spacedrive",
      "website": "https://spacedrive.com/",
      "docs": "https://www.spacedrive.com/docs/product/getting-started/introduction"
    },
    "logo": "spacedrive.png",
    "tags": [
      "file-manager",
      "vdfs",
      "storage"
    ]
  },
  {
    "id": "stack-auth",
    "name": "Stack Auth",
    "version": "latest",
    "description": "Open-source Auth0/Clerk alternative. Stack Auth is a free and open source authentication tool that allows you to authenticate your users.",
    "logo": "stack-auth.png",
    "links": {
      "github": "https://github.com/stack-auth/stack-auth",
      "website": "https://stack-auth.com/",
      "docs": "https://docs.stack-auth.com/next/overview"
    },
    "tags": [
      "authentication",
      "auth",
      "authorization"
    ]
  },
  {
    "id": "stalwart",
    "name": "Stalwart",
    "version": "latest",
    "description": "Stalwart Mail Server is an open-source mail server solution with JMAP, IMAP4, POP3, and SMTP support and a wide range of modern features. It is written in Rust and designed to be secure, fast, robust and scalable.",
    "logo": "stalwart.svg",
    "links": {
      "github": "https://github.com/stalwartlabs/mail-server",
      "website": "https://stalw.art/",
      "docs": "https://stalw.art/docs/"
    },
    "tags": [
      "email",
      "smtp",
      "jmap",
      "imap4",
      "pop3",
      "self-hosted",
      "mail-server"
    ]
  },
  {
    "id": "statping-ng",
    "name": "Statping-NG",
    "version": "latest",
    "description": "Statping-NG is an easy-to-use status page for monitoring websites and applications with beautiful metrics, analytics, and health checks.",
    "logo": "statping-ng.png",
    "links": {
      "github": "https://github.com/adamboutcher/statping-ng",
      "website": "https://statping-ng.github.io/",
      "docs": "https://statping-ng.github.io/install.html"
    },
    "tags": [
      "monitoring",
      "status-page"
    ]
  },
  {
    "id": "stirling",
    "name": "Stirling PDF",
    "version": "0.30.1",
    "description": "A locally hosted one-stop shop for all your PDF needs",
    "logo": "stirling.svg",
    "links": {
      "github": "https://github.com/Stirling-Tools/Stirling-PDF",
      "website": "https://www.stirlingpdf.com/",
      "docs": "https://docs.stirlingpdf.com/"
    },
    "tags": [
      "pdf",
      "tools"
    ]
  },
  {
    "id": "supabase",
    "name": "SupaBase",
    "version": "1.25.04 / dokploy >= 0.22.5",
    "description": "The open source Firebase alternative. Supabase gives you a dedicated Postgres database to build your web, mobile, and AI applications. This require at least version 0.22.5 of dokploy.",
    "links": {
      "github": "https://github.com/supabase/supabase",
      "website": "https://supabase.com/",
      "docs": "https://supabase.com/docs/guides/self-hosting"
    },
    "logo": "supabase.svg",
    "tags": [
      "database",
      "firebase",
      "postgres"
    ],
    "dokploy_version": ">=0.22.5"
  },
  {
    "id": "superset",
    "name": "Superset (Unofficial)",
    "version": "latest",
    "description": "Data visualization and data exploration platform.",
    "logo": "superset.svg",
    "links": {
      "github": "https://github.com/amancevice/docker-superset",
      "website": "https://superset.apache.org",
      "docs": "https://superset.apache.org/docs/intro"
    },
    "tags": [
      "analytics",
      "bi",
      "dashboard",
      "database",
      "sql"
    ]
  },
  {
    "id": "tailscale-exitnode",
    "name": "Tailscale Exit nodes",
    "version": "1.0.0",
    "description": "Tailscale ExitNode is a feature that lets you route your internet traffic through a specific device in your Tailscale network.",
    "logo": "tailscale-exitnode.svg",
    "links": {
      "github": "https://github.com/tailscale-dev/docker-guide-code-examples",
      "website": "https://tailscale.com/",
      "docs": "https://tailscale.com/kb/1408/quick-guide-exit-nodes"
    },
    "tags": [
      "network"
    ]
  },
  {
    "id": "teable",
    "name": "teable",
    "version": "v1.3.1-alpha-build.460",
    "description": "Teable is a Super fast, Real-time, Professional, Developer friendly, No-code database built on Postgres. It uses a simple, spreadsheet-like interface to create complex enterprise-level database applications. Unlock efficient app development with no-code, free from the hurdles of data security and scalability.",
    "logo": "teable.png",
    "links": {
      "github": "https://github.com/teableio/teable",
      "website": "https://teable.io/",
      "docs": "https://help.teable.io/"
    },
    "tags": [
      "database",
      "spreadsheet",
      "low-code",
      "nocode"
    ]
  },
  {
    "id": "tianji",
    "name": "Tianji",
    "version": "latest",
    "description": "Tianji is a lightweight web analytic service and uptime monitoring tool.",
    "logo": "logo.svg",
    "links": {
      "github": "https://github.com/msgbyte/tianji",
      "website": "https://github.com/msgbyte/tianji",
      "docs": "https://github.com/msgbyte/tianji"
    },
    "tags": [
      "analytics",
      "monitoring",
      "web",
      "uptime"
    ]
  },
  {
    "id": "tolgee",
    "name": "Tolgee",
    "version": "v3.80.4",
    "description": "Developer & translator friendly web-based localization platform",
    "logo": "tolgee.svg",
    "links": {
      "github": "https://github.com/tolgee/tolgee-platform",
      "website": "https://tolgee.io",
      "docs": "https://tolgee.io/platform"
    },
    "tags": [
      "self-hosted",
      "i18n",
      "localization",
      "translations"
    ]
  },
  {
    "id": "tooljet",
    "name": "Tooljet",
    "version": "ee-lts-latest",
    "description": "Tooljet is an open-source low-code platform that allows you to build internal tools quickly and efficiently. It provides a user-friendly interface for creating applications without extensive coding knowledge.",
    "logo": "logo.png",
    "links": {
      "github": "https://github.com/ToolJet/ToolJet",
      "website": "https://tooljet.ai/",
      "docs": "https://docs.tooljet.ai/"
    },
    "tags": [
      "file-sync",
      "file-sharing",
      "self-hosted"
    ]
  },
  {
    "id": "triggerdotdev",
    "name": "Trigger.dev",
    "version": "v3",
    "description": "Trigger is a platform for building event-driven applications.",
    "logo": "triggerdotdev.svg",
    "links": {
      "github": "https://github.com/triggerdotdev/trigger.dev",
      "website": "https://trigger.dev/",
      "docs": "https://trigger.dev/docs"
    },
    "tags": [
      "event-driven",
      "applications"
    ]
  },
  {
    "id": "trilium",
    "name": "Trilium",
    "description": "Trilium Notes is a hierarchical note taking application with focus on building large personal knowledge bases.",
    "logo": "trilium.png",
    "version": "latest",
    "links": {
      "github": "https://github.com/zadam/trilium",
      "website": "https://github.com/zadam/trilium",
      "docs": "https://github.com/zadam/trilium/wiki/"
    },
    "tags": [
      "self-hosted",
      "productivity",
      "personal-use"
    ]
  },
  {
    "id": "trmnl-byos-laravel",
    "name": "TRMNL BYOS Laravel",
    "version": "0.3.2",
    "description": "TRMNL BYOS Laravel is a self-hosted application to manage TRMNL e-ink devices.",
    "logo": "byos-laravel.svg",
    "links": {
      "github": "https://github.com/usetrmnl/byos_laravel",
      "website": "https://docs.usetrmnl.com/go/diy/byos",
      "docs": "https://github.com/usetrmnl/byos_laravel/blob/main/README.md"
    },
    "tags": [
      "e-ink"
    ]
  },
  {
    "id": "twenty",
    "name": "Twenty CRM",
    "version": "latest",
    "description": "Twenty is a modern CRM offering a powerful spreadsheet interface and open-source alternative to Salesforce.",
    "logo": "twenty.svg",
    "links": {
      "github": "https://github.com/twentyhq/twenty",
      "website": "https://twenty.com",
      "docs": "https://docs.twenty.com"
    },
    "tags": [
      "crm",
      "sales",
      "business"
    ]
  },
  {
    "id": "typebot",
    "name": "Typebot",
    "version": "2.27.0",
    "description": "Typebot is an open-source chatbot builder platform.",
    "logo": "typebot.svg",
    "links": {
      "github": "https://github.com/baptisteArno/typebot.io",
      "website": "https://typebot.io/",
      "docs": "https://docs.typebot.io/get-started/introduction"
    },
    "tags": [
      "chatbot",
      "builder",
      "open-source"
    ]
  },
  {
    "id": "typecho",
    "name": "Typecho",
    "version": "stable",
    "description": "Typecho 是一个轻量级的开源博客程序，基于 PHP 开发，支持多种数据库，简洁而强大。",
    "logo": "typecho.png",
    "links": {
      "github": "https://github.com/typecho/typecho",
      "website": "https://typecho.org/",
      "docs": "http://docs.typecho.org"
    },
    "tags": [
      "blog",
      "cms",
      "php"
    ]
  },
  {
    "id": "umami",
    "name": "Umami",
    "version": "v2.16.1",
    "description": "Umami is a simple, fast, privacy-focused alternative to Google Analytics.",
    "logo": "umami.png",
    "links": {
      "github": "https://github.com/umami-software/umami",
      "website": "https://umami.is",
      "docs": "https://umami.is/docs"
    },
    "tags": [
      "analytics"
    ]
  },
  {
    "id": "unifi",
    "name": "Unifi Network",
    "version": "11.6.6",
    "description": "Unifi Network is an open-source enterprise network management platform for wireless networks.",
    "logo": "unifi.webp",
    "links": {
      "github": "https://github.com/ubiquiti",
      "website": "https://www.ui.com/",
      "docs": "https://help.ui.com/hc/en-us/articles/360012282453-Self-Hosting-a-UniFi-Network-Server"
    },
    "tags": [
      "self-hosted",
      "networking"
    ]
  },
  {
    "id": "unsend",
    "name": "Unsend",
    "version": "v1.3.2",
    "description": "Open source alternative to Resend,Sendgrid, Postmark etc. ",
    "logo": "unsend.png",
    "links": {
      "github": "https://github.com/unsend-dev/unsend",
      "website": "https://unsend.dev/",
      "docs": "https://docs.unsend.dev/get-started/"
    },
    "tags": [
      "e-mail",
      "marketing",
      "business"
    ]
  },
  {
    "id": "uptime-kuma",
    "name": "Uptime Kuma",
    "version": "1.23.15",
    "description": "Uptime Kuma is a free and open source monitoring tool that allows you to monitor your websites and applications.",
    "logo": "uptime-kuma.png",
    "links": {
      "github": "https://github.com/louislam/uptime-kuma",
      "website": "https://uptime.kuma.pet/",
      "docs": "https://github.com/louislam/uptime-kuma/wiki"
    },
    "tags": [
      "monitoring"
    ]
  },
  {
    "id": "vaultwarden",
    "name": "Vaultwarden",
    "version": "1.33.2",
    "description": "Unofficial Bitwarden compatible server written in Rust, formerly known as bitwarden_rs",
    "logo": "vaultwarden.svg",
    "links": {
      "github": "https://github.com/dani-garcia/vaultwarden",
      "website": "",
      "docs": "https://github.com/dani-garcia/vaultwarden/wiki"
    },
    "tags": [
      "open-source"
    ]
  },
  {
    "id": "wallos",
    "name": "Wallos",
    "version": "latest",
    "description": "Wallos is a self-hosted subscription tracking application that helps you manage and monitor your subscriptions, providing insights into your spending habits.",
    "logo": "wallos.png",
    "links": {
      "github": "https://github.com/ellite/wallos",
      "website": "https://wallosapp.com",
      "docs": "https://github.com/ellite/wallos?tab=readme-ov-file#getting-started"
    },
    "tags": [
      "finance",
      "subscription",
      "budgeting",
      "expense-tracking",
      "spending"
    ]
  },
  {
    "id": "web-check",
    "name": "Web-Check",
    "version": "latest",
    "description": "Web-Check is a powerful all-in-one website analyzer that provides detailed insights into any website's security, performance, and functionality.",
    "logo": "logo.png",
    "links": {
      "github": "https://github.com/lissy93/web-check",
      "website": "https://github.com/lissy93/web-check",
      "docs": "https://github.com/lissy93/web-check"
    },
    "tags": [
      "website-analyzer",
      "security",
      "performance",
      "seo"
    ]
  },
  {
    "id": "wg-easy",
    "name": "WG-Easy",
    "version": "15",
    "description": "WG-Easy is a simple and user-friendly WireGuard VPN server with a web interface for easy management.",
    "logo": "image.png",
    "links": {
      "github": "https://github.com/wg-easy/wg-easy",
      "website": "https://wg-easy.github.io/",
      "docs": "https://github.com/wg-easy/wg-easy/wiki"
    },
    "tags": [
      "vpn",
      "wireguard",
      "networking"
    ]
  },
  {
    "id": "wikijs",
    "name": "Wiki.js",
    "version": "2.5",
    "description": "The most powerful and extensible open source Wiki software.",
    "logo": "wikijs.svg",
    "links": {
      "github": "https://github.com/requarks/wiki",
      "website": "https://js.wiki/",
      "docs": "https://docs.requarks.io/"
    },
    "tags": [
      "knowledge-base",
      "self-hosted",
      "documentation"
    ]
  },
  {
    "id": "windmill",
    "name": "Windmill",
    "version": "latest",
    "description": "A developer platform to build production-grade workflows and internal apps. Open-source alternative to Airplane, Retool, and GitHub Actions.",
    "logo": "windmill.svg",
    "links": {
      "github": "https://github.com/windmill-labs/windmill",
      "website": "https://www.windmill.dev/",
      "docs": "https://docs.windmill.dev/"
    },
    "tags": [
      "workflow",
      "automation",
      "development"
    ]
  },
  {
    "id": "windows",
    "name": "Windows (dockerized)",
    "version": "4.00",
    "description": "Windows inside a Docker container.",
    "logo": "windows.png",
    "links": {
      "github": "https://github.com/dockur/windows",
      "website": "",
      "docs": "https://github.com/dockur/windows?tab=readme-ov-file#how-do-i-use-it"
    },
    "tags": [
      "self-hosted",
      "open-source",
      "os"
    ]
  },
  {
    "id": "wordpress",
    "name": "Wordpress",
    "version": "latest",
    "description": "Wordpress is a free and open source content management system (CMS) for publishing and managing websites.",
    "logo": "wordpress.png",
    "links": {
      "github": "https://github.com/WordPress/WordPress",
      "website": "https://wordpress.org/",
      "docs": "https://wordpress.org/documentation/"
    },
    "tags": [
      "cms"
    ]
  },
  {
    "id": "yourls",
    "name": "YOURLS",
    "version": "1.9.2",
    "description": "YOURLS (Your Own URL Shortener) is a set of PHP scripts that will allow you to run your own URL shortening service (a la TinyURL or Bitly).",
    "logo": "yourls.svg",
    "links": {
      "github": "https://github.com/YOURLS/YOURLS",
      "website": "https://yourls.org/",
      "docs": "https://yourls.org/#documentation"
    },
    "tags": [
      "url-shortener",
      "php"
    ]
  },
  {
    "id": "yt-dlp-webui",
    "name": "yt-dlp-webui",
    "version": "latest",
    "description": "yt-dlp-webui is a web interface for yt-dlp, allowing you to download videos and audio from various platforms with a simple web UI.",
    "logo": "logo.ico",
    "links": {
      "github": "https://github.com/marcopiovanello/yt-dlp-web-ui",
      "website": "https://github.com/marcopiovanello/yt-dlp-web-ui",
      "docs": "https://github.com/marcopiovanello/yt-dlp-web-ui"
    },
    "tags": [
      "downloader",
      "youtube",
      "media",
      "webui"
    ]
  },
  {
    "id": "zipline",
    "name": "Zipline",
    "version": "v3.7.9",
    "description": "A ShareX/file upload server that is easy to use, packed with features, and with an easy setup!",
    "logo": "zipline.png",
    "links": {
      "github": "https://github.com/diced/zipline",
      "website": "https://zipline.diced.sh/",
      "docs": "https://zipline.diced.sh/docs/"
    },
    "tags": [
      "media system",
      "storage"
    ]
  },
  {
    "id": "zitadel",
    "name": "Zitadel",
    "version": "latest",
    "description": "Open-source identity and access management platform with multi-tenancy, OpenID Connect, SAML, and OAuth 2.0 support.",
    "logo": "zitadel.png",
    "links": {
      "github": "https://github.com/zitadel/zitadel",
      "website": "https://zitadel.com/",
      "docs": "https://zitadel.com/docs/"
    },
<<<<<<< HEAD
    "tags": ["monitoring", "status-page"]
  },
  {
    "id": "emby",
    "name": "Emby",
    "version": "4.9.1.17",
    "description": "Emby Server is a personal media server with apps on just about every device.",
    "logo": "emby.png",
    "links": {
      "github": "https://github.com/MediaBrowser/Emby",
      "website": "https://emby.media/",
      "docs": "https://emby.media/support/articles/Home.html"
    },
    "tags": [
      "media",
      "media system"
=======
    "tags": [
      "identity",
      "authentication",
      "authorization",
      "iam",
      "security",
      "oauth",
      "openid-connect",
      "saml",
      "multi-tenant"
>>>>>>> f973fe08
    ]
  }
]<|MERGE_RESOLUTION|>--- conflicted
+++ resolved
@@ -4126,24 +4126,6 @@
       "website": "https://zitadel.com/",
       "docs": "https://zitadel.com/docs/"
     },
-<<<<<<< HEAD
-    "tags": ["monitoring", "status-page"]
-  },
-  {
-    "id": "emby",
-    "name": "Emby",
-    "version": "4.9.1.17",
-    "description": "Emby Server is a personal media server with apps on just about every device.",
-    "logo": "emby.png",
-    "links": {
-      "github": "https://github.com/MediaBrowser/Emby",
-      "website": "https://emby.media/",
-      "docs": "https://emby.media/support/articles/Home.html"
-    },
-    "tags": [
-      "media",
-      "media system"
-=======
     "tags": [
       "identity",
       "authentication",
@@ -4154,7 +4136,22 @@
       "openid-connect",
       "saml",
       "multi-tenant"
->>>>>>> f973fe08
+    ]
+  },
+  {
+    "id": "emby",
+    "name": "Emby",
+    "version": "4.9.1.17",
+    "description": "Emby Server is a personal media server with apps on just about every device.",
+    "logo": "emby.png",
+    "links": {
+      "github": "https://github.com/MediaBrowser/Emby",
+      "website": "https://emby.media/",
+      "docs": "https://emby.media/support/articles/Home.html"
+    },
+    "tags": [
+      "media",
+      "media system"
     ]
   }
 ]