[
  {
    "id": "autobase",
    "name": "Autobase",
    "version": "2.3.0",
    "description": "Autobase for PostgreSQL® is an open-source alternative to cloud-managed databases (DBaaS) such as Amazon RDS, Google Cloud SQL, Azure Database, and more.",
    "links": {
      "github": "https://github.com/vitabaks/autobase",
      "website": "https://autobase.tech/",
      "docs": "https://autobase.tech/docs"
    },
    "logo": "autobase.svg",
    "tags": ["database", "postgres", "automation", "self-hosted", "dbaas"]
  },
  {
    "id": "authelia",
    "name": "Authelia",
    "version": "latest",
    "description": "The Single Sign-On Multi-Factor portal for web apps. An open-source authentication and authorization server providing 2FA and SSO via web portal.",
    "logo": "authelia.png",
    "links": {
      "github": "https://github.com/authelia/authelia",
      "website": "https://www.authelia.com/",
      "docs": "https://www.authelia.com/overview/prologue/introduction/"
    },
    "tags": [
      "authentication",
      "authorization",
      "2fa",
      "sso",
      "security",
      "reverse-proxy",
      "ldap"
    ]
  },
  {
    "id": "capso",
    "name": "Cap.so",
    "version": "latest",
    "description": "Cap.so is a platform for web and desktop applications with MySQL and S3 storage. It provides a complete development environment with database and file storage capabilities.",
    "links": {
      "github": "https://github.com/CapSoftware/Cap",
      "website": "https://cap.so/",
      "docs": "https://cap.so/docs/"
    },
    "logo": "capso.png",
    "tags": [
      "web",
      "s3",
      "mysql",
      "development",
      "self-hosted"
    ]
  },
  {
    "id": "authentik",
    "name": "Authentik",
    "version": "2025.6.3",
    "description": "Authentik is an open-source Identity Provider for authentication and authorization. It provides a comprehensive solution for managing user authentication, authorization, and identity federation with support for SAML, OAuth2, OIDC, and more.",
    "links": {
      "github": "https://github.com/goauthentik/authentik",
      "website": "https://goauthentik.io/",
      "docs": "https://goauthentik.io/docs/"
    },
    "logo": "authentik.svg",
    "tags": [
      "authentication",
      "identity",
      "sso",
      "oidc",
      "saml",
      "oauth2",
      "self-hosted"
    ]
  },
  {
    "id": "freescout",
    "name": "FreeScout",
    "version": "latest",
    "description": "FreeScout is a free open source help desk and shared inbox system. It's a self-hosted alternative to HelpScout, Zendesk, and similar services that allows you to manage customer communications through email and a clean web interface. FreeScout makes it easy to organize support requests, track customer conversations, and collaborate with your team.",
    "links": {
      "github": "https://github.com/freescout-helpdesk/freescout",
      "website": "https://freescout.net/",
      "docs": "https://github.com/freescout-helpdesk/freescout/wiki/Installation-Guide"
    },
    "logo": "freescout.svg",
    "tags": ["helpdesk", "support", "email", "customer-service", "self-hosted"]
  },
  {
    "id": "openresty-manager",
    "name": "OpenResty Manager",
    "version": "1.2.0",
    "description": "The easiest using, powerful and beautiful OpenResty Manager (Nginx Enhanced Version) , open source alternative to OpenResty Edge, which can enable you to easily reverse proxy your websites with security running at home or internet, including Access Control, HTTP Flood Protection, Free SSL, without having to know too much about OpenResty or Let's Encrypt.",
    "links": {
      "github": "https://github.com/Safe3/openresty-manager",
      "website": "https://om.uusec.com/",
      "docs": "https://github.com/Safe3/openresty-manager"
    },
    "logo": "logo.svg",
    "tags": ["web", "proxy", "security", "self-hosted", "openresty", "nginx"]
  },
  {
    "id": "appwrite",
    "name": "Appwrite",
    "version": "1.6.1",
    "description": "Appwrite is an end-to-end backend server for Web, Mobile, Native, or Backend apps. Appwrite abstracts the complexity and repetitiveness required to build a modern backend API from scratch and allows you to build secure apps faster.\nUsing Appwrite, you can easily integrate your app with user authentication and multiple sign-in methods, a database for storing and querying users and team data, storage and file management, image manipulation, Cloud Functions, messaging, and more services.",
    "links": {
      "github": "https://github.com/appwrite/appwrite",
      "website": "https://appwrite.io/",
      "docs": "https://appwrite.io/docs"
    },
    "logo": "appwrite.svg",
    "tags": ["database", "firebase", "postgres"]
  },
  {
    "id": "outline",
    "name": "Outline",
    "version": "0.82.0",
    "description": "Outline is a self-hosted knowledge base and documentation platform that allows you to build and manage your own knowledge base applications.",
    "links": {
      "github": "https://github.com/outline/outline",
      "website": "https://getoutline.com/",
      "docs": "https://docs.getoutline.com/s/guide"
    },
    "logo": "outline.png",
    "tags": ["documentation", "knowledge-base", "self-hosted"]
  },
  {
    "id": "supabase",
    "name": "SupaBase",
    "version": "1.25.04 / dokploy >= 0.22.5",
    "description": "The open source Firebase alternative. Supabase gives you a dedicated Postgres database to build your web, mobile, and AI applications. This require at least version 0.22.5 of dokploy.",
    "links": {
      "github": "https://github.com/supabase/supabase",
      "website": "https://supabase.com/",
      "docs": "https://supabase.com/docs/guides/self-hosting"
    },
    "logo": "supabase.svg",
    "tags": ["database", "firebase", "postgres"],
    "dokploy_version": ">=0.22.5"
  },
  {
    "id": "pre0.22.5-supabase",
    "name": "SupaBase",
    "version": "1.25.04 / dokploy < 0.22.5",
    "description": "The open source Firebase alternative. Supabase gives you a dedicated Postgres database to build your web, mobile, and AI applications. This is for dokploy version < 0.22.5.",
    "links": {
      "github": "https://github.com/supabase/supabase",
      "website": "https://supabase.com/",
      "docs": "https://supabase.com/docs/guides/self-hosting"
    },
    "logo": "supabase.svg",
    "tags": ["database", "firebase", "postgres"],
    "dokploy_version": "<0.22.5"
  },
  {
    "id": "pocketbase",
    "name": "PocketBase",
    "description": "Open Source backend in 1 file",
    "version": "v0.28.0",
    "logo": "logo.svg",
    "links": {
      "github": "https://github.com/pocketbase/pocketbase",
      "website": "https://pocketbase.io/",
      "docs": "https://pocketbase.io/docs/"
    },
    "tags": ["backend", "database", "api"]
  },
  {
    "id": "plausible",
    "name": "Plausible",
    "version": "v2.1.5",
    "description": "Plausible is a open source, self-hosted web analytics platform that lets you track website traffic and user behavior.",
    "logo": "logo.svg",
    "links": {
      "github": "https://github.com/plausible/plausible",
      "website": "https://plausible.io/",
      "docs": "https://plausible.io/docs"
    },
    "tags": ["analytics"]
  },
  {
    "id": "calcom",
    "name": "Calcom",
    "version": "v2.7.6",
    "description": "Calcom is a open source alternative to Calendly that allows to create scheduling and booking services.",
    "links": {
      "github": "https://github.com/calcom/cal.com",
      "website": "https://cal.com/",
      "docs": "https://cal.com/docs"
    },
    "logo": "calcom.jpg",
    "tags": ["scheduling", "booking"]
  },
  {
    "id": "grafana",
    "name": "Grafana",
    "version": "9.5.20",
    "description": "Grafana is an open source platform for data visualization and monitoring.",
    "logo": "grafana.svg",
    "links": {
      "github": "https://github.com/grafana/grafana",
      "website": "https://grafana.com/",
      "docs": "https://grafana.com/docs/"
    },
    "tags": ["monitoring"]
  },
  {
    "id": "stalwart",
    "name": "Stalwart",
    "version": "latest",
    "description": "Stalwart Mail Server is an open-source mail server solution with JMAP, IMAP4, POP3, and SMTP support and a wide range of modern features. It is written in Rust and designed to be secure, fast, robust and scalable.",
    "logo": "stalwart.svg",
    "links": {
      "github": "https://github.com/stalwartlabs/mail-server",
      "website": "https://stalw.art/",
      "docs": "https://stalw.art/docs/"
    },
    "tags": [
      "email",
      "smtp",
      "jmap",
      "imap4",
      "pop3",
      "self-hosted",
      "mail-server"
    ]
  },
  {
    "id": "datalens",
    "name": "DataLens",
    "version": "1.23.0",
    "description": "A modern, scalable business intelligence and data visualization system.",
    "logo": "datalens.svg",
    "links": {
      "github": "https://github.com/datalens-tech/datalens",
      "website": "https://datalens.tech/",
      "docs": "https://datalens.tech/docs/"
    },
    "tags": ["analytics", "self-hosted", "bi", "monitoring"]
  },
  {
    "id": "directus",
    "name": "Directus",
    "version": "11.0.2",
    "description": "Directus is an open source headless CMS that provides an API-first solution for building custom backends.",
    "logo": "directus.jpg",
    "links": {
      "github": "https://github.com/directus/directus",
      "website": "https://directus.io/",
      "docs": "https://docs.directus.io/"
    },
    "tags": ["cms"]
  },
  {
    "id": "baserow",
    "name": "Baserow",
    "version": "1.25.2",
    "description": "Baserow is an open source database management tool that allows you to create and manage databases.",
    "logo": "baserow.webp",
    "links": {
      "github": "https://github.com/Baserow/baserow",
      "website": "https://baserow.io/",
      "docs": "https://baserow.io/docs/index"
    },
    "tags": ["database"]
  },
  {
    "id": "budibase",
    "name": "Budibase",
    "version": "3.5.3",
    "description": "Budibase is an open-source low-code platform that saves engineers 100s of hours building forms, portals, and approval apps, securely.",
    "logo": "budibase.svg",
    "links": {
      "github": "https://github.com/Budibase/budibase",
      "website": "https://budibase.com/",
      "docs": "https://docs.budibase.com/docs/"
    },
    "tags": ["database", "low-code", "nocode", "applications"]
  },
  {
    "id": "forgejo",
    "name": "Forgejo",
    "version": "10",
    "description": "Forgejo is a self-hosted lightweight software forge. Easy to install and low maintenance, it just does the job",
    "logo": "forgejo.svg",
    "links": {
      "github": "https://codeberg.org/forgejo/forgejo",
      "website": "https://forgejo.org/",
      "docs": "https://forgejo.org/docs/latest/"
    },
    "tags": ["self-hosted", "storage"]
  },
  {
    "id": "gitlab-ce",
    "name": "GitLab CE",
    "version": "latest",
    "description": "GitLab Community Edition is a free and open source platform for managing Git repositories, CI/CD pipelines, and project management.",
    "logo": "gitlab-ce.svg",
    "links": {
      "github": "https://gitlab.com/gitlab-org/gitlab-ce",
      "website": "https://gitlab.com/",
      "docs": "https://docs.gitlab.com/ee/"
    },
    "tags": [
      "git",
      "ci-cd",
      "version-control",
      "project-management"
    ]
  },
  {
    "id": "ghost",
    "name": "Ghost",
    "version": "6.0.0",
    "description": "Ghost is a free and open source, professional publishing platform built on a modern Node.js technology stack.",
    "logo": "ghost.jpeg",
    "links": {
      "github": "https://github.com/TryGhost/Ghost",
      "website": "https://ghost.org/",
      "docs": "https://ghost.org/docs/"
    },
    "tags": ["cms"]
  },
  {
    "id": "lodestone",
    "name": "Lodestone",
    "version": "0.5.1",
    "description": "A free, open source server hosting tool for Minecraft and other multiplayers games.",
    "logo": "lodestone.png",
    "links": {
      "github": "https://github.com/Lodestone-Team/lodestone",
      "website": "https://lodestone.cc",
      "docs": "https://github.com/Lodestone-Team/lodestone/wiki"
    },
    "tags": ["minecraft", "hosting", "server"]
  },
  {
    "id": "dragonfly-db",
    "name": "Dragonfly",
    "version": "1.28.1",
    "description": "Dragonfly is a drop-in Redis replacement that is designed for heavy data workloads running on modern cloud hardware.",
    "logo": "dragonfly-db.png",
    "links": {
      "github": "https://github.com/dragonflydb/dragonfly",
      "website": "https://www.dragonflydb.io/",
      "docs": "https://www.dragonflydb.io/docs"
    },
    "tags": ["database", "redis"]
  },
  {
    "id": "stack-auth",
    "name": "Stack Auth",
    "version": "latest",
    "description": "Open-source Auth0/Clerk alternative. Stack Auth is a free and open source authentication tool that allows you to authenticate your users.",
    "logo": "stack-auth.png",
    "links": {
      "github": "https://github.com/stack-auth/stack-auth",
      "website": "https://stack-auth.com/",
      "docs": "https://docs.stack-auth.com/next/overview"
    },
    "tags": ["authentication", "auth", "authorization"]
  },
  {
    "id": "uptime-kuma",
    "name": "Uptime Kuma",
    "version": "1.23.15",
    "description": "Uptime Kuma is a free and open source monitoring tool that allows you to monitor your websites and applications.",
    "logo": "uptime-kuma.png",
    "links": {
      "github": "https://github.com/louislam/uptime-kuma",
      "website": "https://uptime.kuma.pet/",
      "docs": "https://github.com/louislam/uptime-kuma/wiki"
    },
    "tags": ["monitoring"]
  },
  {
    "id": "n8n",
    "name": "n8n",
    "version": "1.104.0",
    "description": "n8n is an open source low-code platform for automating workflows and integrations.",
    "logo": "n8n.png",
    "links": {
      "github": "https://github.com/n8n-io/n8n",
      "website": "https://n8n.io/",
      "docs": "https://docs.n8n.io/"
    },
    "tags": ["automation"]
  },
  {
    "id": "kestra",
    "name": "Kestra",
    "version": "latest",
    "description": "Unified Orchestration Platform to Simplify Business-Critical Workflows and Govern them as Code and from the UI.",
    "logo": "kestra.svg",
    "links": {
      "github": "https://github.com/kestra-io/kestra",
      "website": "https://kestra.io",
      "docs": "https://kestra.io/docs"
    },
    "tags": ["automation"]
  },
  {
    "id": "wordpress",
    "name": "Wordpress",
    "version": "latest",
    "description": "Wordpress is a free and open source content management system (CMS) for publishing and managing websites.",
    "logo": "wordpress.png",
    "links": {
      "github": "https://github.com/WordPress/WordPress",
      "website": "https://wordpress.org/",
      "docs": "https://wordpress.org/documentation/"
    },
    "tags": ["cms"]
  },
  {
    "id": "odoo",
    "name": "Odoo",
    "version": "16.0",
    "description": "Odoo is a free and open source business management software that helps you manage your company's operations.",
    "logo": "odoo.png",
    "links": {
      "github": "https://github.com/odoo/odoo",
      "website": "https://odoo.com/",
      "docs": "https://www.odoo.com/documentation/"
    },
    "tags": ["cms"]
  },
  {
    "id": "appsmith",
    "name": "Appsmith",
    "version": "v1.29",
    "description": "Appsmith is a free and open source platform for building internal tools and applications.",
    "logo": "appsmith.png",
    "links": {
      "github": "https://github.com/appsmithorg/appsmith",
      "website": "https://appsmith.com/",
      "docs": "https://docs.appsmith.com/"
    },
    "tags": ["cms"]
  },
  {
    "id": "excalidraw",
    "name": "Excalidraw",
    "version": "latest",
    "description": "Excalidraw is a free and open source online diagramming tool that lets you easily create and share beautiful diagrams.",
    "logo": "excalidraw.jpg",
    "links": {
      "github": "https://github.com/excalidraw/excalidraw",
      "website": "https://excalidraw.com/",
      "docs": "https://docs.excalidraw.com/"
    },
    "tags": ["drawing"]
  },
  {
    "id": "documenso",
    "name": "Documenso",
    "version": "v1.5.6",
    "description": "Documenso is the open source alternative to DocuSign for signing documents digitally",
    "links": {
      "github": "https://github.com/documenso/documenso",
      "website": "https://documenso.com/",
      "docs": "https://documenso.com/docs"
    },
    "logo": "documenso.png",
    "tags": ["document-signing"]
  },
  {
    "id": "nocodb",
    "name": "NocoDB",
    "version": "0.257.2",
    "description": "NocoDB is an opensource Airtable alternative that turns any MySQL, PostgreSQL, SQL Server, SQLite & MariaDB into a smart spreadsheet.",
    "links": {
      "github": "https://github.com/nocodb/nocodb",
      "website": "https://nocodb.com/",
      "docs": "https://docs.nocodb.com/"
    },
    "logo": "nocodb.png",
    "tags": ["database", "spreadsheet", "low-code", "nocode"]
  },
  {
    "id": "meilisearch",
    "name": "Meilisearch",
    "version": "v1.8.3",
    "description": "Meilisearch is a free and open-source search engine that allows you to easily add search functionality to your web applications.",
    "logo": "meilisearch.png",
    "links": {
      "github": "https://github.com/meilisearch/meilisearch",
      "website": "https://www.meilisearch.com/",
      "docs": "https://docs.meilisearch.com/"
    },
    "tags": ["search"]
  },
  {
    "id": "mattermost",
    "name": "Mattermost",
    "version": "10.6.1",
    "description": "A single point of collaboration. Designed specifically for digital operations.",
    "logo": "mattermost.png",
    "links": {
      "github": "https://github.com/mattermost/mattermost",
      "website": "https://mattermost.com/",
      "docs": "https://docs.mattermost.com/"
    },
    "tags": ["chat", "self-hosted"]
  },
  {
    "id": "phpmyadmin",
    "name": "Phpmyadmin",
    "version": "5.2.1",
    "description": "Phpmyadmin is a free and open-source web interface for MySQL and MariaDB that allows you to manage your databases.",
    "logo": "phpmyadmin.png",
    "links": {
      "github": "https://github.com/phpmyadmin/phpmyadmin",
      "website": "https://www.phpmyadmin.net/",
      "docs": "https://www.phpmyadmin.net/docs/"
    },
    "tags": ["database"]
  },
  {
    "id": "rocketchat",
    "name": "Rocketchat",
    "version": "6.9.2",
    "description": "Rocket.Chat is a free and open-source web chat platform that allows you to build and manage your own chat applications.",
    "logo": "rocketchat.png",
    "links": {
      "github": "https://github.com/RocketChat/Rocket.Chat",
      "website": "https://rocket.chat/",
      "docs": "https://rocket.chat/docs/"
    },
    "tags": ["chat"]
  },
  {
    "id": "minio",
    "name": "Minio",
    "description": "Minio is an open source object storage server compatible with Amazon S3 cloud storage service.",
    "logo": "minio.png",
    "version": "latest",
    "links": {
      "github": "https://github.com/minio/minio",
      "website": "https://minio.io/",
      "docs": "https://docs.minio.io/"
    },
    "tags": ["storage"]
  },
  {
    "id": "metabase",
    "name": "Metabase",
    "version": "v0.50.8",
    "description": "Metabase is an open source business intelligence tool that allows you to ask questions and visualize data.",
    "logo": "metabase.png",
    "links": {
      "github": "https://github.com/metabase/metabase",
      "website": "https://www.metabase.com/",
      "docs": "https://www.metabase.com/docs/"
    },
    "tags": ["database", "dashboard"]
  },
  {
    "id": "glitchtip",
    "name": "Glitchtip",
    "version": "v4.0",
    "description": "Glitchtip is simple, open source error tracking",
    "logo": "glitchtip.png",
    "links": {
      "github": "https://gitlab.com/glitchtip/",
      "website": "https://glitchtip.com/",
      "docs": "https://glitchtip.com/documentation"
    },
    "tags": ["hosting"]
  },
  {
    "id": "open-webui",
    "name": "Open WebUI",
    "version": "v0.3.7",
    "description": "Open WebUI is a free and open source chatgpt alternative. Open WebUI is an extensible, feature-rich, and user-friendly self-hosted WebUI designed to operate entirely offline. It supports various LLM runners, including Ollama and OpenAI-compatible APIs. The template include ollama and webui services.",
    "logo": "open-webui.png",
    "links": {
      "github": "https://github.com/open-webui/open-webui",
      "website": "https://openwebui.com/",
      "docs": "https://docs.openwebui.com/"
    },
    "tags": ["chat"]
  },
  {
    "id": "mailpit",
    "name": "Mailpit",
    "version": "v1.22.3",
    "description": "Mailpit is a tiny, self-contained, and secure email & SMTP testing tool with API for developers.",
    "logo": "mailpit.svg",
    "links": {
      "github": "https://github.com/axllent/mailpit",
      "website": "https://mailpit.axllent.org/",
      "docs": "https://mailpit.axllent.org/docs/"
    },
    "tags": ["email", "smtp"]
  },
  {
    "id": "listmonk",
    "name": "Listmonk",
    "version": "v3.0.0",
    "description": "High performance, self-hosted, newsletter and mailing list manager with a modern dashboard.",
    "logo": "listmonk.png",
    "links": {
      "github": "https://github.com/knadh/listmonk",
      "website": "https://listmonk.app/",
      "docs": "https://listmonk.app/docs/"
    },
    "tags": ["email", "newsletter", "mailing-list"]
  },
  {
    "id": "doublezero",
    "name": "Double Zero",
    "version": "v0.2.1",
    "description": "00 is a self hostable SES dashboard for sending and monitoring emails with AWS",
    "logo": "doublezero.svg",
    "links": {
      "github": "https://github.com/technomancy-dev/00",
      "website": "https://www.double-zero.cloud/",
      "docs": "https://github.com/technomancy-dev/00"
    },
    "tags": ["email"]
  },
  {
    "id": "umami",
    "name": "Umami",
    "version": "v2.16.1",
    "description": "Umami is a simple, fast, privacy-focused alternative to Google Analytics.",
    "logo": "umami.png",
    "links": {
      "github": "https://github.com/umami-software/umami",
      "website": "https://umami.is",
      "docs": "https://umami.is/docs"
    },
    "tags": ["analytics"]
  },
  {
    "id": "jellyfin",
    "name": "jellyfin",
    "version": "v10.9.7",
    "description": "Jellyfin is a Free Software Media System that puts you in control of managing and streaming your media. ",
    "logo": "jellyfin.svg",
    "links": {
      "github": "https://github.com/jellyfin/jellyfin",
      "website": "https://jellyfin.org/",
      "docs": "https://jellyfin.org/docs/"
    },
    "tags": ["media system"]
  },
  {
    "id": "teable",
    "name": "teable",
    "version": "v1.3.1-alpha-build.460",
    "description": "Teable is a Super fast, Real-time, Professional, Developer friendly, No-code database built on Postgres. It uses a simple, spreadsheet-like interface to create complex enterprise-level database applications. Unlock efficient app development with no-code, free from the hurdles of data security and scalability.",
    "logo": "teable.png",
    "links": {
      "github": "https://github.com/teableio/teable",
      "website": "https://teable.io/",
      "docs": "https://help.teable.io/"
    },
    "tags": ["database", "spreadsheet", "low-code", "nocode"]
  },
  {
    "id": "zipline",
    "name": "Zipline",
    "version": "v3.7.9",
    "description": "A ShareX/file upload server that is easy to use, packed with features, and with an easy setup!",
    "logo": "zipline.png",
    "links": {
      "github": "https://github.com/diced/zipline",
      "website": "https://zipline.diced.sh/",
      "docs": "https://zipline.diced.sh/docs/"
    },
    "tags": ["media system", "storage"]
  },
  {
    "id": "soketi",
    "name": "Soketi",
    "version": "v1.6.1-16",
    "description": "Soketi is your simple, fast, and resilient open-source WebSockets server.",
    "logo": "soketi.png",
    "links": {
      "github": "https://github.com/soketi/soketi",
      "website": "https://soketi.app/",
      "docs": "https://docs.soketi.app/"
    },
    "tags": ["chat"]
  },
  {
    "id": "aptabase",
    "name": "Aptabase",
    "version": "v1.0.0",
    "description": "Aptabase is a self-hosted web analytics platform that lets you track website traffic and user behavior.",
    "logo": "aptabase.svg",
    "links": {
      "github": "https://github.com/aptabase/aptabase",
      "website": "https://aptabase.com/",
      "docs": "https://github.com/aptabase/aptabase/blob/main/README.md"
    },
    "tags": ["analytics", "self-hosted"]
  },
  {
    "id": "typebot",
    "name": "Typebot",
    "version": "2.27.0",
    "description": "Typebot is an open-source chatbot builder platform.",
    "logo": "typebot.svg",
    "links": {
      "github": "https://github.com/baptisteArno/typebot.io",
      "website": "https://typebot.io/",
      "docs": "https://docs.typebot.io/get-started/introduction"
    },
    "tags": ["chatbot", "builder", "open-source"]
  },
  {
    "id": "typecho",
    "name": "Typecho",
    "version": "stable",
    "description": "Typecho 是一个轻量级的开源博客程序，基于 PHP 开发，支持多种数据库，简洁而强大。",
    "logo": "typecho.png",
    "links": {
      "github": "https://github.com/typecho/typecho",
      "website": "https://typecho.org/",
      "docs": "http://docs.typecho.org"
    },
    "tags": ["blog", "cms", "php"]
  },
  {
    "id": "gitea",
    "name": "Gitea",
    "version": "1.22.3",
    "description": "Git with a cup of tea! Painless self-hosted all-in-one software development service, including Git hosting, code review, team collaboration, package registry and CI/CD.",
    "logo": "gitea.png",
    "links": {
      "github": "https://github.com/go-gitea/gitea.git",
      "website": "https://gitea.com/",
      "docs": "https://docs.gitea.com/installation/install-with-docker"
    },
    "tags": ["self-hosted", "storage"]
  },
  {
    "id": "gitea-mirror",
    "name": "Gitea Mirror",
    "version": "v2.11.2",
    "description": "Gitea Mirror is a modern web app for automatically mirroring repositories from GitHub to your self-hosted Gitea instance. It features a user-friendly interface to sync public, private, or starred GitHub repos, mirror entire organizations with structure preservation, and optionally mirror issues and labels. The application includes smart filtering, detailed logs, and scheduled automatic mirroring.",
    "logo": "gitea-mirror.png",
    "links": {
      "github": "https://github.com/arunavo4/gitea-mirror",
      "website": "https://github.com/arunavo4/gitea-mirror",
      "docs": "https://github.com/arunavo4/gitea-mirror#readme"
    },
    "tags": ["git", "mirror", "github", "gitea", "self-hosted", "automation"]
  },
  {
    "id": "roundcube",
    "name": "Roundcube",
    "version": "1.6.9",
    "description": "Free and open source webmail software for the masses, written in PHP.",
    "logo": "roundcube.svg",
    "links": {
      "github": "https://github.com/roundcube/roundcubemail",
      "website": "https://roundcube.net/",
      "docs": "https://roundcube.net/about/"
    },
    "tags": ["self-hosted", "email", "webmail"]
  },
  {
    "id": "filebrowser",
    "name": "File Browser",
    "version": "2.31.2",
    "description": "Filebrowser is a standalone file manager for uploading, deleting, previewing, renaming, and editing files, with support for multiple users, each with their own directory.",
    "logo": "filebrowser.svg",
    "links": {
      "github": "https://github.com/filebrowser/filebrowser",
      "website": "https://filebrowser.org/",
      "docs": "https://filebrowser.org/"
    },
    "tags": ["file-manager", "storage"]
  },
  {
    "id": "focalboard",
    "name": "Focalboard",
    "version": "8.0.0",
    "description": "Open source project management for technical teams",
    "logo": "focalboard.png",
    "links": {
      "github": "https://github.com/sysblok/focalboard",
      "website": "https://focalboard.com",
      "docs": "https://www.focalboard.com/docs/"
    },
    "tags": ["kanban"]
  },
  {
    "id": "tolgee",
    "name": "Tolgee",
    "version": "v3.80.4",
    "description": "Developer & translator friendly web-based localization platform",
    "logo": "tolgee.svg",
    "links": {
      "github": "https://github.com/tolgee/tolgee-platform",
      "website": "https://tolgee.io",
      "docs": "https://tolgee.io/platform"
    },
    "tags": ["self-hosted", "i18n", "localization", "translations"]
  },
  {
    "id": "portainer",
    "name": "Portainer",
    "version": "2.21.4",
    "description": "Portainer is a container management tool for deploying, troubleshooting, and securing applications across cloud, data centers, and IoT.",
    "logo": "portainer.svg",
    "links": {
      "github": "https://github.com/portainer/portainer",
      "website": "https://www.portainer.io/",
      "docs": "https://docs.portainer.io/"
    },
    "tags": ["cloud", "monitoring"]
  },
  {
    "id": "plane",
    "name": "Plane",
    "version": "v0.27.1",
    "description": "Easy, flexible, open source project management software",
    "logo": "plane.png",
    "links": {
      "github": "https://github.com/makeplane/plane",
      "website": "https://plane.so",
      "docs": "https://docs.plane.so/"
    },
    "tags": ["kanban"]
  },
  {
    "id": "pterodactyl",
    "name": "Pterodactyl",
    "version": "latest",
    "description": "A free, open-source game server management panel.",
    "logo": "pterodactyl.png",
    "links": {
      "github": "https://github.com/pterodactyl/panel",
      "website": "https://pterodactyl.io",
      "docs": "https://pterodactyl.io/project/introduction.html"
    },
    "tags": ["self-hosted", "open-source", "management"]
  },
  {
    "id": "pyrodactyl",
    "name": "Pyrodactyl",
    "version": "main",
    "description": "Pyrodactyl is the Pterodactyl-based game server panel that's faster, smaller, safer, and more accessible than Pelican. ",
    "logo": "pyrodactyl.png",
    "links": {
      "github": "https://github.com/pyrohost/pyrodactyl",
      "website": "https://pyrodactyl.dev",
      "docs": "https://pyrodactyl.dev/docs"
    },
    "tags": ["self-hosted", "open-source", "management"]
  },
  {
    "id": "influxdb",
    "name": "InfluxDB",
    "version": "2.7.10",
    "description": "InfluxDB 2.7 is the platform purpose-built to collect, store, process and visualize time series data.",
    "logo": "influxdb.png",
    "links": {
      "github": "https://github.com/influxdata/influxdb",
      "website": "https://www.influxdata.com/",
      "docs": "https://docs.influxdata.com/influxdb/v2/"
    },
    "tags": ["self-hosted", "open-source", "storage", "database"]
  },
  {
    "id": "infisical",
    "name": "Infisical",
    "version": "0.90.1",
    "description": "All-in-one platform to securely manage application configuration and secrets across your team and infrastructure.",
    "logo": "infisical.jpg",
    "links": {
      "github": "https://github.com/Infisical/infisical",
      "website": "https://infisical.com/",
      "docs": "https://infisical.com/docs/documentation/getting-started/introduction"
    },
    "tags": ["self-hosted", "open-source"]
  },
  {
    "id": "docmost",
    "name": "Docmost",
    "version": "0.4.1",
    "description": "Docmost, is an open-source collaborative wiki and documentation software.",
    "logo": "docmost.png",
    "links": {
      "github": "https://github.com/docmost/docmost",
      "website": "https://docmost.com/",
      "docs": "https://docmost.com/docs/"
    },
    "tags": ["self-hosted", "open-source", "manager"]
  },
  {
    "id": "vaultwarden",
    "name": "Vaultwarden",
    "version": "1.33.2",
    "description": "Unofficial Bitwarden compatible server written in Rust, formerly known as bitwarden_rs",
    "logo": "vaultwarden.svg",
    "links": {
      "github": "https://github.com/dani-garcia/vaultwarden",
      "website": "",
      "docs": "https://github.com/dani-garcia/vaultwarden/wiki"
    },
    "tags": ["open-source"]
  },
  {
    "id": "linkding",
    "name": "Linkding",
    "version": "latest",
    "description": "Linkding is a self-hosted bookmark manager with a clean and simple interface.",
    "logo": "linkding.svg",
    "links": {
      "github": "https://github.com/sissbruecker/linkding",
      "website": "https://linkding.link/",
      "docs": "https://github.com/sissbruecker/linkding/tree/master/docs"
    },
    "tags": ["bookmark-manager", "self-hosted"]
  },
  {
    "id": "linkwarden",
    "name": "Linkwarden",
    "version": "2.9.3",
    "description": "Self-hosted, open-source collaborative bookmark manager to collect, organize and archive webpages.",
    "logo": "linkwarden.png",
    "links": {
      "github": "https://github.com/linkwarden/linkwarden",
      "website": "https://linkwarden.app/",
      "docs": "https://docs.linkwarden.app/"
    },
    "tags": ["bookmarks", "link-sharing"]
  },
  {
    "id": "hi-events",
    "name": "Hi.events",
    "version": "0.8.0-beta.1",
    "description": "Hi.Events is a self-hosted event management and ticket selling platform that allows you to create, manage and promote events easily.",
    "logo": "hi-events.svg",
    "links": {
      "github": "https://github.com/HiEventsDev/hi.events",
      "website": "https://hi.events/",
      "docs": "https://hi.events/docs"
    },
    "tags": ["self-hosted", "open-source", "manager"]
  },
  {
    "id": "habitica",
    "name": "Habitica",
    "version": "latest",
    "description": "Habitica is a free habit and productivity app that treats your real life like a game. With in-game rewards and punishments to motivate you and a strong social network to inspire you, Habitica can help you achieve your goals to become healthy and hard-working.",
    "logo": "image.png",
    "links": {
      "github": "https://github.com/HabitRPG/habitica",
      "website": "https://habitica.com/",
      "docs": "https://habitica.fandom.com/wiki/Setting_up_Habitica_Locally"
    },
    "tags": [
      "productivity",
      "gamification",
      "habits",
      "self-hosted"
    ]
  },
  {
    "id": "hoarder",
    "name": "Hoarder",
    "version": "0.22.0",
    "description": "Hoarder is an open source \"Bookmark Everything\" app that uses AI for automatically tagging the content you throw at it.",
    "logo": "hoarder.svg",
    "links": {
      "github": "https://github.com/hoarder/hoarder",
      "website": "https://hoarder.app/",
      "docs": "https://docs.hoarder.app/"
    },
    "tags": ["self-hosted", "bookmarks", "link-sharing"]
  },
  {
    "id": "windows",
    "name": "Windows (dockerized)",
    "version": "4.00",
    "description": "Windows inside a Docker container.",
    "logo": "windows.png",
    "links": {
      "github": "https://github.com/dockur/windows",
      "website": "",
      "docs": "https://github.com/dockur/windows?tab=readme-ov-file#how-do-i-use-it"
    },
    "tags": ["self-hosted", "open-source", "os"]
  },
  {
    "id": "macos",
    "name": "MacOS (dockerized)",
    "version": "1.14",
    "description": "MacOS inside a Docker container.",
    "logo": "macos.png",
    "links": {
      "github": "https://github.com/dockur/macos",
      "website": "",
      "docs": "https://github.com/dockur/macos?tab=readme-ov-file#how-do-i-use-it"
    },
    "tags": ["self-hosted", "open-source", "os"]
  },
  {
    "id": "coder",
    "name": "Coder",
    "version": "2.15.3",
    "description": "Coder is an open-source cloud development environment (CDE) that you host in your cloud or on-premises.",
    "logo": "coder.svg",
    "links": {
      "github": "https://github.com/coder/coder",
      "website": "https://coder.com/",
      "docs": "https://coder.com/docs"
    },
    "tags": ["self-hosted", "open-source", "builder"]
  },
  {
    "id": "stirling",
    "name": "Stirling PDF",
    "version": "0.30.1",
    "description": "A locally hosted one-stop shop for all your PDF needs",
    "logo": "stirling.svg",
    "links": {
      "github": "https://github.com/Stirling-Tools/Stirling-PDF",
      "website": "https://www.stirlingpdf.com/",
      "docs": "https://docs.stirlingpdf.com/"
    },
    "tags": ["pdf", "tools"]
  },
  {
    "id": "lobe-chat",
    "name": "Lobe Chat",
    "version": "v1.26.1",
    "description": "Lobe Chat - an open-source, modern-design AI chat framework.",
    "logo": "lobe-chat.png",
    "links": {
      "github": "https://github.com/lobehub/lobe-chat",
      "website": "https://chat-preview.lobehub.com/",
      "docs": "https://lobehub.com/docs/self-hosting/platform/docker-compose"
    },
    "tags": ["IA", "chat"]
  },
  {
    "id": "peppermint",
    "name": "Peppermint",
    "version": "latest",
    "description": "Peppermint is a modern, open-source API development platform that helps you build, test and document your APIs.",
    "logo": "peppermint.svg",
    "links": {
      "github": "https://github.com/Peppermint-Lab/peppermint",
      "website": "https://peppermint.sh/",
      "docs": "https://docs.peppermint.sh/"
    },
    "tags": ["api", "development", "documentation"]
  },
  {
    "id": "windmill",
    "name": "Windmill",
    "version": "latest",
    "description": "A developer platform to build production-grade workflows and internal apps. Open-source alternative to Airplane, Retool, and GitHub Actions.",
    "logo": "windmill.svg",
    "links": {
      "github": "https://github.com/windmill-labs/windmill",
      "website": "https://www.windmill.dev/",
      "docs": "https://docs.windmill.dev/"
    },
    "tags": ["workflow", "automation", "development"]
  },
  {
    "id": "activepieces",
    "name": "Activepieces",
    "version": "0.35.0",
    "description": "Open-source no-code business automation tool. An alternative to Zapier, Make.com, and Tray.",
    "logo": "activepieces.svg",
    "links": {
      "github": "https://github.com/activepieces/activepieces",
      "website": "https://www.activepieces.com/",
      "docs": "https://www.activepieces.com/docs"
    },
    "tags": ["automation", "workflow", "no-code"]
  },
  {
    "id": "invoiceshelf",
    "name": "InvoiceShelf",
    "version": "latest",
    "description": "InvoiceShelf is a self-hosted open source invoicing system for freelancers and small businesses.",
    "logo": "invoiceshelf.png",
    "links": {
      "github": "https://github.com/InvoiceShelf/invoiceshelf",
      "website": "https://invoiceshelf.com",
      "docs": "https://github.com/InvoiceShelf/invoiceshelf#readme"
    },
    "tags": ["invoice", "business", "finance"]
  },
  {
    "id": "postiz",
    "name": "Postiz",
    "version": "latest",
    "description": "Postiz is a modern, open-source platform for managing and publishing content across multiple channels.",
    "logo": "postiz.png",
    "links": {
      "github": "https://github.com/gitroomhq/postiz",
      "website": "https://postiz.com",
      "docs": "https://docs.postiz.com"
    },
    "tags": ["cms", "content-management", "publishing"]
  },
  {
    "id": "slash",
    "name": "Slash",
    "version": "latest",
    "description": "Slash is a modern, self-hosted bookmarking service and link shortener that helps you organize and share your favorite links.",
    "logo": "slash.png",
    "links": {
      "github": "https://github.com/yourselfhosted/slash",
      "website": "https://github.com/yourselfhosted/slash#readme",
      "docs": "https://github.com/yourselfhosted/slash/wiki"
    },
    "tags": ["bookmarks", "link-shortener", "self-hosted"]
  },
  {
    "id": "discord-tickets",
    "name": "Discord Tickets",
    "version": "4.0.21",
    "description": "An open-source Discord bot for creating and managing support ticket channels.",
    "logo": "discord-tickets.png",
    "links": {
      "github": "https://github.com/discord-tickets/bot",
      "website": "https://discordtickets.app",
      "docs": "https://discordtickets.app/self-hosting/installation/docker/"
    },
    "tags": ["discord", "tickets", "support"]
  },
  {
    "id": "nextcloud-aio",
    "name": "Nextcloud All in One",
    "version": "30.0.2",
    "description": "Nextcloud (AIO) is a self-hosted file storage and sync platform with powerful collaboration capabilities. It integrates Files, Talk, Groupware, Office, Assistant and more into a single platform for remote work and data protection.",
    "logo": "nextcloud-aio.svg",
    "links": {
      "github": "https://github.com/nextcloud/docker",
      "website": "https://nextcloud.com/",
      "docs": "https://docs.nextcloud.com/"
    },
    "tags": ["file-manager", "sync"]
  },
  {
    "id": "blender",
    "name": "Blender",
    "version": "latest",
    "description": "Blender is a free and open-source 3D creation suite. It supports the entire 3D pipeline—modeling, rigging, animation, simulation, rendering, compositing and motion tracking, video editing and 2D animation pipeline.",
    "logo": "blender.svg",
    "links": {
      "github": "https://github.com/linuxserver/docker-blender",
      "website": "https://www.blender.org/",
      "docs": "https://docs.blender.org/"
    },
    "tags": ["3d", "rendering", "animation"]
  },
  {
    "id": "heyform",
    "name": "HeyForm",
    "version": "latest",
    "description": "Allows anyone to create engaging conversational forms for surveys, questionnaires, quizzes, and polls. No coding skills required.",
    "logo": "heyform.svg",
    "links": {
      "github": "https://github.com/heyform/heyform",
      "website": "https://heyform.net",
      "docs": "https://docs.heyform.net"
    },
    "tags": ["form", "builder", "questionnaire", "quiz", "survey"]
  },
  {
    "id": "chatwoot",
    "name": "Chatwoot",
    "version": "v3.14.1",
    "description": "Open-source customer engagement platform that provides a shared inbox for teams, live chat, and omnichannel support.",
    "logo": "chatwoot.svg",
    "links": {
      "github": "https://github.com/chatwoot/chatwoot",
      "website": "https://www.chatwoot.com",
      "docs": "https://www.chatwoot.com/docs"
    },
    "tags": ["support", "chat", "customer-service"]
  },
  {
    "id": "discourse",
    "name": "Discourse",
    "version": "3.3.2",
    "description": "Discourse is a modern forum software for your community. Use it as a mailing list, discussion forum, or long-form chat room.",
    "logo": "discourse.svg",
    "links": {
      "github": "https://github.com/discourse/discourse",
      "website": "https://www.discourse.org/",
      "docs": "https://meta.discourse.org/"
    },
    "tags": ["forum", "community", "discussion"]
  },
  {
    "id": "immich",
    "name": "Immich",
    "version": "v1.121.0",
    "description": "High performance self-hosted photo and video backup solution directly from your mobile phone.",
    "logo": "immich.svg",
    "links": {
      "github": "https://github.com/immich-app/immich",
      "website": "https://immich.app/",
      "docs": "https://immich.app/docs/overview/introduction"
    },
    "tags": ["photos", "videos", "backup", "media"]
  },
  {
    "id": "twenty",
    "name": "Twenty CRM",
    "version": "latest",
    "description": "Twenty is a modern CRM offering a powerful spreadsheet interface and open-source alternative to Salesforce.",
    "logo": "twenty.svg",
    "links": {
      "github": "https://github.com/twentyhq/twenty",
      "website": "https://twenty.com",
      "docs": "https://docs.twenty.com"
    },
    "tags": ["crm", "sales", "business"]
  },
  {
    "id": "yourls",
    "name": "YOURLS",
    "version": "1.9.2",
    "description": "YOURLS (Your Own URL Shortener) is a set of PHP scripts that will allow you to run your own URL shortening service (a la TinyURL or Bitly).",
    "logo": "yourls.svg",
    "links": {
      "github": "https://github.com/YOURLS/YOURLS",
      "website": "https://yourls.org/",
      "docs": "https://yourls.org/#documentation"
    },
    "tags": ["url-shortener", "php"]
  },
  {
    "id": "ryot",
    "name": "Ryot",
    "version": "v7.10",
    "description": "A self-hosted platform for tracking various media types including movies, TV shows, video games, books, audiobooks, and more.",
    "logo": "ryot.png",
    "links": {
      "github": "https://github.com/IgnisDa/ryot",
      "website": "https://ryot.io/",
      "docs": "https://docs.ryot.io/"
    },
    "tags": ["media", "tracking", "self-hosted"]
  },
  {
    "id": "photoprism",
    "name": "Photoprism",
    "version": "latest",
    "description": "PhotoPrism® is an AI-Powered Photos App for the Decentralized Web. It makes use of the latest technologies to tag and find pictures automatically without getting in your way.",
    "logo": "photoprism.svg",
    "links": {
      "github": "https://github.com/photoprism/photoprism",
      "website": "https://www.photoprism.app/",
      "docs": "https://docs.photoprism.app/"
    },
    "tags": ["media", "photos", "self-hosted"]
  },
  {
    "id": "ontime",
    "name": "Ontime",
    "version": "v3.8.0",
    "description": "Ontime is browser-based application that manages event rundowns, scheduliing and cuing",
    "logo": "ontime.png",
    "links": {
      "github": "https://github.com/cpvalente/ontime/",
      "website": "https://getontime.no",
      "docs": "https://docs.getontime.no"
    },
    "tags": ["event"]
  },
  {
    "id": "triggerdotdev",
    "name": "Trigger.dev",
    "version": "v3",
    "description": "Trigger is a platform for building event-driven applications.",
    "logo": "triggerdotdev.svg",
    "links": {
      "github": "https://github.com/triggerdotdev/trigger.dev",
      "website": "https://trigger.dev/",
      "docs": "https://trigger.dev/docs"
    },
    "tags": ["event-driven", "applications"]
  },
  {
    "id": "browserless",
    "name": "Browserless",
    "version": "2.23.0",
    "description": "Browserless allows remote clients to connect and execute headless work, all inside of docker. It supports the standard, unforked Puppeteer and Playwright libraries, as well offering REST-based APIs for common actions like data collection, PDF generation and more.",
    "logo": "browserless.svg",
    "links": {
      "github": "https://github.com/browserless/browserless",
      "website": "https://www.browserless.io/",
      "docs": "https://docs.browserless.io/"
    },
    "tags": ["browser", "automation"]
  },
  {
    "id": "drawio",
    "name": "draw.io",
    "version": "24.7.17",
    "description": "draw.io is a configurable diagramming/whiteboarding visualization application.",
    "logo": "drawio.svg",
    "links": {
      "github": "https://github.com/jgraph/drawio",
      "website": "https://draw.io/",
      "docs": "https://www.drawio.com/doc/"
    },
    "tags": ["drawing", "diagrams"]
  },
  {
    "id": "kimai",
    "name": "Kimai",
    "version": "2.31.0",
    "description": "Kimai is a web-based multi-user time-tracking application. Works great for everyone: freelancers, companies, organizations - everyone can track their times, generate reports, create invoices and do so much more.",
    "logo": "kimai.svg",
    "links": {
      "github": "https://github.com/kimai/kimai",
      "website": "https://www.kimai.org",
      "docs": "https://www.kimai.org/documentation"
    },
    "tags": ["invoice", "business", "finance"]
  },
  {
    "id": "logto",
    "name": "Logto",
    "version": "1.27.0",
    "description": "Logto is an open-source Identity and Access Management (IAM) platform designed to streamline Customer Identity and Access Management (CIAM) and Workforce Identity Management.",
    "logo": "logto.png",
    "links": {
      "github": "https://github.com/logto-io/logto",
      "website": "https://logto.io/",
      "docs": "https://docs.logto.io/introduction"
    },
    "tags": ["identity", "auth"]
  },
  {
    "id": "pocket-id",
    "name": "Pocket ID",
    "version": "0.35.1",
    "description": "A simple and easy-to-use OIDC provider that allows users to authenticate with their passkeys to your services.",
    "logo": "pocket-id.svg",
    "links": {
      "github": "https://github.com/pocket-id/pocket-id",
      "website": "https://pocket-id.org/",
      "docs": "https://pocket-id.org/docs"
    },
    "tags": ["identity", "auth"]
  },
  {
    "id": "penpot",
    "name": "Penpot",
    "version": "2.3.2",
    "description": "Penpot is the web-based open-source design tool that bridges the gap between designers and developers.",
    "logo": "penpot.svg",
    "links": {
      "github": "https://github.com/penpot/penpot",
      "website": "https://penpot.app/",
      "docs": "https://docs.penpot.app/"
    },
    "tags": ["design", "collaboration"]
  },
  {
    "id": "huly",
    "name": "Huly",
    "version": "0.6.377",
    "description": "Huly — All-in-One Project Management Platform (alternative to Linear, Jira, Slack, Notion, Motion)",
    "logo": "huly.svg",
    "links": {
      "github": "https://github.com/hcengineering/huly-selfhost",
      "website": "https://huly.io/",
      "docs": "https://docs.huly.io/"
    },
    "tags": ["project-management", "community", "discussion"]
  },
  {
    "id": "unsend",
    "name": "Unsend",
    "version": "v1.3.2",
    "description": "Open source alternative to Resend,Sendgrid, Postmark etc. ",
    "logo": "unsend.png",
    "links": {
      "github": "https://github.com/unsend-dev/unsend",
      "website": "https://unsend.dev/",
      "docs": "https://docs.unsend.dev/get-started/"
    },
    "tags": ["e-mail", "marketing", "business"]
  },
  {
    "id": "langflow",
    "name": "Langflow",
    "version": "1.1.1",
    "description": "Langflow is a low-code app builder for RAG and multi-agent AI applications. It's Python-based and agnostic to any model, API, or database. ",
    "logo": "langflow.svg",
    "links": {
      "github": "https://github.com/langflow-ai/langflow/tree/main",
      "website": "https://www.langflow.org/",
      "docs": "https://docs.langflow.org/"
    },
    "tags": ["ai"]
  },
  {
    "id": "elastic-search",
    "name": "Elasticsearch",
    "version": "8.10.2",
    "description": "Elasticsearch is an open-source search and analytics engine, used for full-text search and analytics on structured data such as text, web pages, images, and videos.",
    "logo": "elasticsearch.svg",
    "links": {
      "github": "https://github.com/elastic/elasticsearch",
      "website": "https://www.elastic.co/elasticsearch/",
      "docs": "https://docs.elastic.co/elasticsearch/"
    },
    "tags": ["search", "analytics"]
  },
  {
    "id": "onedev",
    "name": "OneDev",
    "version": "11.6.6",
    "description": "Git server with CI/CD, kanban, and packages. Seamless integration. Unparalleled experience.",
    "logo": "onedev.png",
    "links": {
      "github": "https://github.com/theonedev/onedev/",
      "website": "https://onedev.io/",
      "docs": "https://docs.onedev.io/"
    },
    "tags": ["self-hosted", "development"]
  },
  {
    "id": "unifi",
    "name": "Unifi Network",
    "version": "11.6.6",
    "description": "Unifi Network is an open-source enterprise network management platform for wireless networks.",
    "logo": "unifi.webp",
    "links": {
      "github": "https://github.com/ubiquiti",
      "website": "https://www.ui.com/",
      "docs": "https://help.ui.com/hc/en-us/articles/360012282453-Self-Hosting-a-UniFi-Network-Server"
    },
    "tags": ["self-hosted", "networking"]
  },
  {
    "id": "glpi",
    "name": "GLPI Project",
    "version": "10.0.16",
    "description": "The most complete open source service management software",
    "logo": "glpi.webp",
    "links": {
      "github": "https://github.com/glpi-project/glpi",
      "website": "https://glpi-project.org/",
      "docs": "https://glpi-project.org/documentation/"
    },
    "tags": ["self-hosted", "project-management", "management"]
  },
  {
    "id": "checkmate",
    "name": "Checkmate",
    "version": "latest",
    "description": "Checkmate is an open-source, self-hosted tool designed to track and monitor server hardware, uptime, response times, and incidents in real-time with beautiful visualizations.",
    "logo": "checkmate.png",
    "links": {
      "github": "https://github.com/bluewave-labs/checkmate",
      "website": "https://checkmate.so/",
      "docs": "https://docs.checkmate.so"
    },
    "tags": ["self-hosted", "monitoring", "uptime"]
  },
  {
    "id": "gotenberg",
    "name": "Gotenberg",
    "version": "latest",
    "description": "Gotenberg is a Docker-powered stateless API for PDF files.",
    "logo": "gotenberg.png",
    "links": {
      "github": "https://github.com/gotenberg/gotenberg",
      "website": "https://gotenberg.dev",
      "docs": "https://gotenberg.dev/docs/getting-started/introduction"
    },
    "tags": ["api", "backend", "pdf", "tools"]
  },
  {
    "id": "actualbudget",
    "name": "Actual Budget",
    "version": "latest",
    "description": "A super fast and privacy-focused app for managing your finances.",
    "logo": "actualbudget.png",
    "links": {
      "github": "https://github.com/actualbudget/actual",
      "website": "https://actualbudget.org",
      "docs": "https://actualbudget.org/docs"
    },
    "tags": ["budgeting", "finance", "money"]
  },
  {
    "id": "conduit",
    "name": "Conduit",
    "version": "v0.9.0",
    "description": "Conduit is a simple, fast and reliable chat server powered by Matrix",
    "logo": "conduit.svg",
    "links": {
      "github": "https://gitlab.com/famedly/conduit",
      "website": "https://conduit.rs/",
      "docs": "https://docs.conduit.rs/"
    },
    "tags": ["matrix", "communication"]
  },
  {
    "id": "evolutionapi",
    "name": "Evolution API",
    "version": "v2.1.2",
    "description": "Evolution API is a robust platform dedicated to empowering small businesses with limited resources, going beyond a simple messaging solution via WhatsApp.",
    "logo": "evolutionapi.png",
    "links": {
      "github": "https://github.com/EvolutionAPI/evolution-api",
      "docs": "https://doc.evolution-api.com/v2/en/get-started/introduction",
      "website": "https://evolution-api.com/opensource-whatsapp-api/"
    },
    "tags": ["api", "whatsapp", "messaging"]
  },
  {
    "id": "conduwuit",
    "name": "Conduwuit",
    "version": "latest",
    "description": "Well-maintained, featureful Matrix chat homeserver (fork of Conduit)",
    "logo": "conduwuit.svg",
    "links": {
      "github": "https://github.com/girlbossceo/conduwuit",
      "website": "https://conduwuit.puppyirl.gay",
      "docs": "https://conduwuit.puppyirl.gay/configuration.html"
    },
    "tags": ["backend", "chat", "communication", "matrix", "server"]
  },
  {
    "id": "cloudflared",
    "name": "Cloudflared",
    "version": "latest",
    "description": "A lightweight daemon that securely connects local services to the internet through Cloudflare Tunnel.",
    "logo": "cloudflared.svg",
    "links": {
      "github": "https://github.com/cloudflare/cloudflared",
      "website": "https://developers.cloudflare.com/cloudflare-one/connections/connect-apps/",
      "docs": "https://developers.cloudflare.com/cloudflare-one/connections/connect-apps/install-and-setup/"
    },
    "tags": ["cloud", "networking", "security", "tunnel"]
  },
  {
    "id": "couchdb",
    "name": "CouchDB",
    "version": "latest",
    "description": "CouchDB is a document-oriented NoSQL database that excels at replication and horizontal scaling.",
    "logo": "couchdb.png",
    "links": {
      "github": "https://github.com/apache/couchdb",
      "website": "https://couchdb.apache.org/",
      "docs": "https://docs.couchdb.org/en/stable/"
    },
    "tags": ["database", "storage"]
  },
  {
    "id": "it-tools",
    "name": "IT Tools",
    "version": "latest",
    "description": "A collection of handy online it-tools for developers.",
    "logo": "it-tools.svg",
    "links": {
      "github": "https://github.com/CorentinTh/it-tools",
      "website": "https://it-tools.tech",
      "docs": "https://it-tools.tech/docs"
    },
    "tags": ["developer", "tools"]
  },
  {
    "id": "superset",
    "name": "Superset (Unofficial)",
    "version": "latest",
    "description": "Data visualization and data exploration platform.",
    "logo": "superset.svg",
    "links": {
      "github": "https://github.com/amancevice/docker-superset",
      "website": "https://superset.apache.org",
      "docs": "https://superset.apache.org/docs/intro"
    },
    "tags": ["analytics", "bi", "dashboard", "database", "sql"]
  },
  {
    "id": "glance",
    "name": "Glance",
    "version": "latest",
    "description": "A self-hosted dashboard that puts all your feeds in one place. Features RSS feeds, weather, bookmarks, site monitoring, and more in a minimal, fast interface.",
    "logo": "glance.png",
    "links": {
      "github": "https://github.com/glanceapp/glance",
      "docs": "https://github.com/glanceapp/glance/blob/main/docs/configuration.md",
      "website": "https://glance.app/"
    },
    "tags": ["dashboard", "monitoring", "widgets", "rss"]
  },
  {
    "id": "homarr",
    "name": "Homarr",
    "version": "latest",
    "description": "A sleek, modern dashboard that puts all your apps and services in one place with Docker integration.",
    "logo": "homarr.png",
    "links": {
      "github": "https://github.com/homarr-labs/homarr",
      "docs": "https://homarr.dev/docs/getting-started/installation/docker",
      "website": "https://homarr.dev/"
    },
    "tags": ["dashboard", "monitoring"]
  },
  {
    "id": "erpnext",
    "name": "ERPNext",
    "version": "version-15",
    "description": "100% Open Source and highly customizable ERP software.",
    "logo": "erpnext.svg",
    "links": {
      "github": "https://github.com/frappe/erpnext",
      "docs": "https://docs.frappe.io/erpnext",
      "website": "https://erpnext.com"
    },
    "tags": [
      "erp",
      "accounts",
      "manufacturing",
      "retail",
      "sales",
      "pos",
      "hrms"
    ]
  },
  {
    "id": "maybe",
    "name": "Maybe",
    "version": "latest",
    "description": "Maybe is a self-hosted finance tracking application designed to simplify budgeting and expenses.",
    "logo": "maybe.svg",
    "links": {
      "github": "https://github.com/maybe-finance/maybe",
      "website": "https://maybe.finance/",
      "docs": "https://docs.maybe.finance/"
    },
    "tags": ["finance", "self-hosted"]
  },
  {
    "id": "spacedrive",
    "name": "Spacedrive",
    "version": "latest",
    "description": "Spacedrive is a cross-platform file manager. It connects your devices together to help you organize files from anywhere. powered by a virtual distributed filesystem (VDFS) written in Rust. Organize files across many devices in one place.",
    "links": {
      "github": "https://github.com/spacedriveapp/spacedrive",
      "website": "https://spacedrive.com/",
      "docs": "https://www.spacedrive.com/docs/product/getting-started/introduction"
    },
    "logo": "spacedrive.png",
    "tags": ["file-manager", "vdfs", "storage"]
  },
  {
    "id": "registry",
    "name": "Docker Registry",
    "version": "2",
    "description": "Distribution implementation for storing and distributing of Docker container images and artifacts.",
    "links": {
      "github": "https://github.com/distribution/distribution",
      "website": "https://hub.docker.com/_/registry",
      "docs": "https://distribution.github.io/distribution/"
    },
    "logo": "registry.png",
    "tags": ["registry", "docker", "self-hosted"]
  },
  {
    "id": "alist",
    "name": "AList",
    "version": "v3.41.0",
    "description": "🗂️A file list/WebDAV program that supports multiple storages, powered by Gin and Solidjs.",
    "logo": "alist.svg",
    "links": {
      "github": "https://github.com/AlistGo/alist",
      "website": "https://alist.nn.ci",
      "docs": "https://alist.nn.ci/guide/install/docker.html"
    },
    "tags": ["file", "webdav", "storage"]
  },
  {
    "id": "answer",
    "name": "Answer",
    "version": "v1.4.1",
    "description": "Answer is an open-source Q&A platform for building a self-hosted question-and-answer service.",
    "logo": "answer.png",
    "links": {
      "github": "https://github.com/apache/answer",
      "website": "https://answer.apache.org/",
      "docs": "https://answer.apache.org/docs"
    },
    "tags": ["q&a", "self-hosted"]
  },
  {
    "id": "shlink",
    "name": "Shlink",
    "version": "stable",
    "description": "URL shortener that can be used to serve shortened URLs under your own domain.",
    "logo": "shlink.svg",
    "links": {
      "github": "https://github.com/shlinkio/shlink",
      "website": "https://shlink.io",
      "docs": "https://shlink.io/documentation"
    },
    "tags": ["sharing", "shortener", "url"]
  },
  {
    "id": "frappe-hr",
    "name": "Frappe HR",
    "version": "version-15",
    "description": "Feature rich HR & Payroll software. 100% FOSS and customizable.",
    "logo": "frappe-hr.svg",
    "links": {
      "github": "https://github.com/frappe/hrms",
      "docs": "https://docs.frappe.io/hr",
      "website": "https://frappe.io/hr"
    },
    "tags": [
      "hrms",
      "payroll",
      "leaves",
      "expenses",
      "attendance",
      "performace"
    ]
  },
  {
    "id": "formbricks",
    "name": "Formbricks",
    "version": "v3.1.3",
    "description": "Formbricks is an open-source survey and form platform for collecting user data.",
    "logo": "formbricks.png",
    "links": {
      "github": "https://github.com/formbricks/formbricks",
      "website": "https://formbricks.com/",
      "docs": "https://formbricks.com/docs"
    },
    "tags": ["forms", "analytics"]
  },
  {
    "id": "trilium",
    "name": "Trilium",
    "description": "Trilium Notes is a hierarchical note taking application with focus on building large personal knowledge bases.",
    "logo": "trilium.png",
    "version": "latest",
    "links": {
      "github": "https://github.com/zadam/trilium",
      "website": "https://github.com/zadam/trilium",
      "docs": "https://github.com/zadam/trilium/wiki/"
    },
    "tags": ["self-hosted", "productivity", "personal-use"]
  },
  {
    "id": "convex",
    "name": "Convex",
    "version": "latest",
    "description": "Convex is an open-source reactive database designed to make life easy for web app developers.",
    "logo": "convex.svg",
    "links": {
      "github": "https://github.com/get-convex/convex",
      "website": "https://www.convex.dev/",
      "docs": "https://www.convex.dev/docs"
    },
    "tags": ["backend", "database", "api"]
  },
  {
    "id": "wikijs",
    "name": "Wiki.js",
    "version": "2.5",
    "description": "The most powerful and extensible open source Wiki software.",
    "logo": "wikijs.svg",
    "links": {
      "github": "https://github.com/requarks/wiki",
      "website": "https://js.wiki/",
      "docs": "https://docs.requarks.io/"
    },
    "tags": ["knowledge-base", "self-hosted", "documentation"]
  },
  {
    "id": "otterwiki",
    "name": "Otter Wiki",
    "version": "2",
    "description": "An Otter Wiki is a simple, lightweight, and fast wiki engine built with Python and Flask. It provides a user-friendly interface for creating and managing wiki content with markdown support.",
    "logo": "otterwiki.png",
    "links": {
      "github": "https://github.com/redimp/otterwiki",
      "website": "https://otterwiki.com/",
      "docs": "https://github.com/redimp/otterwiki/wiki"
    },
    "tags": ["wiki", "documentation", "knowledge-base", "markdown"]
  },
  {
    "id": "lowcoder",
    "name": "Lowcoder",
    "version": "2.6.4",
    "description": "Rapid business App Builder for Everyone",
    "logo": "lowcoder.png",
    "links": {
      "github": "https://github.com/lowcoder-org/lowcoder",
      "website": "https://www.lowcoder.cloud/",
      "docs": "https://docs.lowcoder.cloud/lowcoder-documentation"
    },
    "tags": ["low-code", "no-code", "development"]
  },
  {
    "id": "backrest",
    "name": "Backrest",
    "version": "1.6.0",
    "description": "Backrest is a web-based backup solution powered by restic, offering an intuitive WebUI for easy repository management, snapshot browsing, and file restoration. It runs in the background, automating snapshot scheduling and repository maintenance. Built with Go, Backrest is a lightweight standalone binary with restic as its only dependency. It provides a secure and user-friendly way to manage backups while still allowing direct access to the restic CLI for advanced operations.",
    "links": {
      "github": "https://github.com/garethgeorge/backrest",
      "website": "https://garethgeorge.github.io/backrest",
      "docs": "https://garethgeorge.github.io/backrest/introduction/getting-started"
    },
    "logo": "backrest.svg",
    "tags": ["backup"]
  },
  {
    "id": "blinko",
    "name": "Blinko",
    "version": "latest",
    "description": "Blinko is a modern web application for managing and organizing your digital content and workflows.",
    "logo": "blinko.svg",
    "links": {
      "github": "https://github.com/blinkospace/blinko",
      "website": "https://blinko.space/",
      "docs": "https://docs.blinko.space/"
    },
    "tags": ["productivity", "organization", "workflow", "nextjs"]
  },
  {
    "id": "pgadmin",
    "name": "pgAdmin",
    "version": "8.3",
    "description": "pgAdmin is the most popular and feature rich Open Source administration and development platform for PostgreSQL, the most advanced Open Source database in the world.",
    "links": {
      "github": "https://github.com/pgadmin-org/pgadmin4",
      "website": "https://www.pgadmin.org/",
      "docs": "https://www.pgadmin.org/docs/"
    },
    "logo": "pgadmin.webp",
    "tags": ["database", "postgres", "admin"]
  },
  {
    "id": "ackee",
    "name": "Ackee",
    "version": "latest",
    "description": "Ackee is a self-hosted analytics tool for your website.",
    "logo": "logo.png",
    "links": {
      "github": "https://github.com/electerious/Ackee",
      "website": "https://ackee.electerious.com/",
      "docs": "https://docs.ackee.electerious.com/"
    },
    "tags": ["analytics", "self-hosted"]
  },
  {
    "id": "adguardhome",
    "name": "AdGuard Home",
    "version": "latest",
    "description": "AdGuard Home is a comprehensive solution designed to enhance your online browsing experience by eliminating all kinds of ads, from annoying banners and pop-ups to intrusive video ads. It provides privacy protection, browsing security, and parental control features while maintaining website functionality.",
    "logo": "logo.svg",
    "links": {
      "github": "https://github.com/AdguardTeam/AdGuardHome",
      "website": "https://adguard.com",
      "docs": "https://github.com/AdguardTeam/AdGuardHome/wiki"
    },
    "tags": ["privacy", "security", "dns", "ad-blocking"]
  },
  {
    "id": "adminer",
    "name": "Adminer",
    "version": "4.8.1",
    "description": "Adminer is a comprehensive database management tool that supports MySQL, MariaDB, PostgreSQL, SQLite, MS SQL, Oracle, Elasticsearch, MongoDB and others. It provides a clean interface for efficient database operations, with strong security features and extensive customization options.",
    "logo": "logo.svg",
    "links": {
      "github": "https://github.com/vrana/adminer",
      "website": "https://www.adminer.org/",
      "docs": "https://www.adminer.org/en/plugins/"
    },
    "tags": ["databases", "developer-tools", "mysql", "postgresql"]
  },
  {
    "id": "affinepro",
    "name": "Affine Pro",
    "version": "stable-780dd83",
    "description": "Affine Pro is a modern, self-hosted platform designed for collaborative content creation and project management. It offers an intuitive interface, seamless real-time collaboration, and powerful tools for organizing tasks, notes, and ideas.",
    "logo": "logo.png",
    "links": {
      "github": "https://github.com/toeverything/Affine",
      "website": "https://affine.pro/",
      "docs": "https://affine.pro/docs"
    },
    "tags": [
      "collaboration",
      "self-hosted",
      "productivity",
      "project-management"
    ]
  },
  {
    "id": "alltube",
    "name": "AllTube",
    "version": "latest",
    "description": "AllTube Download is an application designed to facilitate the downloading of videos from YouTube and other video sites. It provides an HTML GUI for youtube-dl with video conversion capabilities and JSON API support.",
    "logo": "logo.png",
    "links": {
      "github": "https://github.com/Rudloff/alltube",
      "website": "https://github.com/Rudloff/alltube",
      "docs": "https://github.com/Rudloff/alltube/wiki"
    },
    "tags": ["media", "video", "downloader"]
  },
  {
    "id": "ampache",
    "name": "Ampache",
    "version": "latest",
    "description": "Ampache is a web-based audio/video streaming application and file manager allowing you to access your music & videos from anywhere, using almost any internet enabled device.",
    "logo": "logo.png",
    "links": {
      "github": "https://github.com/ampache/ampache",
      "website": "http://ampache.org/",
      "docs": "https://github.com/ampache/ampache/wiki"
    },
    "tags": ["media", "music", "streaming"]
  },
  {
    "id": "anythingllm",
    "name": "AnythingLLM",
    "version": "latest",
    "description": "AnythingLLM is a private, self-hosted, and local document chatbot platform that allows you to chat with your documents using various LLM providers.",
    "logo": "logo.png",
    "links": {
      "github": "https://github.com/Mintplex-Labs/anything-llm",
      "website": "https://useanything.com",
      "docs": "https://github.com/Mintplex-Labs/anything-llm/tree/master/docs"
    },
    "tags": ["ai", "llm", "chatbot"]
  },
  {
    "id": "apprise-api",
    "name": "Apprise API",
    "version": "latest",
    "description": "Apprise API provides a simple interface for sending notifications to almost all of the most popular notification services available to us today.",
    "logo": "logo.png",
    "links": {
      "github": "https://github.com/caronc/apprise-api",
      "website": "https://github.com/caronc/apprise-api",
      "docs": "https://github.com/caronc/apprise-api/wiki"
    },
    "tags": ["notifications", "api"]
  },
  {
    "id": "arangodb",
    "name": "ArangoDB",
    "version": "latest",
    "description": "ArangoDB is a native multi-model database with flexible data models for documents, graphs, and key-values. Build high performance applications using a convenient SQL-like query language or JavaScript extensions.",
    "logo": "logo.png",
    "links": {
      "github": "https://github.com/arangodb/arangodb",
      "website": "https://www.arangodb.com/",
      "docs": "https://www.arangodb.com/docs/"
    },
    "tags": ["database", "graph-database", "nosql"]
  },
  {
    "id": "anonupload",
    "name": "AnonUpload",
    "version": "1",
    "description": "AnonUpload is a secure, anonymous file sharing application that does not require a database. It is built with privacy as a priority, ensuring that the direct filename used is not displayed.",
    "logo": "logo.png",
    "links": {
      "github": "https://github.com/supernova3339/anonupload",
      "docs": "https://github.com/Supernova3339/anonupload/blob/main/env.md",
      "website": "https://anonupload.com/"
    },
    "tags": ["file-sharing", "privacy"]
  },
  {
    "id": "argilla",
    "name": "Argilla",
    "version": "latest",
    "description": "Argilla is a robust platform designed to help engineers and data scientists streamline the management of machine learning data workflows. It simplifies tasks like data labeling, annotation, and quality control.",
    "logo": "logo.svg",
    "links": {
      "github": "https://github.com/argilla-io/argilla",
      "website": "https://www.argilla.io/",
      "docs": "https://docs.argilla.io/"
    },
    "tags": ["machine-learning", "data-labeling", "ai"]
  },
  {
    "id": "audiobookshelf",
    "name": "Audiobookshelf",
    "version": "2.19.4",
    "description": "Audiobookshelf is a self-hosted server designed to manage and play your audiobooks and podcasts. It works best when you have an organized directory structure.",
    "logo": "logo.png",
    "links": {
      "github": "https://github.com/advplyr/audiobookshelf",
      "website": "https://www.audiobookshelf.org",
      "docs": "https://www.audiobookshelf.org/docs"
    },
    "tags": ["media", "audiobooks", "podcasts"]
  },
  {
    "id": "authorizer",
    "name": "Authorizer",
    "version": "1.4.4",
    "description": "Authorizer is a powerful tool designed to simplify the process of user authentication and authorization in your applications. It allows you to build secure apps 10x faster with its low code tool and low-cost deployment.",
    "logo": "logo.png",
    "links": {
      "github": "https://github.com/authorizerdev/authorizer",
      "website": "https://authorizer.dev",
      "docs": "https://docs.authorizer.dev/"
    },
    "tags": ["authentication", "authorization", "security"]
  },
  {
    "id": "automatisch",
    "name": "Automatisch",
    "version": "2.0",
    "description": "Automatisch is a powerful, self-hosted workflow automation tool designed for connecting your apps and automating repetitive tasks. With Automatisch, you can create workflows to sync data, send notifications, and perform various actions seamlessly across different services.",
    "logo": "logo.png",
    "links": {
      "github": "https://github.com/automatisch/automatisch",
      "website": "https://automatisch.io/docs",
      "docs": "https://automatisch.io/docs"
    },
    "tags": ["automation", "workflow", "integration"]
  },
  {
    "id": "babybuddy",
    "name": "BabyBuddy",
    "version": "2.7.0",
    "description": "BabyBuddy is a comprehensive, user-friendly platform designed to help parents and caregivers manage essential details about their child's growth and development. It provides tools for tracking feedings, sleep schedules, diaper changes, and milestones.",
    "logo": "logo.png",
    "links": {
      "github": "https://github.com/babybuddy/babybuddy",
      "website": "https://babybuddy.app",
      "docs": "https://docs.babybuddy.app"
    },
    "tags": ["parenting", "tracking", "family"]
  },
  {
    "id": "baikal",
    "name": "Baikal",
    "version": "nginx-php8.2",
    "description": "Baikal is a lightweight, self-hosted CalDAV and CardDAV server that enables users to manage calendars and contacts efficiently. It provides a simple and effective solution for syncing and sharing events, tasks, and address books across multiple devices.",
    "logo": "logo.png",
    "links": {
      "website": "https://sabre.io/baikal/",
      "github": "https://sabre.io/baikal/",
      "docs": "https://sabre.io/baikal/install/"
    },
    "tags": ["calendar", "contacts", "caldav", "carddav"]
  },
  {
    "id": "barrage",
    "name": "Barrage",
    "version": "0.3.0",
    "description": "Barrage is a minimalistic Deluge WebUI app with full mobile support. It features a responsive mobile-first design, allowing you to manage your torrents with ease from any device.",
    "logo": "logo.png",
    "links": {
      "github": "https://github.com/maulik9898/barrage",
      "website": "https://github.com/maulik9898/barrage",
      "docs": "https://github.com/maulik9898/barrage/blob/main/README.md"
    },
    "tags": ["torrents", "deluge", "mobile"]
  },
  {
    "id": "bazarr",
    "name": "Bazarr",
    "version": "latest",
    "description": "Bazarr is a companion application to Sonarr and Radarr that manages and downloads subtitles based on your requirements.",
    "logo": "logo.png",
    "links": {
      "github": "https://github.com/morpheus65535/bazarr",
      "website": "https://www.bazarr.media/",
      "docs": "https://www.bazarr.media/docs"
    },
    "tags": ["subtitles", "sonarr", "radarr"]
  },
  {
    "id": "beszel",
    "name": "Beszel",
    "version": "0.10.2",
    "description": "A lightweight server monitoring hub with historical data, docker stats, and alerts.",
    "logo": "logo.svg",
    "links": {
      "github": "https://github.com/henrygd/beszel",
      "website": "https://beszel.dev",
      "docs": "https://beszel.dev/guide/getting-started"
    },
    "tags": ["monitoring", "docker", "alerts"]
  },
  {
    "id": "bytestash",
    "name": "ByteStash",
    "version": "latest",
    "description": "ByteStash is a self-hosted file storage solution that allows you to store and share files with ease. It provides a simple and effective solution for storing and accessing files from anywhere.",
    "logo": "logo.png",
    "links": {
      "github": "https://github.com/bytestash/bytestash",
      "website": "https://bytestash.com",
      "docs": "https://bytestash.com/docs"
    },
    "tags": ["file-storage", "self-hosted"]
  },
  {
    "id": "bookstack",
    "name": "BookStack",
    "version": "24.12.1",
    "description": "BookStack is a self-hosted platform for creating beautiful, feature-rich documentation sites.",
    "logo": "logo.svg",
    "links": {
      "github": "https://github.com/BookStackApp/BookStack",
      "website": "https://www.bookstackapp.com",
      "docs": "https://www.bookstackapp.com/docs"
    },
    "tags": ["documentation", "self-hosted"]
  },
  {
    "id": "bytebase",
    "name": "Bytebase",
    "version": "latest",
    "description": "Bytebase is a database management tool that allows you to manage your databases with ease. It provides a simple and effective solution for managing your databases from anywhere.",
    "logo": "image.png",
    "links": {
      "github": "https://github.com/bytebase/bytebase",
      "website": "https://www.bytebase.com",
      "docs": "https://www.bytebase.com/docs"
    },
    "tags": ["database", "self-hosted"]
  },
  {
    "id": "botpress",
    "name": "Botpress",
    "version": "latest",
    "description": "Botpress is a platform for building conversational AI agents. It provides a simple and effective solution for building conversational AI agents from anywhere.",
    "logo": "logo.png",
    "links": {
      "github": "https://github.com/botpress/botpress",
      "website": "https://botpress.com",
      "docs": "https://botpress.com/docs"
    },
    "tags": ["ai", "self-hosted"]
  },
  {
    "id": "calibre",
    "name": "Calibre",
    "version": "7.26.0",
    "description": "Calibre is a comprehensive e-book management tool designed to organize, convert, and read your e-book collection. It supports most of the major e-book formats and is compatible with various e-book reader devices.",
    "logo": "logo.png",
    "links": {
      "github": "https://github.com/kovidgoyal/calibre",
      "website": "https://calibre-ebook.com/",
      "docs": "https://manual.calibre-ebook.com/"
    },
    "tags": ["Documents", "E-Commerce"]
  },
  {
    "id": "carbone",
    "name": "Carbone",
    "version": "4.25.5",
    "description": "Carbone is a high-performance, self-hosted document generation engine. It allows you to generate reports, invoices, and documents in various formats (e.g., PDF, DOCX, XLSX) using JSON data and template-based rendering.",
    "logo": "logo.png",
    "links": {
      "github": "https://github.com/carboneio/carbone",
      "website": "https://carbone.io/",
      "docs": "https://carbone.io/documentation/design/overview/getting-started.html"
    },
    "tags": ["Document Generation", "Automation", "Reporting", "Productivity"]
  },
  {
    "id": "casdoor",
    "name": "Casdoor",
    "version": "latest",
    "description": "An open-source UI-first Identity and Access Management (IAM) / Single-Sign-On (SSO) platform with web UI supporting OAuth 2.0, OIDC, SAML, CAS, LDAP, SCIM, WebAuthn, TOTP, MFA, and more.",
    "logo": "casdoor.png",
    "links": {
      "github": "https://github.com/casdoor/casdoor",
      "website": "https://casdoor.org/",
      "docs": "https://casdoor.org/docs/overview"
    },
    "tags": [
      "authentication",
      "authorization",
      "oauth2",
      "oidc",
      "sso",
      "saml",
      "identity-management",
      "access-management",
      "security"
    ]
  },
  {
    "id": "changedetection",
    "name": "Change Detection",
    "version": "0.49",
    "description": "Changedetection.io is an intelligent tool designed to monitor changes on websites. Perfect for smart shoppers, data journalists, research engineers, data scientists, and security researchers.",
    "logo": "logo.png",
    "links": {
      "github": "https://github.com/dgtlmoon/changedetection.io",
      "website": "https://changedetection.io",
      "docs": "https://github.com/dgtlmoon/changedetection.io/wiki"
    },
    "tags": ["Monitoring", "Data", "Notifications"]
  },
  {
    "id": "chevereto",
    "name": "Chevereto",
    "version": "4",
    "description": "Chevereto is a powerful, self-hosted image and video hosting platform designed for individuals, communities, and businesses. It allows users to upload, organize, and share media effortlessly.",
    "logo": "logo.png",
    "links": {
      "github": "https://github.com/chevereto/chevereto",
      "website": "https://chevereto.com/",
      "docs": "https://v4-docs.chevereto.com/"
    },
    "tags": [
      "Image Hosting",
      "File Management",
      "Open Source",
      "Multi-User",
      "Private Albums"
    ]
  },
  {
    "id": "chiefonboarding",
    "name": "Chief-Onboarding",
    "version": "v2.2.5",
    "description": "Chief-Onboarding is a comprehensive, self-hosted onboarding and employee management platform designed for businesses to streamline their onboarding processes.",
    "logo": "logo.png",
    "links": {
      "github": "https://github.com/chiefonboarding/chiefonboarding",
      "website": "https://demo.chiefonboarding.com/",
      "docs": "https://docs.chiefonboarding.com/"
    },
    "tags": [
      "Employee Onboarding",
      "HR Management",
      "Task Tracking",
      "Role-Based Access",
      "Document Management"
    ]
  },
  {
    "id": "classicpress",
    "name": "ClassicPress",
    "version": "php8.3-apache",
    "description": "ClassicPress is a community-led open source content management system for creators. It is a fork of WordPress 6.2 that preserves the TinyMCE classic editor as the default option.",
    "logo": "logo.png",
    "links": {
      "github": "https://github.com/ClassicPress/",
      "website": "https://www.classicpress.net/",
      "docs": "https://docs.classicpress.net/"
    },
    "tags": ["cms", "wordpress", "content-management"]
  },
  {
    "id": "cloud9",
    "name": "Cloud9",
    "version": "1.29.2",
    "description": "Cloud9 is a cloud-based integrated development environment (IDE) designed for developers to code, build, and debug applications collaboratively in real time.",
    "logo": "logo.png",
    "links": {
      "github": "https://github.com/c9",
      "website": "https://aws.amazon.com/cloud9/",
      "docs": "https://docs.aws.amazon.com/cloud9/"
    },
    "tags": ["ide", "development", "cloud"]
  },
  {
    "id": "cloudcommander",
    "name": "Cloud Commander",
    "version": "18.5.1",
    "description": "Cloud Commander is a file manager for the web. It includes a command-line console and a text editor. Cloud Commander helps you manage your server and work with files, directories and programs in a web browser.",
    "logo": "logo.png",
    "links": {
      "github": "https://github.com/coderaiser/cloudcmd",
      "website": "https://cloudcmd.io",
      "docs": "https://cloudcmd.io/#install"
    },
    "tags": ["file-manager", "web-based", "console"]
  },
  {
    "id": "cockpit",
    "name": "Cockpit",
    "version": "core-2.11.0",
    "description": "Cockpit is a headless content platform designed to streamline the creation, connection, and delivery of content for creators, marketers, and developers. It is built with an API-first approach, enabling limitless digital solutions.",
    "logo": "logo.png",
    "links": {
      "github": "https://github.com/Cockpit-HQ",
      "website": "https://getcockpit.com",
      "docs": "https://getcockpit.com/documentation"
    },
    "tags": ["cms", "content-management", "api"]
  },
  {
    "id": "chromium",
    "name": "Chromium",
    "version": "5f5dd27e-ls102",
    "description": "Chromium is an open-source browser project that is designed to provide a safer, faster, and more stable way for all users to experience the web in a containerized environment.",
    "logo": "logo.png",
    "links": {
      "github": "https://github.com/linuxserver/docker-chromium",
      "docs": "https://docs.linuxserver.io/images/docker-chromium",
      "website": "https://docs.linuxserver.io/images/docker-chromium"
    },
    "tags": ["browser", "development", "web"]
  },
  {
    "id": "codex-docs",
    "name": "CodeX Docs",
    "version": "v2.2",
    "description": "CodeX is a comprehensive platform that brings together passionate engineers, designers, and specialists to create high-quality open-source projects. It includes Editor.js, Hawk.so, CodeX Notes, and more.",
    "logo": "logo.svg",
    "links": {
      "github": "https://github.com/codex-team/codex.docs",
      "website": "https://codex.so",
      "docs": "https://docs.codex.so"
    },
    "tags": ["documentation", "development", "collaboration"]
  },
  {
    "id": "colanode",
    "name": "Colanode Server",
    "version": "v0.1.6",
    "description": "Open-source and local-first Slack and Notion alternative that puts you in control of your data",
    "logo": "logo.svg",
    "links": {
      "github": "https://github.com/colanode/colanode",
      "website": "https://colanode.com",
      "docs": "https://colanode.com/docs/"
    },
    "tags": ["documentation", "knowledge-base", "collaboration"]
  },
  {
    "id": "collabora-office",
    "name": "Collabora Office",
    "version": "latest",
    "description": "Collabora Online is a powerful, flexible, and secure online office suite designed to break free from vendor lock-in and put you in full control of your documents.",
    "logo": "logo.svg",
    "links": {
      "github": "https://github.com/CollaboraOnline",
      "website": "https://collaboraonline.com",
      "docs": "https://sdk.collaboraonline.com/docs"
    },
    "tags": ["office", "documents", "collaboration"]
  },
  {
    "id": "confluence",
    "name": "Confluence",
    "version": "8.6",
    "description": "Confluence is a powerful team collaboration and knowledge-sharing tool. It allows you to create, organize, and collaborate on content in a centralized space. Designed for project management, documentation, and team communication, Confluence helps streamline workflows and enhances productivity.",
    "links": {
      "website": "https://confluence.atlassian.com",
      "docs": "https://confluence.atlassian.com/doc/confluence-documentation-135922.html",
      "github": "https://confluence.atlassian.com"
    },
    "logo": "logo.svg",
    "tags": [
      "collaboration",
      "documentation",
      "productivity",
      "project-management"
    ]
  },
  {
    "id": "commento",
    "name": "Commento",
    "version": "v1.8.0",
    "description": "Commento is a comments widget designed to enhance the interaction on your website. It allows your readers to contribute to the discussion by upvoting comments that add value and downvoting those that don't. The widget supports markdown formatting and provides moderation tools to manage conversations.",
    "links": {
      "website": "https://commento.io/",
      "docs": "https://commento.io/",
      "github": "https://github.com/souramoo/commentoplusplus"
    },
    "logo": "logo.png",
    "tags": ["comments", "discussion", "website"]
  },
  {
    "id": "commentoplusplus",
    "name": "Commento++",
    "version": "v1.8.7",
    "description": "Commento++ is a free, open-source application designed to provide a fast, lightweight comments box that you can embed in your static website. It offers features like Markdown support, Disqus import, voting, automated spam detection, moderation tools, sticky comments, thread locking, and OAuth login.",
    "links": {
      "website": "https://commento.io/",
      "docs": "https://commento.io/",
      "github": "https://github.com/souramoo/commentoplusplus"
    },
    "logo": "logo.png",
    "tags": ["comments", "website", "open-source"]
  },
  {
    "id": "coralproject",
    "name": "Coral",
    "version": "9.7.0",
    "description": "Coral is a revolutionary commenting platform designed to enhance website interactions. It features smart technology for meaningful discussions, journalist identification, moderation tools with AI support, and complete data control without ads or trackers. Used by major news sites worldwide.",
    "links": {
      "website": "https://coralproject.net/",
      "docs": "https://docs.coralproject.net/",
      "github": "https://github.com/coralproject/talk"
    },
    "logo": "logo.png",
    "tags": ["communication", "community", "privacy"]
  },
  {
    "id": "rsshub",
    "name": "RSSHub",
    "version": "1.0.0",
    "description": "RSSHub is the world's largest RSS network, consisting of over 5,000 global instances.RSSHub delivers millions of contents aggregated from all kinds of sources, our vibrant open source community is ensuring the deliver of RSSHub's new routes, new features and bug fixes.",
    "logo": "rsshub.png",
    "links": {
      "github": "https://github.com/DIYgod/RSSHub",
      "website": "https://rsshub.app/",
      "docs": "https://docs.rsshub.app/"
    },
    "tags": ["rss", "api", "self-hosted"]
  },
  {
    "id": "tailscale-exitnode",
    "name": "Tailscale Exit nodes",
    "version": "1.0.0",
    "description": "Tailscale ExitNode is a feature that lets you route your internet traffic through a specific device in your Tailscale network.",
    "logo": "tailscale-exitnode.svg",
    "links": {
      "github": "https://github.com/tailscale-dev/docker-guide-code-examples",
      "website": "https://tailscale.com/",
      "docs": "https://tailscale.com/kb/1408/quick-guide-exit-nodes"
    },
    "tags": ["network"]
  },
  {
    "id": "homebridge",
    "name": "Homebridge",
    "version": "latest",
    "description": "Bringing HomeKit support where there is none. Homebridge allows you to integrate with smart home devices that do not natively support HomeKit.",
    "logo": "homebridge.svg",
    "links": {
      "github": "https://github.com/homebridge/homebridge",
      "website": "https://homebridge.io/",
      "docs": "https://github.com/homebridge/homebridge/wiki"
    },
    "tags": ["iot", "homekit", "internet-of-things", "self-hosted", "server"]
  },
  {
    "id": "homeassistant",
    "name": "Home Assistant",
    "version": "stable",
    "description": "Open source home automation that puts local control and privacy first.",
    "logo": "homeassistant.svg",
    "links": {
      "github": "https://github.com/home-assistant/core",
      "website": "https://www.home-assistant.io/",
      "docs": "https://www.home-assistant.io/getting-started/onboarding/"
    },
    "tags": [
      "iot",
      "home-automation",
      "internet-of-things",
      "self-hosted",
      "server"
    ]
  },
  {
    "id": "tooljet",
    "name": "Tooljet",
    "version": "ee-lts-latest",
    "description": "Tooljet is an open-source low-code platform that allows you to build internal tools quickly and efficiently. It provides a user-friendly interface for creating applications without extensive coding knowledge.",
    "logo": "logo.png",
    "links": {
      "github": "https://github.com/ToolJet/ToolJet",
      "website": "https://tooljet.ai/",
      "docs": "https://docs.tooljet.ai/"
    },
    "tags": ["file-sync", "file-sharing", "self-hosted"]
  },
  {
    "id": "onetimesecret",
    "name": "One Time Secret",
    "version": "latest",
    "description": "Share sensitive information securely with self-destructing links that are only viewable once.",
    "logo": "onetimesecret.svg",
    "links": {
      "github": "https://github.com/onetimesecret/onetimesecret",
      "website": "https://onetimesecret.com",
      "docs": "https://docs.onetimesecret.com"
    },
    "tags": ["auth", "password", "secret", "secure"]
  },
  {
    "id": "bugsink",
    "name": "Bugsink",
    "version": "v1.4.2",
    "description": "Bugsink is a self-hosted Error Tracker. Built to self-host; Sentry-SDK compatible; Scalable and reliable",
    "logo": "bugsink.png",
    "links": {
      "github": "https://github.com/bugsink/bugsink/",
      "website": "https://www.bugsink.com/",
      "docs": "https://www.bugsink.com/docs/"
    },
    "tags": ["hosting", "self-hosted", "development"]
  },
  {
    "id": "bolt.diy",
    "name": "bolt.diy",
    "version": "latest",
    "description": "Prompt, run, edit, and deploy full-stack web applications using any LLM you want!",
    "logo": "logo.jpg",
    "links": {
      "github": "https://github.com/stackblitz-labs/bolt.diy",
      "website": "https://stackblitz-labs.github.io/bolt.diy/",
      "docs": "https://stackblitz-labs.github.io/bolt.diy/"
    },
    "tags": ["ai", "self-hosted", "development", "chatbot", "ide", "llm"]
  },
  {
    "id": "qdrant",
    "name": "Qdrant",
    "version": "latest",
    "description": "An open-source vector database designed for high-performance similarity search and storage of embeddings.",
    "logo": "qdrant.svg",
    "links": {
      "github": "https://github.com/qdrant/qdrant",
      "website": "https://qdrant.tech/",
      "docs": "https://qdrant.tech/documentation/"
    },
    "tags": ["vector-db", "database", "search"]
  },
  {
    "id": "trmnl-byos-laravel",
    "name": "TRMNL BYOS Laravel",
    "version": "0.3.2",
    "description": "TRMNL BYOS Laravel is a self-hosted application to manage TRMNL e-ink devices.",
    "logo": "byos-laravel.svg",
    "links": {
      "github": "https://github.com/usetrmnl/byos_laravel",
      "website": "https://docs.usetrmnl.com/go/diy/byos",
      "docs": "https://github.com/usetrmnl/byos_laravel/blob/main/README.md"
    },
    "tags": ["e-ink"]
  },
  {
    "id": "chibisafe",
    "name": "Chibisafe",
    "version": "latest",
    "description": "A beautiful and performant vault to save all your files in the cloud.",
    "logo": "chibisafe.svg",
    "links": {
      "github": "https://github.com/chibisafe/chibisafe",
      "website": "https://chibisafe.app",
      "docs": "https://chibisafe.app/docs/intro"
    },
    "tags": ["media system", "storage", "file-sharing"]
  },
  {
    "id": "rybbit",
    "name": "Rybbit",
    "version": "v1.5.1",
    "description": "Open-source and privacy-friendly alternative to Google Analytics that is 10x more intuitive",
    "logo": "rybbit.png",
    "links": {
      "github": "https://github.com/rybbit-io/rybbit",
      "website": "https://rybbit.io",
      "docs": "https://www.rybbit.io/docs"
    },
    "tags": ["analytics"]
  },
  {
    "id": "seafile",
    "name": "Seafile",
    "version": "12.0-latest",
    "description": "Open source cloud storage system for file sync, share and document collaboration",
    "logo": "seafile.svg",
    "links": {
      "github": "https://github.com/haiwen/seafile",
      "website": "https://seafile.com",
      "docs": "https://manual.seafile.com/12.0"
    },
    "tags": ["file-manager", "file-sharing", "storage"]
  },
  {
    "id": "flagsmith",
    "name": "Flagsmith",
    "version": "2.177.1",
    "description": "Flagsmith is an open-source feature flagging and remote config service.",
    "logo": "flagsmith.png",
    "links": {
      "github": "https://github.com/Flagsmith/flagsmith",
      "website": "https://www.flagsmith.com/",
      "docs": "https://docs.flagsmith.com/"
    },
    "tags": [
      "feature-flag",
      "feature-management",
      "feature-toggle",
      "remote-configuration"
    ]
  },
  {
    "id": "docuseal",
    "name": "Docuseal",
    "version": "latest",
    "description": "Docuseal is a self-hosted document management system.",
    "logo": "docuseal.png",
    "links": {
      "github": "https://github.com/docusealco/docuseal",
      "website": "https://www.docuseal.com/",
      "docs": "https://www.docuseal.com/"
    },
    "tags": ["document-signing"]
  },
  {
    "id": "kutt",
    "name": "Kutt",
    "version": "latest",
    "description": "Kutt is a modern URL shortener with support for custom domains. Create and edit links, view statistics, manage users, and more.",
    "logo": "kutt.png",
    "links": {
      "github": "https://github.com/thedevs-network/kutt",
      "website": "https://kutt.it",
      "docs": "https://github.com/thedevs-network/kutt#kuttit"
    },
    "tags": ["link-shortener", "link-sharing"]
  },
  {
    "id": "kener",
    "name": "Kener",
    "version": "latest",
    "description": "Kener is an open-source status page system for monitoring and alerting. It provides a modern interface for tracking service uptime and sending notifications.",
    "logo": "image.png",
    "links": {
      "github": "https://github.com/rajnandan1/kener",
      "website": "https://kener.ing/",
      "docs": "https://kener.ing/docs/"
    },
    "tags": ["monitoring", "status-page", "alerting", "self-hosted"]
  },
  {
    "id": "palmr",
    "name": "Palmr",
    "version": "latest",
    "description": "Palmr the open-source, self-hosted alternative to WeTransfer. Share files securely, without tracking or limitations.",
    "logo": "palmr.png",
    "links": {
      "github": "https://github.com/kyantech/Palmr",
      "website": "https://palmr.kyantech.com.br/",
      "docs": "https://palmr.kyantech.com.br/docs/3.0-beta"
    },
    "tags": ["file-sharing", "self-hosted", "open-source"]
  },
  {
    "id": "karakeep",
    "name": "KaraKeep",
    "version": "0.25.0",
    "description": "A self-hostable bookmark-everything app (links, notes and images) with AI-based automatic tagging and full text search. Previously known as Hoarder.",
    "logo": "karakeep.svg",
    "links": {
      "github": "https://github.com/karakeep-app/karakeep",
      "website": "https://karakeep.app/",
      "docs": "https://github.com/karakeep-app/karakeep/tree/main/docs"
    },
    "tags": [
      "bookmarks",
      "bookmark-manager",
      "self-hosted",
      "ai",
      "search",
      "notes",
      "productivity"
    ]
  },
  {
    "id": "freshrss",
    "name": "FreshRSS",
    "version": "latest",
    "description": "A free, self-hostable RSS and Atom feed aggregator. Lightweight, easy to work with, powerful, and customizable with themes and extensions.",
    "logo": "freshrss.svg",
    "links": {
      "github": "https://github.com/FreshRSS/FreshRSS",
      "website": "https://freshrss.org/",
      "docs": "https://freshrss.github.io/FreshRSS/"
    },
    "tags": [
      "rss",
      "feed-reader",
      "news",
      "self-hosted",
      "aggregator",
      "reader"
    ]
  },
  {
    "id": "movary",
    "name": "Movary",
    "version": "latest",
    "description": "Movary is a self-hosted platform for tracking and managing your watched movies using TMDB.",
    "logo": "movary.png",
    "links": {
      "github": "https://github.com/leepeuker/movary",
      "website": "https://movary.org/",
      "docs": "https://docs.movary.org/"
    },
    "tags": [
      "media",
      "movies",
      "movie-tracker",
      "self-hosted",
      "plex",
      "jellyfin",
      "emby",
      "kodi",
      "trakt",
      "letterboxd",
      "netflix",
      "tmdb",
      "statistics",
      "rating"
    ]
  },
  {
    "id": "go-whatsapp-web-multidevice",
    "name": "WhatsApp API Multi Device Version",
    "version": "latest",
    "description": "WhatsApp API Multi Device Version the open-source, self-hosted whatsapp api. Send a chat, image and voice note with your own server.",
    "logo": "go-whatsapp-web-multidevice.svg",
    "links": {
      "github": "https://github.com/aldinokemal/go-whatsapp-web-multidevice",
      "website": "https://github.com/aldinokemal/go-whatsapp-web-multidevice",
      "docs": "https://github.com/aldinokemal/go-whatsapp-web-multidevice"
    },
    "tags": ["whatsapp", "self-hosted", "open-source", "api"]
  },
  {
    "id": "rabbitmq",
    "name": "RabbitMQ",
    "version": "4.1-management",
    "description": "RabbitMQ is an open source multi-protocol messaging broker.",
    "logo": "rabbitmq.svg",
    "links": {
      "github": "https://github.com/rabbitmq/rabbitmq-server",
      "website": "https://www.rabbitmq.com/",
      "docs": "https://www.rabbitmq.com/documentation.html"
    },
    "tags": ["message-broker", "queue", "rabbitmq"]
  },
  {
    "id": "livekit",
    "name": "Livekit",
    "version": "v1.9.0",
    "description": "LiveKit is an open source platform for developers building realtime media applications.",
    "logo": "livekit.svg",
    "links": {
      "github": "https://github.com/livekit/livekit",
      "website": "https://livekit.io/",
      "docs": "https://docs.livekit.io/"
    },
    "tags": [
      "Video",
      "Audio",
      "Real-time",
      "Streaming",
      "Webrtc"
    ]
  },
  {
    "id": "ezbookkeeping",
    "name": "EZBookkeeping",
    "version": "latest",
    "description": "EZBookkeeping is a self-hosted bookkeeping application that helps you manage your personal and business finances. It provides features for tracking income, expenses, accounts, and generating financial reports.",
    "logo": "logo.png",
    "links": {
      "github": "https://github.com/mayswind/ezbookkeeping",
      "website": "https://github.com/mayswind/ezbookkeeping",
      "docs": "https://github.com/mayswind/ezbookkeeping"
    },
    "tags": [
      "bookkeeping",
      "finance",
      "accounting",
      "self-hosted",
      "personal-finance",
      "business-finance"
    ]
  },
  {
    "id": "zitadel",
    "name": "Zitadel",
    "version": "latest",
    "description": "Open-source identity and access management platform with multi-tenancy, OpenID Connect, SAML, and OAuth 2.0 support.",
    "logo": "zitadel.png",
    "links": {
      "github": "https://github.com/zitadel/zitadel",
      "website": "https://zitadel.com/",
      "docs": "https://zitadel.com/docs/"
    },
    "tags": [
      "identity",
      "authentication",
      "authorization",
      "iam",
      "security",
      "oauth",
      "openid-connect",
      "saml",
      "multi-tenant"
    ]
  },
  {
    "id": "cyberchef",
    "name": "CyberChef",
    "version": "latest",
    "description": "CyberChef is a web application for encryption, encoding, compression, and data analysis, developed by GCHQ.",
    "logo": "cyberchef.svg",
    "links": {
      "github": "https://github.com/gchq/CyberChef",
      "website": "https://gchq.github.io/CyberChef/",
      "docs": "https://github.com/gchq/CyberChef/wiki"
    },
    "tags": ["security", "encryption", "data-analysis"]
  },
  {
    "id": "filestash",
    "name": "Filestash",
    "version": "latest",
    "description": "Filestash is the enterprise-grade file manager connecting your storage with your identity provider and authorisations.",
    "logo": "filestash.svg",
    "links": {
      "github": "https://github.com/mickael-kerjean/filestash",
      "website": "https://www.filestash.app/",
      "docs": "https://www.filestash.app/docs/"
    },
    "tags": [
      "file-manager",
      "document-editor",
      "self-hosted"
    ]
  },
  {
    "id": "mazanoke",
    "name": "MAZANOKE",
    "version": "latest",
    "description": "MAZANOKE is a modern, self-hosted image hosting and sharing platform. Upload, organize, and share your images with a clean and intuitive interface.",
    "logo": "mazanoke.svg",
    "links": {
      "github": "https://github.com/civilblur/mazanoke",
      "website": "https://github.com/civilblur/mazanoke",
      "docs": "https://github.com/civilblur/mazanoke"
    },
    "tags": ["image-hosting", "file-sharing", "self-hosted", "media", "gallery"]
  },
  {
    "id": "ihatemoney",
    "name": "I Hate Money",
    "version": "latest",
    "description": "I Hate Money is a web application for managing shared expenses among groups of people. It helps you track who owes what to whom, making it easy to split bills and manage group finances.",
    "logo": "image.png",
    "links": {
      "github": "https://github.com/spiral-project/ihatemoney",
      "website": "https://ihatemoney.org/",
      "docs": "https://ihatemoney.readthedocs.io/"
    },
    "tags": [
      "budget",
      "finance",
      "expense-sharing",
      "self-hosted",
      "money-management",
      "group-finances"
    ]
  },
  {
    "id": "searxng",
    "name": "SearXNG",
    "version": "latest",
    "description": "SearXNG is a privacy-respecting, hackable metasearch engine that aggregates results from various search engines without tracking users.",
    "logo": "searxng.png",
    "links": {
      "github": "https://github.com/searxng/searxng",
      "website": "https://searxng.github.io/",
      "docs": "https://docs.searxng.github.io/"
    },
    "tags": [
      "search-engine",
      "metasearch",
      "privacy",
      "self-hosted",
      "aggregator"
    ]
  },
  {
    "id": "memos",
    "name": "Memos",
    "version": "latest",
    "description": "Memos is a self-hosted, open-source note-taking application that allows you to create, organize, and share notes with ease. It provides a simple and effective solution for managing your notes from anywhere.",
    "logo": "memos.png",
    "links": {
      "github": "https://github.com/usememos/memos",
      "website": "https://www.usememos.com/",
      "docs": "https://www.usememos.com/docs"
    },
    "tags": [
      "productivity",
      "notes",
      "bookmarks"
    ]
  },
  {
    "id": "linkstack",
    "name": "LinkStack",
    "version": "latest",
    "description": "LinkStack is an open-source link-in-bio platform for sharing multiple links using a customizable landing page.",
    "logo": "logo.svg",
    "links": {
      "github": "https://github.com/linkstackorg/linkstack",
      "website": "https://linkstack.org/",
      "docs": "https://docs.linkstack.org/"
    },
    "tags": [
      "bio",
      "personal",
      "cms",
      "php"
    ]
  },
  {
    "id": "opengist",
    "name": "OpenGist",
    "version": "1",
    "description": "OpenGist is a self-hosted pastebin alternative.",
    "logo": "logo.svg",
    "links": {
      "github": "https://github.com/thomiceli/opengist",
      "website": "https://github.com/thomiceli/opengist",
      "docs": "https://github.com/thomiceli/opengist"
    },
    "tags": ["pastebin", "code", "snippets", "self-hosted"]
  },
  {
    "id": "snapp",
    "name": "Snapp",
    "version": "0.9-rc-020",
    "description": "Snapp is a self-hosted screenshot sharing service with user management and authentication.",
    "logo": "logo.png",
    "links": {
      "github": "https://github.com/UraniaDev/snapp",
      "website": "https://github.com/UraniaDev/snapp",
      "docs": "https://github.com/UraniaDev/snapp"
    },
    "tags": ["screenshot", "sharing", "self-hosted", "authentication"]
  },
  {
    "id": "commafeed",
    "name": "CommaFeed",
    "version": "latest",
    "description": "CommaFeed is an open-source feed reader and news aggregator, designed to be lightweight and extensible, with PostgreSQL as its database.",
    "logo": "logo.svg",
    "links": {
      "github": "https://github.com/Athou/commafeed",
      "website": "https://www.commafeed.com/",
      "docs": "https://github.com/Athou/commafeed/wiki"
    },
    "tags": ["feed-reader", "news-aggregator", "rss"]
  },
  {
    "id": "convertx",
    "name": "ConvertX",
    "version": "latest",
    "description": "ConvertX is a service for converting media files, with optional user registration and file management features.",
    "logo": "logo.png",
    "links": {
      "github": "https://github.com/c4illin/ConvertX",
      "website": "https://github.com/c4illin/ConvertX",
      "docs": "https://github.com/c4illin/ConvertX#environment-variables"
    },
    "tags": ["media", "converter", "ffmpeg"]
  },
  {
    "id": "metube",
    "name": "MeTube",
    "version": "latest",
    "description": "MeTube is a web-based YouTube downloader that allows downloading videos and audio using yt-dlp.",
    "logo": "logo.png",
    "links": {
      "github": "https://github.com/alexta69/metube",
      "website": "https://github.com/alexta69/metube",
      "docs": "https://github.com/alexta69/metube/wiki"
    },
    "tags": ["downloader", "youtube", "media"]
  },
  {
    "id": "pinchflat",
    "name": "Pinchflat",
    "version": "latest",
    "description": "Pinchflat is a self-hosted YouTube downloader that allows you to download videos and playlists with a simple web interface.",
    "logo": "logo.png",
    "links": {
      "github": "https://github.com/kieraneglin/pinchflat",
      "website": "https://github.com/kieraneglin/pinchflat",
      "docs": "https://github.com/kieraneglin/pinchflat"
    },
    "tags": ["youtube", "downloader", "media"]
  },
  {
    "id": "yt-dlp-webui",
    "name": "yt-dlp-webui",
    "version": "latest",
    "description": "yt-dlp-webui is a web interface for yt-dlp, allowing you to download videos and audio from various platforms with a simple web UI.",
    "logo": "logo.ico",
    "links": {
      "github": "https://github.com/marcopiovanello/yt-dlp-web-ui",
      "website": "https://github.com/marcopiovanello/yt-dlp-web-ui",
      "docs": "https://github.com/marcopiovanello/yt-dlp-web-ui"
    },
    "tags": ["downloader", "youtube", "media", "webui"]
  },
  {
    "id": "flaresolverr",
    "name": "FlareSolverr",
    "version": "latest",
    "description": "FlareSolverr is a proxy server to bypass Cloudflare and DDoS-GUARD protection.",
    "logo": "logo.png",
    "links": {
      "github": "https://github.com/FlareSolverr/FlareSolverr",
      "website": "https://github.com/FlareSolverr/FlareSolverr",
      "docs": "https://github.com/FlareSolverr/FlareSolverr"
    },
    "tags": ["proxy", "cloudflare", "bypass", "ddos-guard"]
  },
  {
    "id": "neko",
    "name": "Neko",
    "version": "latest",
    "description": "Neko is a self-hosted virtual browser that runs in Docker and allows you to share browser sessions with others.",
    "logo": "logo.png",
    "links": {
      "github": "https://github.com/m1k1o/neko",
      "website": "https://github.com/m1k1o/neko",
      "docs": "https://github.com/m1k1o/neko"
    },
    "tags": ["browser", "virtual", "sharing", "remote"]
  },
  {
    "id": "omni-tools",
    "name": "Omni-Tools",
    "version": "latest",
    "description": "Omni-Tools is a collection of useful tools in a single self-hosted web application.",
    "logo": "logo.png",
    "links": {
      "github": "https://github.com/iib0011/omni-tools",
      "website": "https://github.com/iib0011/omni-tools",
      "docs": "https://github.com/iib0011/omni-tools"
    },
    "tags": ["tools", "utilities", "collection", "self-hosted"]
  },
  {
    "id": "openhands",
    "name": "OpenHands",
    "version": "0.1.1",
    "description": "OpenHands is an open-source platform for running and managing AI agents.",
    "logo": "image.png",
    "links": {
      "github": "https://github.com/all-hands-ai/OpenHands",
      "website": "https://github.com/all-hands-ai/OpenHands",
      "docs": "https://github.com/all-hands-ai/OpenHands"
    },
    "tags": ["ai", "agents", "llm", "openai"]
  },
  {
    "id": "web-check",
    "name": "Web-Check",
    "version": "latest",
    "description": "Web-Check is a powerful all-in-one website analyzer that provides detailed insights into any website's security, performance, and functionality.",
    "logo": "logo.png",
    "links": {
      "github": "https://github.com/lissy93/web-check",
      "website": "https://github.com/lissy93/web-check",
      "docs": "https://github.com/lissy93/web-check"
    },
    "tags": ["website-analyzer", "security", "performance", "seo"]
  },
  {
    "id": "dumbdrop",
    "name": "DumbDrop",
    "version": "latest",
    "description": "DumbDrop is a simple, self-hosted file sharing service with no database or authentication required.",
    "logo": "logo.svg",
    "links": {
      "github": "https://github.com/dumbwareio/dumbdrop",
      "website": "https://www.dumbware.io/software/DumbDrop/",
      "docs": "https://github.com/dumbwareio/dumbdrop"
    },
    "tags": ["file-sharing", "self-hosted", "simple"]
  },
  {
    "id": "dumbassets",
    "name": "DumbAssets",
    "version": "latest",
    "description": "DumbAssets is a simple, self-hosted asset tracking service with no database or authentication required.",
    "logo": "logo.svg",
    "links": {
      "github": "https://github.com/dumbwareio/dumbassets",
      "website": "https://www.dumbware.io/software/DumbAssets/",
      "docs": "https://github.com/dumbwareio/dumbassets"
    },
    "tags": ["asset-tracking", "self-hosted", "simple"]
  },
  {
    "id": "dumbpad",
    "name": "DumbPad",
    "version": "latest",
    "description": "DumbPad is a simple, self-hosted notepad service with PIN protection and no database required.",
    "logo": "logo.svg",
    "links": {
      "github": "https://github.com/dumbwareio/dumbpad",
      "website": "https://www.dumbware.io/software/DumbPad/",
      "docs": "https://github.com/dumbwareio/dumbpad"
    },
    "tags": ["notepad", "self-hosted", "simple"]
  },
  {
    "id": "dumbbudget",
    "name": "DumbBudget",
    "version": "latest",
    "description": "DumbBudget is a simple, self-hosted budget tracking service with PIN protection and no database required.",
    "logo": "logo.svg",
    "links": {
      "github": "https://github.com/dumbwareio/dumbbudget",
      "website": "https://www.dumbware.io/software/DumbBudget/",
      "docs": "https://github.com/dumbwareio/dumbbudget"
    },
    "tags": ["budget", "finance", "self-hosted", "simple"]
  },
  {
    "id": "tianji",
    "name": "Tianji",
    "version": "latest",
    "description": "Tianji is a lightweight web analytic service and uptime monitoring tool.",
    "logo": "logo.svg",
    "links": {
      "github": "https://github.com/msgbyte/tianji",
      "website": "https://github.com/msgbyte/tianji",
      "docs": "https://github.com/msgbyte/tianji"
    },
    "tags": ["analytics", "monitoring", "web", "uptime"]
  },
  {
    "id": "directory-lister",
    "name": "Directory Lister",
    "version": "latest",
    "description": "Directory Lister is a simple PHP application that lists the contents of any web-accessible directory and allows navigation there within.",
    "logo": "logo.png",
    "links": {
      "github": "https://github.com/DirectoryLister/DirectoryLister",
      "website": "https://www.directorylister.com/",
      "docs": "https://docs.directorylister.com/"
    },
    "tags": ["file-manager", "directory-listing", "php"]
  },
  {
    "id": "grimoire",
    "name": "Grimoire",
    "version": "latest",
    "description": "Grimoire is a self-hosted bookmarking app designed for speed and simplicity.",
    "logo": "logo.webp",
    "links": {
      "github": "https://github.com/goniszewski/grimoire",
      "website": "https://github.com/goniszewski/grimoire",
      "docs": "https://github.com/goniszewski/grimoire"
    },
    "tags": ["bookmarks", "self-hosted", "knowledge-management"]
  },
  {
    "id": "keycloak",
    "name": "Keycloak",
    "version": "26.0",
    "description": "Keycloak is an open source Identity and Access Management solution for modern applications and services.",
    "logo": "keycloak.svg",
    "links": {
      "github": "https://github.com/keycloak/keycloak",
      "website": "https://www.keycloak.org/",
      "docs": "https://www.keycloak.org/documentation"
    },
    "tags": ["authentication", "identity", "sso", "oauth2", "openid-connect"]
  },
  {
    "id": "openpanel",
    "name": "OpenPanel",
    "version": "latest",
    "description": "An open-source web and product analytics platform that combines the power of Mixpanel with the ease of Plausible and one of the best Google Analytics replacements.",
    "logo": "logo.svg",
    "links": {
      "github": "https://github.com/Openpanel-dev/openpanel",
      "website": "https://openpanel.dev/",
      "docs": "https://openpanel.dev/docs"
    },
    "tags": ["analytics"]
  },
  {
<<<<<<< HEAD
    "id": "obsidian-livesync",
    "name": "Obsidian LiveSync",
    "version": "latest",
    "description": "Obsidian LiveSync with CouchDB for real-time note synchronization.",
    "logo": "obsidian.png",
    "links": {
      "github": "https://github.com/apache/couchdb",
      "website": "https://couchdb.apache.org/",
      "docs": "https://docs.couchdb.apache.org/"
    },
    "tags": ["database", "sync", "obsidian"]
  },
  {   
    "id": "wg-easy",
    "name": "WG-Easy",
    "version": "15",
    "description": "WG-Easy is a simple and user-friendly WireGuard VPN server with a web interface for easy management.",
    "logo": "image.png",
    "links": {
      "github": "https://github.com/wg-easy/wg-easy",
      "website": "https://wg-easy.github.io/",
      "docs": "https://github.com/wg-easy/wg-easy/wiki"
    },
    "tags": ["vpn", "wireguard", "networking"]
  },
  {
=======
>>>>>>> d307b17f
    "id": "open_notebook",
    "name": "Open Notebook",
    "version": "latest",
    "description": "Open Notebook with SurrealDB for data storage and AI-powered features.",
    "logo": "open_notebook.svg",
    "links": {
      "github": "https://github.com/lfnovo/open_notebook",
      "website": "https://www.open-notebook.ai/",
      "docs": "https://www.open-notebook.ai/get-started.html"
    },
    "tags": ["notebook", "ai", "database", "surrealdb"]
  },
  {
    "id": "booklore",
    "name": "Booklore",
    "version": "latest",
    "description": "Booklore is an application for managing and serving book-related data, backed by a MariaDB database.",
    "logo": "image.png",
    "links": {
      "github": "https://github.com/booklore-app/BookLore",
      "website": "https://github.com/booklore-app/BookLore",
      "docs": "https://github.com/booklore-app/BookLore/tree/develop/docs"
    },
    "tags": ["books", "library", "database", "mariadb"]
  },
  {
    "id": "scrypted",
    "name": "Scrypted",
    "version": "latest",
    "description": "Scrypted is a home automation platform that integrates with various smart home devices and provides NVR capabilities for video surveillance.",
    "logo": "image.png",
    "links": {
      "github": "https://github.com/koush/scrypted",
      "website": "https://www.scrypted.app/",
      "docs": "https://docs.scrypted.app/"
    },
    "tags": ["home-automation", "nvr", "smart-home", "surveillance"]
  },
  {
    "id": "statping-ng",
    "name": "Statping-NG",
    "version": "latest",
    "description": "Statping-NG is an easy-to-use status page for monitoring websites and applications with beautiful metrics, analytics, and health checks.",
    "logo": "statping-ng.png",
    "links": {
      "github": "https://github.com/adamboutcher/statping-ng",
      "website": "https://statping-ng.github.io/",
      "docs": "https://statping-ng.github.io/install.html"
    },
    "tags": ["monitoring", "status-page"]
  },
  {
    "id": "poke",
    "name": "Poke",
    "version": "latest",
    "description": "Poke is an open-source, self-hosted alternative to YouTube. A privacy-focused video platform that allows you to watch and share videos without tracking.",
    "logo": "image.png",
    "links": {
      "github": "https://codeberg.org/ashley/poke",
      "website": "https://poketube.fun/",
      "docs": "https://codeberg.org/ashley/poke"
    },
    "tags": [
      "video",
      "youtube-alternative",
      "self-hosted",
      "privacy",
      "streaming"
    ]
  },
  {
    "id": "wg-easy",
    "name": "WG-Easy",
    "version": "15",
    "description": "WG-Easy is a simple and user-friendly WireGuard VPN server with a web interface for easy management.",
    "logo": "image.png",
    "links": {
      "github": "https://github.com/wg-easy/wg-easy",
      "website": "https://wg-easy.github.io/",
      "docs": "https://github.com/wg-easy/wg-easy/wiki"
    },
    "tags": [
      "vpn",
      "wireguard",
      "networking"
    ]
  },
  {
    "id": "wallos",
    "name": "Wallos",
    "version": "latest",
    "description": "Wallos is a self-hosted subscription tracking application that helps you manage and monitor your subscriptions, providing insights into your spending habits.",
    "logo": "wallos.png",
    "links": {
      "github": "https://github.com/ellite/wallos",
      "website": "https://wallosapp.com",
      "docs": "https://github.com/ellite/wallos?tab=readme-ov-file#getting-started"
    },
    "tags": ["finance", "subscription", "budgeting", "expense-tracking", "spending"]
  },
  {
  "id": "n8n-with-postgres",
  "name": "n8n with Postgres",
  "version": "latest", 
  "description": "n8n is an open source low-code platform for automating workflows and integrations with PostgreSQL database for better performance and scalability.",
  "logo": "n8n.png",
  "links": {
    "github": "https://github.com/n8n-io/n8n",
    "website": "https://n8n.io/",
    "docs": "https://docs.n8n.io/"
    },
    "tags": ["automation", "workflow", "low-code", "postgres"]
  }
]
<|MERGE_RESOLUTION|>--- conflicted
+++ resolved
@@ -3208,7 +3208,6 @@
     "tags": ["analytics"]
   },
   {
-<<<<<<< HEAD
     "id": "obsidian-livesync",
     "name": "Obsidian LiveSync",
     "version": "latest",
@@ -3235,8 +3234,6 @@
     "tags": ["vpn", "wireguard", "networking"]
   },
   {
-=======
->>>>>>> d307b17f
     "id": "open_notebook",
     "name": "Open Notebook",
     "version": "latest",
