[
  {
    "id": "autobase",
    "name": "Autobase",
    "version": "2.3.0",
    "description": "Autobase for PostgreSQL® is an open-source alternative to cloud-managed databases (DBaaS) such as Amazon RDS, Google Cloud SQL, Azure Database, and more.",
    "links": {
      "github": "https://github.com/vitabaks/autobase",
      "website": "https://autobase.tech/",
      "docs": "https://autobase.tech/docs"
    },
    "logo": "autobase.svg",
    "tags": ["database", "postgres", "automation", "self-hosted", "dbaas"]
  },
  {
    "id": "capso",
    "name": "Cap.so",
    "version": "latest",
    "description": "Cap.so is a platform for web and desktop applications with MySQL and S3 storage. It provides a complete development environment with database and file storage capabilities.",
    "links": {
      "github": "https://github.com/CapSoftware/Cap",
      "website": "https://cap.so/",
      "docs": "https://cap.so/docs/"
    },
    "logo": "capso.png",
    "tags": ["web", "s3", "mysql", "development", "self-hosted"]
  },
  {
    "id": "authentik",
    "name": "Authentik",
    "version": "2025.6.3",
    "description": "Authentik is an open-source Identity Provider for authentication and authorization. It provides a comprehensive solution for managing user authentication, authorization, and identity federation with support for SAML, OAuth2, OIDC, and more.",
    "links": {
      "github": "https://github.com/goauthentik/authentik",
      "website": "https://goauthentik.io/",
      "docs": "https://goauthentik.io/docs/"
    },
    "logo": "authentik.svg",
    "tags": [
      "authentication",
      "identity",
      "sso",
      "oidc",
      "saml",
      "oauth2",
      "self-hosted"
    ]
  },
  {
    "id": "freescout",
    "name": "FreeScout",
    "version": "latest",
    "description": "FreeScout is a free open source help desk and shared inbox system. It's a self-hosted alternative to HelpScout, Zendesk, and similar services that allows you to manage customer communications through email and a clean web interface. FreeScout makes it easy to organize support requests, track customer conversations, and collaborate with your team.",
    "links": {
      "github": "https://github.com/freescout-helpdesk/freescout",
      "website": "https://freescout.net/",
      "docs": "https://github.com/freescout-helpdesk/freescout/wiki/Installation-Guide"
    },
    "logo": "freescout.svg",
    "tags": ["helpdesk", "support", "email", "customer-service", "self-hosted"]
  },
  {
    "id": "openresty-manager",
    "name": "OpenResty Manager",
    "version": "1.2.0",
    "description": "The easiest using, powerful and beautiful OpenResty Manager (Nginx Enhanced Version) , open source alternative to OpenResty Edge, which can enable you to easily reverse proxy your websites with security running at home or internet, including Access Control, HTTP Flood Protection, Free SSL, without having to know too much about OpenResty or Let's Encrypt.",
    "links": {
      "github": "https://github.com/Safe3/openresty-manager",
      "website": "https://om.uusec.com/",
      "docs": "https://github.com/Safe3/openresty-manager"
    },
    "logo": "logo.svg",
    "tags": ["web", "proxy", "security", "self-hosted", "openresty", "nginx"]
  },
  {
    "id": "appwrite",
    "name": "Appwrite",
    "version": "1.6.1",
    "description": "Appwrite is an end-to-end backend server for Web, Mobile, Native, or Backend apps. Appwrite abstracts the complexity and repetitiveness required to build a modern backend API from scratch and allows you to build secure apps faster.\nUsing Appwrite, you can easily integrate your app with user authentication and multiple sign-in methods, a database for storing and querying users and team data, storage and file management, image manipulation, Cloud Functions, messaging, and more services.",
    "links": {
      "github": "https://github.com/appwrite/appwrite",
      "website": "https://appwrite.io/",
      "docs": "https://appwrite.io/docs"
    },
    "logo": "appwrite.svg",
    "tags": ["database", "firebase", "postgres"]
  },
  {
    "id": "outline",
    "name": "Outline",
    "version": "0.82.0",
    "description": "Outline is a self-hosted knowledge base and documentation platform that allows you to build and manage your own knowledge base applications.",
    "links": {
      "github": "https://github.com/outline/outline",
      "website": "https://getoutline.com/",
      "docs": "https://docs.getoutline.com/s/guide"
    },
    "logo": "outline.png",
    "tags": ["documentation", "knowledge-base", "self-hosted"]
  },
  {
    "id": "supabase",
    "name": "SupaBase",
    "version": "1.25.04 / dokploy >= 0.22.5",
    "description": "The open source Firebase alternative. Supabase gives you a dedicated Postgres database to build your web, mobile, and AI applications. This require at least version 0.22.5 of dokploy.",
    "links": {
      "github": "https://github.com/supabase/supabase",
      "website": "https://supabase.com/",
      "docs": "https://supabase.com/docs/guides/self-hosting"
    },
    "logo": "supabase.svg",
    "tags": ["database", "firebase", "postgres"],
    "dokploy_version": ">=0.22.5"
  },
  {
    "id": "pre0.22.5-supabase",
    "name": "SupaBase",
    "version": "1.25.04 / dokploy < 0.22.5",
    "description": "The open source Firebase alternative. Supabase gives you a dedicated Postgres database to build your web, mobile, and AI applications. This is for dokploy version < 0.22.5.",
    "links": {
      "github": "https://github.com/supabase/supabase",
      "website": "https://supabase.com/",
      "docs": "https://supabase.com/docs/guides/self-hosting"
    },
    "logo": "supabase.svg",
    "tags": ["database", "firebase", "postgres"],
    "dokploy_version": "<0.22.5"
  },
  {
    "id": "pocketbase",
    "name": "PocketBase",
    "description": "Open Source backend in 1 file",
    "version": "v0.28.0",
    "logo": "logo.svg",
    "links": {
      "github": "https://github.com/pocketbase/pocketbase",
      "website": "https://pocketbase.io/",
      "docs": "https://pocketbase.io/docs/"
    },
    "tags": ["backend", "database", "api"]
  },
  {
    "id": "plausible",
    "name": "Plausible",
    "version": "v2.1.5",
    "description": "Plausible is a open source, self-hosted web analytics platform that lets you track website traffic and user behavior.",
    "logo": "logo.svg",
    "links": {
      "github": "https://github.com/plausible/plausible",
      "website": "https://plausible.io/",
      "docs": "https://plausible.io/docs"
    },
    "tags": ["analytics"]
  },
  {
    "id": "calcom",
    "name": "Calcom",
    "version": "v2.7.6",
    "description": "Calcom is a open source alternative to Calendly that allows to create scheduling and booking services.",
    "links": {
      "github": "https://github.com/calcom/cal.com",
      "website": "https://cal.com/",
      "docs": "https://cal.com/docs"
    },
    "logo": "calcom.jpg",
    "tags": ["scheduling", "booking"]
  },
  {
    "id": "grafana",
    "name": "Grafana",
    "version": "9.5.20",
    "description": "Grafana is an open source platform for data visualization and monitoring.",
    "logo": "grafana.svg",
    "links": {
      "github": "https://github.com/grafana/grafana",
      "website": "https://grafana.com/",
      "docs": "https://grafana.com/docs/"
    },
    "tags": ["monitoring"]
  },
  {
    "id": "stalwart",
    "name": "Stalwart",
    "version": "latest",
    "description": "Stalwart Mail Server is an open-source mail server solution with JMAP, IMAP4, POP3, and SMTP support and a wide range of modern features. It is written in Rust and designed to be secure, fast, robust and scalable.",
    "logo": "stalwart.svg",
    "links": {
      "github": "https://github.com/stalwartlabs/mail-server",
      "website": "https://stalw.art/",
      "docs": "https://stalw.art/docs/"
    },
    "tags": [
      "email",
      "smtp",
      "jmap",
      "imap4",
      "pop3",
      "self-hosted",
      "mail-server"
    ]
  },
  {
    "id": "datalens",
    "name": "DataLens",
    "version": "1.23.0",
    "description": "A modern, scalable business intelligence and data visualization system.",
    "logo": "datalens.svg",
    "links": {
      "github": "https://github.com/datalens-tech/datalens",
      "website": "https://datalens.tech/",
      "docs": "https://datalens.tech/docs/"
    },
    "tags": ["analytics", "self-hosted", "bi", "monitoring"]
  },
  {
    "id": "directus",
    "name": "Directus",
    "version": "11.0.2",
    "description": "Directus is an open source headless CMS that provides an API-first solution for building custom backends.",
    "logo": "directus.jpg",
    "links": {
      "github": "https://github.com/directus/directus",
      "website": "https://directus.io/",
      "docs": "https://docs.directus.io/"
    },
    "tags": ["cms"]
  },
  {
    "id": "baserow",
    "name": "Baserow",
    "version": "1.25.2",
    "description": "Baserow is an open source database management tool that allows you to create and manage databases.",
    "logo": "baserow.webp",
    "links": {
      "github": "https://github.com/Baserow/baserow",
      "website": "https://baserow.io/",
      "docs": "https://baserow.io/docs/index"
    },
    "tags": ["database"]
  },
  {
    "id": "budibase",
    "name": "Budibase",
    "version": "3.5.3",
    "description": "Budibase is an open-source low-code platform that saves engineers 100s of hours building forms, portals, and approval apps, securely.",
    "logo": "budibase.svg",
    "links": {
      "github": "https://github.com/Budibase/budibase",
      "website": "https://budibase.com/",
      "docs": "https://docs.budibase.com/docs/"
    },
    "tags": ["database", "low-code", "nocode", "applications"]
  },
  {
    "id": "forgejo",
    "name": "Forgejo",
    "version": "10",
    "description": "Forgejo is a self-hosted lightweight software forge. Easy to install and low maintenance, it just does the job",
    "logo": "forgejo.svg",
    "links": {
      "github": "https://codeberg.org/forgejo/forgejo",
      "website": "https://forgejo.org/",
      "docs": "https://forgejo.org/docs/latest/"
    },
    "tags": ["self-hosted", "storage"]
  },
  {
    "id": "gitlab-ce",
    "name": "GitLab CE",
    "version": "latest",
    "description": "GitLab Community Edition is a free and open source platform for managing Git repositories, CI/CD pipelines, and project management.",
    "logo": "gitlab-ce.svg",
    "links": {
      "github": "https://gitlab.com/gitlab-org/gitlab-ce",
      "website": "https://gitlab.com/",
      "docs": "https://docs.gitlab.com/ee/"
    },
    "tags": ["git", "ci-cd", "version-control", "project-management"]
  },
  {
    "id": "ghost",
    "name": "Ghost",
    "version": "5.0.0",
    "description": "Ghost is a free and open source, professional publishing platform built on a modern Node.js technology stack.",
    "logo": "ghost.jpeg",
    "links": {
      "github": "https://github.com/TryGhost/Ghost",
      "website": "https://ghost.org/",
      "docs": "https://ghost.org/docs/"
    },
    "tags": ["cms"]
  },
  {
    "id": "lodestone",
    "name": "Lodestone",
    "version": "0.5.1",
    "description": "A free, open source server hosting tool for Minecraft and other multiplayers games.",
    "logo": "lodestone.png",
    "links": {
      "github": "https://github.com/Lodestone-Team/lodestone",
      "website": "https://lodestone.cc",
      "docs": "https://github.com/Lodestone-Team/lodestone/wiki"
    },
    "tags": ["minecraft", "hosting", "server"]
  },
  {
    "id": "dragonfly-db",
    "name": "Dragonfly",
    "version": "1.28.1",
    "description": "Dragonfly is a drop-in Redis replacement that is designed for heavy data workloads running on modern cloud hardware.",
    "logo": "dragonfly-db.png",
    "links": {
      "github": "https://github.com/dragonflydb/dragonfly",
      "website": "https://www.dragonflydb.io/",
      "docs": "https://www.dragonflydb.io/docs"
    },
    "tags": ["database", "redis"]
  },
  {
    "id": "stack-auth",
    "name": "Stack Auth",
    "version": "latest",
    "description": "Open-source Auth0/Clerk alternative. Stack Auth is a free and open source authentication tool that allows you to authenticate your users.",
    "logo": "stack-auth.png",
    "links": {
      "github": "https://github.com/stack-auth/stack-auth",
      "website": "https://stack-auth.com/",
      "docs": "https://docs.stack-auth.com/next/overview"
    },
    "tags": ["authentication", "auth", "authorization"]
  },
  {
    "id": "uptime-kuma",
    "name": "Uptime Kuma",
    "version": "1.23.15",
    "description": "Uptime Kuma is a free and open source monitoring tool that allows you to monitor your websites and applications.",
    "logo": "uptime-kuma.png",
    "links": {
      "github": "https://github.com/louislam/uptime-kuma",
      "website": "https://uptime.kuma.pet/",
      "docs": "https://github.com/louislam/uptime-kuma/wiki"
    },
    "tags": ["monitoring"]
  },
  {
    "id": "n8n",
    "name": "n8n",
    "version": "1.104.0",
    "description": "n8n is an open source low-code platform for automating workflows and integrations.",
    "logo": "n8n.png",
    "links": {
      "github": "https://github.com/n8n-io/n8n",
      "website": "https://n8n.io/",
      "docs": "https://docs.n8n.io/"
    },
    "tags": ["automation"]
  },
  {
    "id": "kestra",
    "name": "Kestra",
    "version": "latest",
    "description": "Unified Orchestration Platform to Simplify Business-Critical Workflows and Govern them as Code and from the UI.",
    "logo": "kestra.svg",
    "links": {
      "github": "https://github.com/kestra-io/kestra",
      "website": "https://kestra.io",
      "docs": "https://kestra.io/docs"
    },
    "tags": ["automation"]
  },
  {
    "id": "wordpress",
    "name": "Wordpress",
    "version": "latest",
    "description": "Wordpress is a free and open source content management system (CMS) for publishing and managing websites.",
    "logo": "wordpress.png",
    "links": {
      "github": "https://github.com/WordPress/WordPress",
      "website": "https://wordpress.org/",
      "docs": "https://wordpress.org/documentation/"
    },
    "tags": ["cms"]
  },
  {
    "id": "odoo",
    "name": "Odoo",
    "version": "16.0",
    "description": "Odoo is a free and open source business management software that helps you manage your company's operations.",
    "logo": "odoo.png",
    "links": {
      "github": "https://github.com/odoo/odoo",
      "website": "https://odoo.com/",
      "docs": "https://www.odoo.com/documentation/"
    },
    "tags": ["cms"]
  },
  {
    "id": "appsmith",
    "name": "Appsmith",
    "version": "v1.29",
    "description": "Appsmith is a free and open source platform for building internal tools and applications.",
    "logo": "appsmith.png",
    "links": {
      "github": "https://github.com/appsmithorg/appsmith",
      "website": "https://appsmith.com/",
      "docs": "https://docs.appsmith.com/"
    },
    "tags": ["cms"]
  },
  {
    "id": "excalidraw",
    "name": "Excalidraw",
    "version": "latest",
    "description": "Excalidraw is a free and open source online diagramming tool that lets you easily create and share beautiful diagrams.",
    "logo": "excalidraw.jpg",
    "links": {
      "github": "https://github.com/excalidraw/excalidraw",
      "website": "https://excalidraw.com/",
      "docs": "https://docs.excalidraw.com/"
    },
    "tags": ["drawing"]
  },
  {
    "id": "documenso",
    "name": "Documenso",
    "version": "v1.5.6",
    "description": "Documenso is the open source alternative to DocuSign for signing documents digitally",
    "links": {
      "github": "https://github.com/documenso/documenso",
      "website": "https://documenso.com/",
      "docs": "https://documenso.com/docs"
    },
    "logo": "documenso.png",
    "tags": ["document-signing"]
  },
  {
    "id": "nocodb",
    "name": "NocoDB",
    "version": "0.257.2",
    "description": "NocoDB is an opensource Airtable alternative that turns any MySQL, PostgreSQL, SQL Server, SQLite & MariaDB into a smart spreadsheet.",
    "links": {
      "github": "https://github.com/nocodb/nocodb",
      "website": "https://nocodb.com/",
      "docs": "https://docs.nocodb.com/"
    },
    "logo": "nocodb.png",
    "tags": ["database", "spreadsheet", "low-code", "nocode"]
  },
  {
    "id": "meilisearch",
    "name": "Meilisearch",
    "version": "v1.8.3",
    "description": "Meilisearch is a free and open-source search engine that allows you to easily add search functionality to your web applications.",
    "logo": "meilisearch.png",
    "links": {
      "github": "https://github.com/meilisearch/meilisearch",
      "website": "https://www.meilisearch.com/",
      "docs": "https://docs.meilisearch.com/"
    },
    "tags": ["search"]
  },
  {
    "id": "mattermost",
    "name": "Mattermost",
    "version": "10.6.1",
    "description": "A single point of collaboration. Designed specifically for digital operations.",
    "logo": "mattermost.png",
    "links": {
      "github": "https://github.com/mattermost/mattermost",
      "website": "https://mattermost.com/",
      "docs": "https://docs.mattermost.com/"
    },
    "tags": ["chat", "self-hosted"]
  },
  {
    "id": "phpmyadmin",
    "name": "Phpmyadmin",
    "version": "5.2.1",
    "description": "Phpmyadmin is a free and open-source web interface for MySQL and MariaDB that allows you to manage your databases.",
    "logo": "phpmyadmin.png",
    "links": {
      "github": "https://github.com/phpmyadmin/phpmyadmin",
      "website": "https://www.phpmyadmin.net/",
      "docs": "https://www.phpmyadmin.net/docs/"
    },
    "tags": ["database"]
  },
  {
    "id": "rocketchat",
    "name": "Rocketchat",
    "version": "6.9.2",
    "description": "Rocket.Chat is a free and open-source web chat platform that allows you to build and manage your own chat applications.",
    "logo": "rocketchat.png",
    "links": {
      "github": "https://github.com/RocketChat/Rocket.Chat",
      "website": "https://rocket.chat/",
      "docs": "https://rocket.chat/docs/"
    },
    "tags": ["chat"]
  },
  {
    "id": "minio",
    "name": "Minio",
    "description": "Minio is an open source object storage server compatible with Amazon S3 cloud storage service.",
    "logo": "minio.png",
    "version": "latest",
    "links": {
      "github": "https://github.com/minio/minio",
      "website": "https://minio.io/",
      "docs": "https://docs.minio.io/"
    },
    "tags": ["storage"]
  },
  {
    "id": "metabase",
    "name": "Metabase",
    "version": "v0.50.8",
    "description": "Metabase is an open source business intelligence tool that allows you to ask questions and visualize data.",
    "logo": "metabase.png",
    "links": {
      "github": "https://github.com/metabase/metabase",
      "website": "https://www.metabase.com/",
      "docs": "https://www.metabase.com/docs/"
    },
    "tags": ["database", "dashboard"]
  },
  {
    "id": "glitchtip",
    "name": "Glitchtip",
    "version": "v4.0",
    "description": "Glitchtip is simple, open source error tracking",
    "logo": "glitchtip.png",
    "links": {
      "github": "https://gitlab.com/glitchtip/",
      "website": "https://glitchtip.com/",
      "docs": "https://glitchtip.com/documentation"
    },
    "tags": ["hosting"]
  },
  {
    "id": "open-webui",
    "name": "Open WebUI",
    "version": "v0.3.7",
    "description": "Open WebUI is a free and open source chatgpt alternative. Open WebUI is an extensible, feature-rich, and user-friendly self-hosted WebUI designed to operate entirely offline. It supports various LLM runners, including Ollama and OpenAI-compatible APIs. The template include ollama and webui services.",
    "logo": "open-webui.png",
    "links": {
      "github": "https://github.com/open-webui/open-webui",
      "website": "https://openwebui.com/",
      "docs": "https://docs.openwebui.com/"
    },
    "tags": ["chat"]
  },
  {
    "id": "mailpit",
    "name": "Mailpit",
    "version": "v1.22.3",
    "description": "Mailpit is a tiny, self-contained, and secure email & SMTP testing tool with API for developers.",
    "logo": "mailpit.svg",
    "links": {
      "github": "https://github.com/axllent/mailpit",
      "website": "https://mailpit.axllent.org/",
      "docs": "https://mailpit.axllent.org/docs/"
    },
    "tags": ["email", "smtp"]
  },
  {
    "id": "listmonk",
    "name": "Listmonk",
    "version": "v3.0.0",
    "description": "High performance, self-hosted, newsletter and mailing list manager with a modern dashboard.",
    "logo": "listmonk.png",
    "links": {
      "github": "https://github.com/knadh/listmonk",
      "website": "https://listmonk.app/",
      "docs": "https://listmonk.app/docs/"
    },
    "tags": ["email", "newsletter", "mailing-list"]
  },
  {
    "id": "doublezero",
    "name": "Double Zero",
    "version": "v0.2.1",
    "description": "00 is a self hostable SES dashboard for sending and monitoring emails with AWS",
    "logo": "doublezero.svg",
    "links": {
      "github": "https://github.com/technomancy-dev/00",
      "website": "https://www.double-zero.cloud/",
      "docs": "https://github.com/technomancy-dev/00"
    },
    "tags": ["email"]
  },
  {
    "id": "umami",
    "name": "Umami",
    "version": "v2.16.1",
    "description": "Umami is a simple, fast, privacy-focused alternative to Google Analytics.",
    "logo": "umami.png",
    "links": {
      "github": "https://github.com/umami-software/umami",
      "website": "https://umami.is",
      "docs": "https://umami.is/docs"
    },
    "tags": ["analytics"]
  },
  {
    "id": "jellyfin",
    "name": "jellyfin",
    "version": "v10.9.7",
    "description": "Jellyfin is a Free Software Media System that puts you in control of managing and streaming your media. ",
    "logo": "jellyfin.svg",
    "links": {
      "github": "https://github.com/jellyfin/jellyfin",
      "website": "https://jellyfin.org/",
      "docs": "https://jellyfin.org/docs/"
    },
    "tags": ["media system"]
  },
  {
    "id": "teable",
    "name": "teable",
    "version": "v1.3.1-alpha-build.460",
    "description": "Teable is a Super fast, Real-time, Professional, Developer friendly, No-code database built on Postgres. It uses a simple, spreadsheet-like interface to create complex enterprise-level database applications. Unlock efficient app development with no-code, free from the hurdles of data security and scalability.",
    "logo": "teable.png",
    "links": {
      "github": "https://github.com/teableio/teable",
      "website": "https://teable.io/",
      "docs": "https://help.teable.io/"
    },
    "tags": ["database", "spreadsheet", "low-code", "nocode"]
  },
  {
    "id": "zipline",
    "name": "Zipline",
    "version": "v3.7.9",
    "description": "A ShareX/file upload server that is easy to use, packed with features, and with an easy setup!",
    "logo": "zipline.png",
    "links": {
      "github": "https://github.com/diced/zipline",
      "website": "https://zipline.diced.sh/",
      "docs": "https://zipline.diced.sh/docs/"
    },
    "tags": ["media system", "storage"]
  },
  {
    "id": "soketi",
    "name": "Soketi",
    "version": "v1.6.1-16",
    "description": "Soketi is your simple, fast, and resilient open-source WebSockets server.",
    "logo": "soketi.png",
    "links": {
      "github": "https://github.com/soketi/soketi",
      "website": "https://soketi.app/",
      "docs": "https://docs.soketi.app/"
    },
    "tags": ["chat"]
  },
  {
    "id": "aptabase",
    "name": "Aptabase",
    "version": "v1.0.0",
    "description": "Aptabase is a self-hosted web analytics platform that lets you track website traffic and user behavior.",
    "logo": "aptabase.svg",
    "links": {
      "github": "https://github.com/aptabase/aptabase",
      "website": "https://aptabase.com/",
      "docs": "https://github.com/aptabase/aptabase/blob/main/README.md"
    },
    "tags": ["analytics", "self-hosted"]
  },
  {
    "id": "typebot",
    "name": "Typebot",
    "version": "2.27.0",
    "description": "Typebot is an open-source chatbot builder platform.",
    "logo": "typebot.svg",
    "links": {
      "github": "https://github.com/baptisteArno/typebot.io",
      "website": "https://typebot.io/",
      "docs": "https://docs.typebot.io/get-started/introduction"
    },
    "tags": ["chatbot", "builder", "open-source"]
  },
  {
    "id": "typecho",
    "name": "Typecho",
    "version": "stable",
    "description": "Typecho 是一个轻量级的开源博客程序，基于 PHP 开发，支持多种数据库，简洁而强大。",
    "logo": "typecho.png",
    "links": {
      "github": "https://github.com/typecho/typecho",
      "website": "https://typecho.org/",
      "docs": "http://docs.typecho.org"
    },
    "tags": ["blog", "cms", "php"]
  },
  {
    "id": "gitea",
    "name": "Gitea",
    "version": "1.22.3",
    "description": "Git with a cup of tea! Painless self-hosted all-in-one software development service, including Git hosting, code review, team collaboration, package registry and CI/CD.",
    "logo": "gitea.png",
    "links": {
      "github": "https://github.com/go-gitea/gitea.git",
      "website": "https://gitea.com/",
      "docs": "https://docs.gitea.com/installation/install-with-docker"
    },
    "tags": ["self-hosted", "storage"]
  },
  {
    "id": "gitea-mirror",
    "name": "Gitea Mirror",
    "version": "v2.11.2",
    "description": "Gitea Mirror is a modern web app for automatically mirroring repositories from GitHub to your self-hosted Gitea instance. It features a user-friendly interface to sync public, private, or starred GitHub repos, mirror entire organizations with structure preservation, and optionally mirror issues and labels. The application includes smart filtering, detailed logs, and scheduled automatic mirroring.",
    "logo": "gitea-mirror.png",
    "links": {
      "github": "https://github.com/arunavo4/gitea-mirror",
      "website": "https://github.com/arunavo4/gitea-mirror",
      "docs": "https://github.com/arunavo4/gitea-mirror#readme"
    },
    "tags": ["git", "mirror", "github", "gitea", "self-hosted", "automation"]
  },
  {
    "id": "roundcube",
    "name": "Roundcube",
    "version": "1.6.9",
    "description": "Free and open source webmail software for the masses, written in PHP.",
    "logo": "roundcube.svg",
    "links": {
      "github": "https://github.com/roundcube/roundcubemail",
      "website": "https://roundcube.net/",
      "docs": "https://roundcube.net/about/"
    },
    "tags": ["self-hosted", "email", "webmail"]
  },
  {
    "id": "filebrowser",
    "name": "File Browser",
    "version": "2.31.2",
    "description": "Filebrowser is a standalone file manager for uploading, deleting, previewing, renaming, and editing files, with support for multiple users, each with their own directory.",
    "logo": "filebrowser.svg",
    "links": {
      "github": "https://github.com/filebrowser/filebrowser",
      "website": "https://filebrowser.org/",
      "docs": "https://filebrowser.org/"
    },
    "tags": ["file-manager", "storage"]
  },
  {
    "id": "focalboard",
    "name": "Focalboard",
    "version": "8.0.0",
    "description": "Open source project management for technical teams",
    "logo": "focalboard.png",
    "links": {
      "github": "https://github.com/sysblok/focalboard",
      "website": "https://focalboard.com",
      "docs": "https://www.focalboard.com/docs/"
    },
    "tags": ["kanban"]
  },
  {
    "id": "tolgee",
    "name": "Tolgee",
    "version": "v3.80.4",
    "description": "Developer & translator friendly web-based localization platform",
    "logo": "tolgee.svg",
    "links": {
      "github": "https://github.com/tolgee/tolgee-platform",
      "website": "https://tolgee.io",
      "docs": "https://tolgee.io/platform"
    },
    "tags": ["self-hosted", "i18n", "localization", "translations"]
  },
  {
    "id": "portainer",
    "name": "Portainer",
    "version": "2.21.4",
    "description": "Portainer is a container management tool for deploying, troubleshooting, and securing applications across cloud, data centers, and IoT.",
    "logo": "portainer.svg",
    "links": {
      "github": "https://github.com/portainer/portainer",
      "website": "https://www.portainer.io/",
      "docs": "https://docs.portainer.io/"
    },
    "tags": ["cloud", "monitoring"]
  },
  {
    "id": "plane",
    "name": "Plane",
    "version": "v0.27.1",
    "description": "Easy, flexible, open source project management software",
    "logo": "plane.png",
    "links": {
      "github": "https://github.com/makeplane/plane",
      "website": "https://plane.so",
      "docs": "https://docs.plane.so/"
    },
    "tags": ["kanban"]
  },
  {
    "id": "pterodactyl",
    "name": "Pterodactyl",
    "version": "latest",
    "description": "A free, open-source game server management panel.",
    "logo": "pterodactyl.png",
    "links": {
      "github": "https://github.com/pterodactyl/panel",
      "website": "https://pterodactyl.io",
      "docs": "https://pterodactyl.io/project/introduction.html"
    },
    "tags": ["self-hosted", "open-source", "management"]
  },
  {
    "id": "pyrodactyl",
    "name": "Pyrodactyl",
    "version": "main",
    "description": "Pyrodactyl is the Pterodactyl-based game server panel that's faster, smaller, safer, and more accessible than Pelican. ",
    "logo": "pyrodactyl.png",
    "links": {
      "github": "https://github.com/pyrohost/pyrodactyl",
      "website": "https://pyrodactyl.dev",
      "docs": "https://pyrodactyl.dev/docs"
    },
    "tags": ["self-hosted", "open-source", "management"]
  },
  {
    "id": "influxdb",
    "name": "InfluxDB",
    "version": "2.7.10",
    "description": "InfluxDB 2.7 is the platform purpose-built to collect, store, process and visualize time series data.",
    "logo": "influxdb.png",
    "links": {
      "github": "https://github.com/influxdata/influxdb",
      "website": "https://www.influxdata.com/",
      "docs": "https://docs.influxdata.com/influxdb/v2/"
    },
    "tags": ["self-hosted", "open-source", "storage", "database"]
  },
  {
    "id": "infisical",
    "name": "Infisical",
    "version": "0.90.1",
    "description": "All-in-one platform to securely manage application configuration and secrets across your team and infrastructure.",
    "logo": "infisical.jpg",
    "links": {
      "github": "https://github.com/Infisical/infisical",
      "website": "https://infisical.com/",
      "docs": "https://infisical.com/docs/documentation/getting-started/introduction"
    },
    "tags": ["self-hosted", "open-source"]
  },
  {
    "id": "docmost",
    "name": "Docmost",
    "version": "0.4.1",
    "description": "Docmost, is an open-source collaborative wiki and documentation software.",
    "logo": "docmost.png",
    "links": {
      "github": "https://github.com/docmost/docmost",
      "website": "https://docmost.com/",
      "docs": "https://docmost.com/docs/"
    },
    "tags": ["self-hosted", "open-source", "manager"]
  },
  {
    "id": "vaultwarden",
    "name": "Vaultwarden",
    "version": "1.33.2",
    "description": "Unofficial Bitwarden compatible server written in Rust, formerly known as bitwarden_rs",
    "logo": "vaultwarden.svg",
    "links": {
      "github": "https://github.com/dani-garcia/vaultwarden",
      "website": "",
      "docs": "https://github.com/dani-garcia/vaultwarden/wiki"
    },
    "tags": ["open-source"]
  },
  {
    "id": "linkding",
    "name": "Linkding",
    "version": "latest",
    "description": "Linkding is a self-hosted bookmark manager with a clean and simple interface.",
    "logo": "linkding.svg",
    "links": {
      "github": "https://github.com/sissbruecker/linkding",
      "website": "https://sissbruecker.github.io/linkding/",
      "docs": "https://github.com/sissbruecker/linkding/blob/master/docs/Options.md"
    },
    "tags": ["bookmark-manager", "self-hosted"]
  },
  {
    "id": "linkwarden",
    "name": "Linkwarden",
    "version": "2.9.3",
    "description": "Self-hosted, open-source collaborative bookmark manager to collect, organize and archive webpages.",
    "logo": "linkwarden.png",
    "links": {
      "github": "https://github.com/linkwarden/linkwarden",
      "website": "https://linkwarden.app/",
      "docs": "https://docs.linkwarden.app/"
    },
    "tags": ["bookmarks", "link-sharing"]
  },
  {
    "id": "hi-events",
    "name": "Hi.events",
    "version": "0.8.0-beta.1",
    "description": "Hi.Events is a self-hosted event management and ticket selling platform that allows you to create, manage and promote events easily.",
    "logo": "hi-events.svg",
    "links": {
      "github": "https://github.com/HiEventsDev/hi.events",
      "website": "https://hi.events/",
      "docs": "https://hi.events/docs"
    },
    "tags": ["self-hosted", "open-source", "manager"]
  },
  {
    "id": "habitica",
    "name": "Habitica",
    "version": "latest",
    "description": "Habitica is a free habit and productivity app that treats your real life like a game. With in-game rewards and punishments to motivate you and a strong social network to inspire you, Habitica can help you achieve your goals to become healthy and hard-working.",
    "logo": "image.png",
    "links": {
      "github": "https://github.com/HabitRPG/habitica",
      "website": "https://habitica.com/",
      "docs": "https://habitica.fandom.com/wiki/Setting_up_Habitica_Locally"
    },
    "tags": ["productivity", "gamification", "habits", "self-hosted"]
  },
  {
    "id": "hoarder",
    "name": "Hoarder",
    "version": "0.22.0",
    "description": "Hoarder is an open source \"Bookmark Everything\" app that uses AI for automatically tagging the content you throw at it.",
    "logo": "hoarder.svg",
    "links": {
      "github": "https://github.com/hoarder/hoarder",
      "website": "https://hoarder.app/",
      "docs": "https://docs.hoarder.app/"
    },
    "tags": ["self-hosted", "bookmarks", "link-sharing"]
  },
  {
    "id": "windows",
    "name": "Windows (dockerized)",
    "version": "4.00",
    "description": "Windows inside a Docker container.",
    "logo": "windows.png",
    "links": {
      "github": "https://github.com/dockur/windows",
      "website": "",
      "docs": "https://github.com/dockur/windows?tab=readme-ov-file#how-do-i-use-it"
    },
    "tags": ["self-hosted", "open-source", "os"]
  },
  {
    "id": "macos",
    "name": "MacOS (dockerized)",
    "version": "1.14",
    "description": "MacOS inside a Docker container.",
    "logo": "macos.png",
    "links": {
      "github": "https://github.com/dockur/macos",
      "website": "",
      "docs": "https://github.com/dockur/macos?tab=readme-ov-file#how-do-i-use-it"
    },
    "tags": ["self-hosted", "open-source", "os"]
  },
  {
    "id": "coder",
    "name": "Coder",
    "version": "2.15.3",
    "description": "Coder is an open-source cloud development environment (CDE) that you host in your cloud or on-premises.",
    "logo": "coder.svg",
    "links": {
      "github": "https://github.com/coder/coder",
      "website": "https://coder.com/",
      "docs": "https://coder.com/docs"
    },
    "tags": ["self-hosted", "open-source", "builder"]
  },
  {
    "id": "stirling",
    "name": "Stirling PDF",
    "version": "0.30.1",
    "description": "A locally hosted one-stop shop for all your PDF needs",
    "logo": "stirling.svg",
    "links": {
      "github": "https://github.com/Stirling-Tools/Stirling-PDF",
      "website": "https://www.stirlingpdf.com/",
      "docs": "https://docs.stirlingpdf.com/"
    },
    "tags": ["pdf", "tools"]
  },
  {
    "id": "lobe-chat",
    "name": "Lobe Chat",
    "version": "v1.26.1",
    "description": "Lobe Chat - an open-source, modern-design AI chat framework.",
    "logo": "lobe-chat.png",
    "links": {
      "github": "https://github.com/lobehub/lobe-chat",
      "website": "https://chat-preview.lobehub.com/",
      "docs": "https://lobehub.com/docs/self-hosting/platform/docker-compose"
    },
    "tags": ["IA", "chat"]
  },
  {
    "id": "peppermint",
    "name": "Peppermint",
    "version": "latest",
    "description": "Peppermint is a modern, open-source API development platform that helps you build, test and document your APIs.",
    "logo": "peppermint.svg",
    "links": {
      "github": "https://github.com/Peppermint-Lab/peppermint",
      "website": "https://peppermint.sh/",
      "docs": "https://docs.peppermint.sh/"
    },
    "tags": ["api", "development", "documentation"]
  },
  {
    "id": "windmill",
    "name": "Windmill",
    "version": "latest",
    "description": "A developer platform to build production-grade workflows and internal apps. Open-source alternative to Airplane, Retool, and GitHub Actions.",
    "logo": "windmill.svg",
    "links": {
      "github": "https://github.com/windmill-labs/windmill",
      "website": "https://www.windmill.dev/",
      "docs": "https://docs.windmill.dev/"
    },
    "tags": ["workflow", "automation", "development"]
  },
  {
    "id": "activepieces",
    "name": "Activepieces",
    "version": "0.35.0",
    "description": "Open-source no-code business automation tool. An alternative to Zapier, Make.com, and Tray.",
    "logo": "activepieces.svg",
    "links": {
      "github": "https://github.com/activepieces/activepieces",
      "website": "https://www.activepieces.com/",
      "docs": "https://www.activepieces.com/docs"
    },
    "tags": ["automation", "workflow", "no-code"]
  },
  {
    "id": "invoiceshelf",
    "name": "InvoiceShelf",
    "version": "latest",
    "description": "InvoiceShelf is a self-hosted open source invoicing system for freelancers and small businesses.",
    "logo": "invoiceshelf.png",
    "links": {
      "github": "https://github.com/InvoiceShelf/invoiceshelf",
      "website": "https://invoiceshelf.com",
      "docs": "https://github.com/InvoiceShelf/invoiceshelf#readme"
    },
    "tags": ["invoice", "business", "finance"]
  },
  {
    "id": "postiz",
    "name": "Postiz",
    "version": "latest",
    "description": "Postiz is a modern, open-source platform for managing and publishing content across multiple channels.",
    "logo": "postiz.png",
    "links": {
      "github": "https://github.com/gitroomhq/postiz",
      "website": "https://postiz.com",
      "docs": "https://docs.postiz.com"
    },
    "tags": ["cms", "content-management", "publishing"]
  },
  {
    "id": "slash",
    "name": "Slash",
    "version": "latest",
    "description": "Slash is a modern, self-hosted bookmarking service and link shortener that helps you organize and share your favorite links.",
    "logo": "slash.png",
    "links": {
      "github": "https://github.com/yourselfhosted/slash",
      "website": "https://github.com/yourselfhosted/slash#readme",
      "docs": "https://github.com/yourselfhosted/slash/wiki"
    },
    "tags": ["bookmarks", "link-shortener", "self-hosted"]
  },
  {
    "id": "discord-tickets",
    "name": "Discord Tickets",
    "version": "4.0.21",
    "description": "An open-source Discord bot for creating and managing support ticket channels.",
    "logo": "discord-tickets.png",
    "links": {
      "github": "https://github.com/discord-tickets/bot",
      "website": "https://discordtickets.app",
      "docs": "https://discordtickets.app/self-hosting/installation/docker/"
    },
    "tags": ["discord", "tickets", "support"]
  },
  {
    "id": "nextcloud-aio",
    "name": "Nextcloud All in One",
    "version": "30.0.2",
    "description": "Nextcloud (AIO) is a self-hosted file storage and sync platform with powerful collaboration capabilities. It integrates Files, Talk, Groupware, Office, Assistant and more into a single platform for remote work and data protection.",
    "logo": "nextcloud-aio.svg",
    "links": {
      "github": "https://github.com/nextcloud/docker",
      "website": "https://nextcloud.com/",
      "docs": "https://docs.nextcloud.com/"
    },
    "tags": ["file-manager", "sync"]
  },
  {
    "id": "blender",
    "name": "Blender",
    "version": "latest",
    "description": "Blender is a free and open-source 3D creation suite. It supports the entire 3D pipeline—modeling, rigging, animation, simulation, rendering, compositing and motion tracking, video editing and 2D animation pipeline.",
    "logo": "blender.svg",
    "links": {
      "github": "https://github.com/linuxserver/docker-blender",
      "website": "https://www.blender.org/",
      "docs": "https://docs.blender.org/"
    },
    "tags": ["3d", "rendering", "animation"]
  },
  {
    "id": "heyform",
    "name": "HeyForm",
    "version": "latest",
    "description": "Allows anyone to create engaging conversational forms for surveys, questionnaires, quizzes, and polls. No coding skills required.",
    "logo": "heyform.svg",
    "links": {
      "github": "https://github.com/heyform/heyform",
      "website": "https://heyform.net",
      "docs": "https://docs.heyform.net"
    },
    "tags": ["form", "builder", "questionnaire", "quiz", "survey"]
  },
  {
    "id": "chatwoot",
    "name": "Chatwoot",
    "version": "v3.14.1",
    "description": "Open-source customer engagement platform that provides a shared inbox for teams, live chat, and omnichannel support.",
    "logo": "chatwoot.svg",
    "links": {
      "github": "https://github.com/chatwoot/chatwoot",
      "website": "https://www.chatwoot.com",
      "docs": "https://www.chatwoot.com/docs"
    },
    "tags": ["support", "chat", "customer-service"]
  },
  {
    "id": "discourse",
    "name": "Discourse",
    "version": "3.3.2",
    "description": "Discourse is a modern forum software for your community. Use it as a mailing list, discussion forum, or long-form chat room.",
    "logo": "discourse.svg",
    "links": {
      "github": "https://github.com/discourse/discourse",
      "website": "https://www.discourse.org/",
      "docs": "https://meta.discourse.org/"
    },
    "tags": ["forum", "community", "discussion"]
  },
  {
    "id": "immich",
    "name": "Immich",
    "version": "v1.121.0",
    "description": "High performance self-hosted photo and video backup solution directly from your mobile phone.",
    "logo": "immich.svg",
    "links": {
      "github": "https://github.com/immich-app/immich",
      "website": "https://immich.app/",
      "docs": "https://immich.app/docs/overview/introduction"
    },
    "tags": ["photos", "videos", "backup", "media"]
  },
  {
    "id": "twenty",
    "name": "Twenty CRM",
    "version": "latest",
    "description": "Twenty is a modern CRM offering a powerful spreadsheet interface and open-source alternative to Salesforce.",
    "logo": "twenty.svg",
    "links": {
      "github": "https://github.com/twentyhq/twenty",
      "website": "https://twenty.com",
      "docs": "https://docs.twenty.com"
    },
    "tags": ["crm", "sales", "business"]
  },
  {
    "id": "yourls",
    "name": "YOURLS",
    "version": "1.9.2",
    "description": "YOURLS (Your Own URL Shortener) is a set of PHP scripts that will allow you to run your own URL shortening service (a la TinyURL or Bitly).",
    "logo": "yourls.svg",
    "links": {
      "github": "https://github.com/YOURLS/YOURLS",
      "website": "https://yourls.org/",
      "docs": "https://yourls.org/#documentation"
    },
    "tags": ["url-shortener", "php"]
  },
  {
    "id": "ryot",
    "name": "Ryot",
    "version": "v7.10",
    "description": "A self-hosted platform for tracking various media types including movies, TV shows, video games, books, audiobooks, and more.",
    "logo": "ryot.png",
    "links": {
      "github": "https://github.com/IgnisDa/ryot",
      "website": "https://ryot.io/",
      "docs": "https://docs.ryot.io/"
    },
    "tags": ["media", "tracking", "self-hosted"]
  },
  {
    "id": "photoprism",
    "name": "Photoprism",
    "version": "latest",
    "description": "PhotoPrism® is an AI-Powered Photos App for the Decentralized Web. It makes use of the latest technologies to tag and find pictures automatically without getting in your way.",
    "logo": "photoprism.svg",
    "links": {
      "github": "https://github.com/photoprism/photoprism",
      "website": "https://www.photoprism.app/",
      "docs": "https://docs.photoprism.app/"
    },
    "tags": ["media", "photos", "self-hosted"]
  },
  {
    "id": "ontime",
    "name": "Ontime",
    "version": "v3.8.0",
    "description": "Ontime is browser-based application that manages event rundowns, scheduliing and cuing",
    "logo": "ontime.png",
    "links": {
      "github": "https://github.com/cpvalente/ontime/",
      "website": "https://getontime.no",
      "docs": "https://docs.getontime.no"
    },
    "tags": ["event"]
  },
  {
    "id": "triggerdotdev",
    "name": "Trigger.dev",
    "version": "v3",
    "description": "Trigger is a platform for building event-driven applications.",
    "logo": "triggerdotdev.svg",
    "links": {
      "github": "https://github.com/triggerdotdev/trigger.dev",
      "website": "https://trigger.dev/",
      "docs": "https://trigger.dev/docs"
    },
    "tags": ["event-driven", "applications"]
  },
  {
    "id": "browserless",
    "name": "Browserless",
    "version": "2.23.0",
    "description": "Browserless allows remote clients to connect and execute headless work, all inside of docker. It supports the standard, unforked Puppeteer and Playwright libraries, as well offering REST-based APIs for common actions like data collection, PDF generation and more.",
    "logo": "browserless.svg",
    "links": {
      "github": "https://github.com/browserless/browserless",
      "website": "https://www.browserless.io/",
      "docs": "https://docs.browserless.io/"
    },
    "tags": ["browser", "automation"]
  },
  {
    "id": "drawio",
    "name": "draw.io",
    "version": "24.7.17",
    "description": "draw.io is a configurable diagramming/whiteboarding visualization application.",
    "logo": "drawio.svg",
    "links": {
      "github": "https://github.com/jgraph/drawio",
      "website": "https://draw.io/",
      "docs": "https://www.drawio.com/doc/"
    },
    "tags": ["drawing", "diagrams"]
  },
  {
    "id": "kimai",
    "name": "Kimai",
    "version": "2.31.0",
    "description": "Kimai is a web-based multi-user time-tracking application. Works great for everyone: freelancers, companies, organizations - everyone can track their times, generate reports, create invoices and do so much more.",
    "logo": "kimai.svg",
    "links": {
      "github": "https://github.com/kimai/kimai",
      "website": "https://www.kimai.org",
      "docs": "https://www.kimai.org/documentation"
    },
    "tags": ["invoice", "business", "finance"]
  },
  {
    "id": "logto",
    "name": "Logto",
    "version": "1.27.0",
    "description": "Logto is an open-source Identity and Access Management (IAM) platform designed to streamline Customer Identity and Access Management (CIAM) and Workforce Identity Management.",
    "logo": "logto.png",
    "links": {
      "github": "https://github.com/logto-io/logto",
      "website": "https://logto.io/",
      "docs": "https://docs.logto.io/introduction"
    },
    "tags": ["identity", "auth"]
  },
  {
    "id": "pocket-id",
    "name": "Pocket ID",
    "version": "0.35.1",
    "description": "A simple and easy-to-use OIDC provider that allows users to authenticate with their passkeys to your services.",
    "logo": "pocket-id.svg",
    "links": {
      "github": "https://github.com/pocket-id/pocket-id",
      "website": "https://pocket-id.org/",
      "docs": "https://pocket-id.org/docs"
    },
    "tags": ["identity", "auth"]
  },
  {
    "id": "penpot",
    "name": "Penpot",
    "version": "2.3.2",
    "description": "Penpot is the web-based open-source design tool that bridges the gap between designers and developers.",
    "logo": "penpot.svg",
    "links": {
      "github": "https://github.com/penpot/penpot",
      "website": "https://penpot.app/",
      "docs": "https://docs.penpot.app/"
    },
    "tags": ["design", "collaboration"]
  },
  {
    "id": "huly",
    "name": "Huly",
    "version": "0.6.377",
    "description": "Huly — All-in-One Project Management Platform (alternative to Linear, Jira, Slack, Notion, Motion)",
    "logo": "huly.svg",
    "links": {
      "github": "https://github.com/hcengineering/huly-selfhost",
      "website": "https://huly.io/",
      "docs": "https://docs.huly.io/"
    },
    "tags": ["project-management", "community", "discussion"]
  },
  {
    "id": "unsend",
    "name": "Unsend",
    "version": "v1.3.2",
    "description": "Open source alternative to Resend,Sendgrid, Postmark etc. ",
    "logo": "unsend.png",
    "links": {
      "github": "https://github.com/unsend-dev/unsend",
      "website": "https://unsend.dev/",
      "docs": "https://docs.unsend.dev/get-started/"
    },
    "tags": ["e-mail", "marketing", "business"]
  },
  {
    "id": "langflow",
    "name": "Langflow",
    "version": "1.1.1",
    "description": "Langflow is a low-code app builder for RAG and multi-agent AI applications. It's Python-based and agnostic to any model, API, or database. ",
    "logo": "langflow.svg",
    "links": {
      "github": "https://github.com/langflow-ai/langflow/tree/main",
      "website": "https://www.langflow.org/",
      "docs": "https://docs.langflow.org/"
    },
    "tags": ["ai"]
  },
  {
    "id": "elastic-search",
    "name": "Elasticsearch",
    "version": "8.10.2",
    "description": "Elasticsearch is an open-source search and analytics engine, used for full-text search and analytics on structured data such as text, web pages, images, and videos.",
    "logo": "elasticsearch.svg",
    "links": {
      "github": "https://github.com/elastic/elasticsearch",
      "website": "https://www.elastic.co/elasticsearch/",
      "docs": "https://docs.elastic.co/elasticsearch/"
    },
    "tags": ["search", "analytics"]
  },
  {
    "id": "onedev",
    "name": "OneDev",
    "version": "11.6.6",
    "description": "Git server with CI/CD, kanban, and packages. Seamless integration. Unparalleled experience.",
    "logo": "onedev.png",
    "links": {
      "github": "https://github.com/theonedev/onedev/",
      "website": "https://onedev.io/",
      "docs": "https://docs.onedev.io/"
    },
    "tags": ["self-hosted", "development"]
  },
  {
    "id": "unifi",
    "name": "Unifi Network",
    "version": "11.6.6",
    "description": "Unifi Network is an open-source enterprise network management platform for wireless networks.",
    "logo": "unifi.webp",
    "links": {
      "github": "https://github.com/ubiquiti",
      "website": "https://www.ui.com/",
      "docs": "https://help.ui.com/hc/en-us/articles/360012282453-Self-Hosting-a-UniFi-Network-Server"
    },
    "tags": ["self-hosted", "networking"]
  },
  {
    "id": "glpi",
    "name": "GLPI Project",
    "version": "10.0.16",
    "description": "The most complete open source service management software",
    "logo": "glpi.webp",
    "links": {
      "github": "https://github.com/glpi-project/glpi",
      "website": "https://glpi-project.org/",
      "docs": "https://glpi-project.org/documentation/"
    },
    "tags": ["self-hosted", "project-management", "management"]
  },
  {
    "id": "checkmate",
    "name": "Checkmate",
    "version": "2.0.1",
    "description": "Checkmate is an open-source, self-hosted tool designed to track and monitor server hardware, uptime, response times, and incidents in real-time with beautiful visualizations.",
    "logo": "checkmate.png",
    "links": {
      "github": "https://github.com/bluewave-labs/checkmate",
      "website": "https://bluewavelabs.ca",
      "docs": "https://bluewavelabs.gitbook.io/checkmate"
    },
    "tags": ["self-hosted", "monitoring", "uptime"]
  },
  {
    "id": "gotenberg",
    "name": "Gotenberg",
    "version": "latest",
    "description": "Gotenberg is a Docker-powered stateless API for PDF files.",
    "logo": "gotenberg.png",
    "links": {
      "github": "https://github.com/gotenberg/gotenberg",
      "website": "https://gotenberg.dev",
      "docs": "https://gotenberg.dev/docs/getting-started/introduction"
    },
    "tags": ["api", "backend", "pdf", "tools"]
  },
  {
    "id": "actualbudget",
    "name": "Actual Budget",
    "version": "latest",
    "description": "A super fast and privacy-focused app for managing your finances.",
    "logo": "actualbudget.png",
    "links": {
      "github": "https://github.com/actualbudget/actual",
      "website": "https://actualbudget.org",
      "docs": "https://actualbudget.org/docs"
    },
    "tags": ["budgeting", "finance", "money"]
  },
  {
    "id": "conduit",
    "name": "Conduit",
    "version": "v0.9.0",
    "description": "Conduit is a simple, fast and reliable chat server powered by Matrix",
    "logo": "conduit.svg",
    "links": {
      "github": "https://gitlab.com/famedly/conduit",
      "website": "https://conduit.rs/",
      "docs": "https://docs.conduit.rs/"
    },
    "tags": ["matrix", "communication"]
  },
  {
    "id": "evolutionapi",
    "name": "Evolution API",
    "version": "v2.1.2",
    "description": "Evolution API is a robust platform dedicated to empowering small businesses with limited resources, going beyond a simple messaging solution via WhatsApp.",
    "logo": "evolutionapi.png",
    "links": {
      "github": "https://github.com/EvolutionAPI/evolution-api",
      "docs": "https://doc.evolution-api.com/v2/en/get-started/introduction",
      "website": "https://evolution-api.com/opensource-whatsapp-api/"
    },
    "tags": ["api", "whatsapp", "messaging"]
  },
  {
    "id": "conduwuit",
    "name": "Conduwuit",
    "version": "latest",
    "description": "Well-maintained, featureful Matrix chat homeserver (fork of Conduit)",
    "logo": "conduwuit.svg",
    "links": {
      "github": "https://github.com/girlbossceo/conduwuit",
      "website": "https://conduwuit.puppyirl.gay",
      "docs": "https://conduwuit.puppyirl.gay/configuration.html"
    },
    "tags": ["backend", "chat", "communication", "matrix", "server"]
  },
  {
    "id": "cloudflared",
    "name": "Cloudflared",
    "version": "latest",
    "description": "A lightweight daemon that securely connects local services to the internet through Cloudflare Tunnel.",
    "logo": "cloudflared.svg",
    "links": {
      "github": "https://github.com/cloudflare/cloudflared",
      "website": "https://developers.cloudflare.com/cloudflare-one/connections/connect-apps/",
      "docs": "https://developers.cloudflare.com/cloudflare-one/connections/connect-apps/install-and-setup/"
    },
    "tags": ["cloud", "networking", "security", "tunnel"]
  },
  {
    "id": "couchdb",
    "name": "CouchDB",
    "version": "latest",
    "description": "CouchDB is a document-oriented NoSQL database that excels at replication and horizontal scaling.",
    "logo": "couchdb.png",
    "links": {
      "github": "https://github.com/apache/couchdb",
      "website": "https://couchdb.apache.org/",
      "docs": "https://docs.couchdb.org/en/stable/"
    },
    "tags": ["database", "storage"]
  },
  {
    "id": "it-tools",
    "name": "IT Tools",
    "version": "latest",
    "description": "A collection of handy online it-tools for developers.",
    "logo": "it-tools.svg",
    "links": {
      "github": "https://github.com/CorentinTh/it-tools",
      "website": "https://it-tools.tech",
      "docs": "https://it-tools.tech/docs"
    },
    "tags": ["developer", "tools"]
  },
  {
    "id": "superset",
    "name": "Superset (Unofficial)",
    "version": "latest",
    "description": "Data visualization and data exploration platform.",
    "logo": "superset.svg",
    "links": {
      "github": "https://github.com/amancevice/docker-superset",
      "website": "https://superset.apache.org",
      "docs": "https://superset.apache.org/docs/intro"
    },
    "tags": ["analytics", "bi", "dashboard", "database", "sql"]
  },
  {
    "id": "glance",
    "name": "Glance",
    "version": "latest",
    "description": "A self-hosted dashboard that puts all your feeds in one place. Features RSS feeds, weather, bookmarks, site monitoring, and more in a minimal, fast interface.",
    "logo": "glance.png",
    "links": {
      "github": "https://github.com/glanceapp/glance",
      "docs": "https://github.com/glanceapp/glance/blob/main/docs/configuration.md",
      "website": "https://glance.app/"
    },
    "tags": ["dashboard", "monitoring", "widgets", "rss"]
  },
  {
    "id": "homarr",
    "name": "Homarr",
    "version": "latest",
    "description": "A sleek, modern dashboard that puts all your apps and services in one place with Docker integration.",
    "logo": "homarr.png",
    "links": {
      "github": "https://github.com/homarr-labs/homarr",
      "docs": "https://homarr.dev/docs/getting-started/installation/docker",
      "website": "https://homarr.dev/"
    },
    "tags": ["dashboard", "monitoring"]
  },
  {
    "id": "erpnext",
    "name": "ERPNext",
    "version": "version-15",
    "description": "100% Open Source and highly customizable ERP software.",
    "logo": "erpnext.svg",
    "links": {
      "github": "https://github.com/frappe/erpnext",
      "docs": "https://docs.frappe.io/erpnext",
      "website": "https://erpnext.com"
    },
    "tags": [
      "erp",
      "accounts",
      "manufacturing",
      "retail",
      "sales",
      "pos",
      "hrms"
    ]
  },
  {
    "id": "maybe",
    "name": "Maybe",
    "version": "latest",
    "description": "Maybe is a self-hosted finance tracking application designed to simplify budgeting and expenses.",
    "logo": "maybe.svg",
    "links": {
      "github": "https://github.com/maybe-finance/maybe",
      "website": "https://maybe.finance/",
      "docs": "https://docs.maybe.finance/"
    },
    "tags": ["finance", "self-hosted"]
  },
  {
    "id": "spacedrive",
    "name": "Spacedrive",
    "version": "latest",
    "description": "Spacedrive is a cross-platform file manager. It connects your devices together to help you organize files from anywhere. powered by a virtual distributed filesystem (VDFS) written in Rust. Organize files across many devices in one place.",
    "links": {
      "github": "https://github.com/spacedriveapp/spacedrive",
      "website": "https://spacedrive.com/",
      "docs": "https://www.spacedrive.com/docs/product/getting-started/introduction"
    },
    "logo": "spacedrive.png",
    "tags": ["file-manager", "vdfs", "storage"]
  },
  {
    "id": "registry",
    "name": "Docker Registry",
    "version": "2",
    "description": "Distribution implementation for storing and distributing of Docker container images and artifacts.",
    "links": {
      "github": "https://github.com/distribution/distribution",
      "website": "https://hub.docker.com/_/registry",
      "docs": "https://distribution.github.io/distribution/"
    },
    "logo": "registry.png",
    "tags": ["registry", "docker", "self-hosted"]
  },
  {
    "id": "alist",
    "name": "AList",
    "version": "v3.41.0",
    "description": "🗂️A file list/WebDAV program that supports multiple storages, powered by Gin and Solidjs.",
    "logo": "alist.svg",
    "links": {
      "github": "https://github.com/AlistGo/alist",
      "website": "https://alist.nn.ci",
      "docs": "https://alist.nn.ci/guide/install/docker.html"
    },
    "tags": ["file", "webdav", "storage"]
  },
  {
    "id": "answer",
    "name": "Answer",
    "version": "v1.4.1",
    "description": "Answer is an open-source Q&A platform for building a self-hosted question-and-answer service.",
    "logo": "answer.png",
    "links": {
      "github": "https://github.com/apache/answer",
      "website": "https://answer.apache.org/",
      "docs": "https://answer.apache.org/docs"
    },
    "tags": ["q&a", "self-hosted"]
  },
  {
    "id": "shlink",
    "name": "Shlink",
    "version": "stable",
    "description": "URL shortener that can be used to serve shortened URLs under your own domain.",
    "logo": "shlink.svg",
    "links": {
      "github": "https://github.com/shlinkio/shlink",
      "website": "https://shlink.io",
      "docs": "https://shlink.io/documentation"
    },
    "tags": ["sharing", "shortener", "url"]
  },
  {
    "id": "frappe-hr",
    "name": "Frappe HR",
    "version": "version-15",
    "description": "Feature rich HR & Payroll software. 100% FOSS and customizable.",
    "logo": "frappe-hr.svg",
    "links": {
      "github": "https://github.com/frappe/hrms",
      "docs": "https://docs.frappe.io/hr",
      "website": "https://frappe.io/hr"
    },
    "tags": [
      "hrms",
      "payroll",
      "leaves",
      "expenses",
      "attendance",
      "performace"
    ]
  },
  {
    "id": "formbricks",
    "name": "Formbricks",
    "version": "v3.1.3",
    "description": "Formbricks is an open-source survey and form platform for collecting user data.",
    "logo": "formbricks.png",
    "links": {
      "github": "https://github.com/formbricks/formbricks",
      "website": "https://formbricks.com/",
      "docs": "https://formbricks.com/docs"
    },
    "tags": ["forms", "analytics"]
  },
  {
    "id": "trilium",
    "name": "Trilium",
    "description": "Trilium Notes is a hierarchical note taking application with focus on building large personal knowledge bases.",
    "logo": "trilium.png",
    "version": "latest",
    "links": {
      "github": "https://github.com/zadam/trilium",
      "website": "https://github.com/zadam/trilium",
      "docs": "https://github.com/zadam/trilium/wiki/"
    },
    "tags": ["self-hosted", "productivity", "personal-use"]
  },
  {
    "id": "convex",
    "name": "Convex",
    "version": "latest",
    "description": "Convex is an open-source reactive database designed to make life easy for web app developers.",
    "logo": "convex.svg",
    "links": {
      "github": "https://github.com/get-convex/convex",
      "website": "https://www.convex.dev/",
      "docs": "https://www.convex.dev/docs"
    },
    "tags": ["backend", "database", "api"]
  },
  {
    "id": "wikijs",
    "name": "Wiki.js",
    "version": "2.5",
    "description": "The most powerful and extensible open source Wiki software.",
    "logo": "wikijs.svg",
    "links": {
      "github": "https://github.com/requarks/wiki",
      "website": "https://js.wiki/",
      "docs": "https://docs.requarks.io/"
    },
    "tags": ["knowledge-base", "self-hosted", "documentation"]
  },
  {
    "id": "otterwiki",
    "name": "Otter Wiki",
    "version": "2",
    "description": "An Otter Wiki is a simple, lightweight, and fast wiki engine built with Python and Flask. It provides a user-friendly interface for creating and managing wiki content with markdown support.",
    "logo": "otterwiki.png",
    "links": {
      "github": "https://github.com/redimp/otterwiki",
      "website": "https://otterwiki.com/",
      "docs": "https://github.com/redimp/otterwiki/wiki"
    },
    "tags": ["wiki", "documentation", "knowledge-base", "markdown"]
  },
  {
    "id": "lowcoder",
    "name": "Lowcoder",
    "version": "2.6.4",
    "description": "Rapid business App Builder for Everyone",
    "logo": "lowcoder.png",
    "links": {
      "github": "https://github.com/lowcoder-org/lowcoder",
      "website": "https://www.lowcoder.cloud/",
      "docs": "https://docs.lowcoder.cloud/lowcoder-documentation"
    },
    "tags": ["low-code", "no-code", "development"]
  },
  {
    "id": "backrest",
    "name": "Backrest",
    "version": "1.6.0",
    "description": "Backrest is a web-based backup solution powered by restic, offering an intuitive WebUI for easy repository management, snapshot browsing, and file restoration. It runs in the background, automating snapshot scheduling and repository maintenance. Built with Go, Backrest is a lightweight standalone binary with restic as its only dependency. It provides a secure and user-friendly way to manage backups while still allowing direct access to the restic CLI for advanced operations.",
    "links": {
      "github": "https://github.com/garethgeorge/backrest",
      "website": "https://garethgeorge.github.io/backrest",
      "docs": "https://garethgeorge.github.io/backrest/introduction/getting-started"
    },
    "logo": "backrest.svg",
    "tags": ["backup"]
  },
  {
    "id": "blinko",
    "name": "Blinko",
    "version": "latest",
    "description": "Blinko is a modern web application for managing and organizing your digital content and workflows.",
    "logo": "blinko.svg",
    "links": {
      "github": "https://github.com/blinkospace/blinko",
      "website": "https://blinko.space/",
      "docs": "https://docs.blinko.space/"
    },
    "tags": ["productivity", "organization", "workflow", "nextjs"]
  },
  {
    "id": "pgadmin",
    "name": "pgAdmin",
    "version": "8.3",
    "description": "pgAdmin is the most popular and feature rich Open Source administration and development platform for PostgreSQL, the most advanced Open Source database in the world.",
    "links": {
      "github": "https://github.com/pgadmin-org/pgadmin4",
      "website": "https://www.pgadmin.org/",
      "docs": "https://www.pgadmin.org/docs/"
    },
    "logo": "pgadmin.webp",
    "tags": ["database", "postgres", "admin"]
  },
  {
    "id": "ackee",
    "name": "Ackee",
    "version": "latest",
    "description": "Ackee is a self-hosted analytics tool for your website.",
    "logo": "logo.png",
    "links": {
      "github": "https://github.com/electerious/Ackee",
      "website": "https://ackee.electerious.com/",
      "docs": "https://docs.ackee.electerious.com/"
    },
    "tags": ["analytics", "self-hosted"]
  },
  {
    "id": "adguardhome",
    "name": "AdGuard Home",
    "version": "latest",
    "description": "AdGuard Home is a comprehensive solution designed to enhance your online browsing experience by eliminating all kinds of ads, from annoying banners and pop-ups to intrusive video ads. It provides privacy protection, browsing security, and parental control features while maintaining website functionality.",
    "logo": "logo.svg",
    "links": {
      "github": "https://github.com/AdguardTeam/AdGuardHome",
      "website": "https://adguard.com",
      "docs": "https://github.com/AdguardTeam/AdGuardHome/wiki"
    },
    "tags": ["privacy", "security", "dns", "ad-blocking"]
  },
  {
    "id": "adminer",
    "name": "Adminer",
    "version": "4.8.1",
    "description": "Adminer is a comprehensive database management tool that supports MySQL, MariaDB, PostgreSQL, SQLite, MS SQL, Oracle, Elasticsearch, MongoDB and others. It provides a clean interface for efficient database operations, with strong security features and extensive customization options.",
    "logo": "logo.svg",
    "links": {
      "github": "https://github.com/vrana/adminer",
      "website": "https://www.adminer.org/",
      "docs": "https://www.adminer.org/en/plugins/"
    },
    "tags": ["databases", "developer-tools", "mysql", "postgresql"]
  },
  {
    "id": "affinepro",
    "name": "Affine Pro",
    "version": "stable-780dd83",
    "description": "Affine Pro is a modern, self-hosted platform designed for collaborative content creation and project management. It offers an intuitive interface, seamless real-time collaboration, and powerful tools for organizing tasks, notes, and ideas.",
    "logo": "logo.png",
    "links": {
      "github": "https://github.com/toeverything/Affine",
      "website": "https://affine.pro/",
      "docs": "https://affine.pro/docs"
    },
    "tags": [
      "collaboration",
      "self-hosted",
      "productivity",
      "project-management"
    ]
  },
  {
    "id": "alltube",
    "name": "AllTube",
    "version": "latest",
    "description": "AllTube Download is an application designed to facilitate the downloading of videos from YouTube and other video sites. It provides an HTML GUI for youtube-dl with video conversion capabilities and JSON API support.",
    "logo": "logo.png",
    "links": {
      "github": "https://github.com/Rudloff/alltube",
      "website": "https://github.com/Rudloff/alltube",
      "docs": "https://github.com/Rudloff/alltube/wiki"
    },
    "tags": ["media", "video", "downloader"]
  },
  {
    "id": "ampache",
    "name": "Ampache",
    "version": "latest",
    "description": "Ampache is a web-based audio/video streaming application and file manager allowing you to access your music & videos from anywhere, using almost any internet enabled device.",
    "logo": "logo.png",
    "links": {
      "github": "https://github.com/ampache/ampache",
      "website": "http://ampache.org/",
      "docs": "https://github.com/ampache/ampache/wiki"
    },
    "tags": ["media", "music", "streaming"]
  },
  {
    "id": "anythingllm",
    "name": "AnythingLLM",
    "version": "latest",
    "description": "AnythingLLM is a private, self-hosted, and local document chatbot platform that allows you to chat with your documents using various LLM providers.",
    "logo": "logo.png",
    "links": {
      "github": "https://github.com/Mintplex-Labs/anything-llm",
      "website": "https://useanything.com",
      "docs": "https://github.com/Mintplex-Labs/anything-llm/tree/master/docs"
    },
    "tags": ["ai", "llm", "chatbot"]
  },
  {
    "id": "apprise-api",
    "name": "Apprise API",
    "version": "latest",
    "description": "Apprise API provides a simple interface for sending notifications to almost all of the most popular notification services available to us today.",
    "logo": "logo.png",
    "links": {
      "github": "https://github.com/caronc/apprise-api",
      "website": "https://github.com/caronc/apprise-api",
      "docs": "https://github.com/caronc/apprise-api/wiki"
    },
    "tags": ["notifications", "api"]
  },
  {
    "id": "arangodb",
    "name": "ArangoDB",
    "version": "latest",
    "description": "ArangoDB is a native multi-model database with flexible data models for documents, graphs, and key-values. Build high performance applications using a convenient SQL-like query language or JavaScript extensions.",
    "logo": "logo.png",
    "links": {
      "github": "https://github.com/arangodb/arangodb",
      "website": "https://www.arangodb.com/",
      "docs": "https://www.arangodb.com/docs/"
    },
    "tags": ["database", "graph-database", "nosql"]
  },
  {
    "id": "anonupload",
    "name": "AnonUpload",
    "version": "1",
    "description": "AnonUpload is a secure, anonymous file sharing application that does not require a database. It is built with privacy as a priority, ensuring that the direct filename used is not displayed.",
    "logo": "logo.png",
    "links": {
      "github": "https://github.com/supernova3339/anonupload",
      "docs": "https://github.com/Supernova3339/anonupload/blob/main/env.md",
      "website": "https://anonupload.com/"
    },
    "tags": ["file-sharing", "privacy"]
  },
  {
    "id": "argilla",
    "name": "Argilla",
    "version": "latest",
    "description": "Argilla is a robust platform designed to help engineers and data scientists streamline the management of machine learning data workflows. It simplifies tasks like data labeling, annotation, and quality control.",
    "logo": "logo.svg",
    "links": {
      "github": "https://github.com/argilla-io/argilla",
      "website": "https://www.argilla.io/",
      "docs": "https://docs.argilla.io/"
    },
    "tags": ["machine-learning", "data-labeling", "ai"]
  },
  {
    "id": "audiobookshelf",
    "name": "Audiobookshelf",
    "version": "2.19.4",
    "description": "Audiobookshelf is a self-hosted server designed to manage and play your audiobooks and podcasts. It works best when you have an organized directory structure.",
    "logo": "logo.png",
    "links": {
      "github": "https://github.com/advplyr/audiobookshelf",
      "website": "https://www.audiobookshelf.org",
      "docs": "https://www.audiobookshelf.org/docs"
    },
    "tags": ["media", "audiobooks", "podcasts"]
  },
  {
    "id": "authorizer",
    "name": "Authorizer",
    "version": "1.4.4",
    "description": "Authorizer is a powerful tool designed to simplify the process of user authentication and authorization in your applications. It allows you to build secure apps 10x faster with its low code tool and low-cost deployment.",
    "logo": "logo.png",
    "links": {
      "github": "https://github.com/authorizerdev/authorizer",
      "website": "https://authorizer.dev",
      "docs": "https://docs.authorizer.dev/"
    },
    "tags": ["authentication", "authorization", "security"]
  },
  {
    "id": "automatisch",
    "name": "Automatisch",
    "version": "2.0",
    "description": "Automatisch is a powerful, self-hosted workflow automation tool designed for connecting your apps and automating repetitive tasks. With Automatisch, you can create workflows to sync data, send notifications, and perform various actions seamlessly across different services.",
    "logo": "logo.png",
    "links": {
      "github": "https://github.com/automatisch/automatisch",
      "website": "https://automatisch.io/docs",
      "docs": "https://automatisch.io/docs"
    },
    "tags": ["automation", "workflow", "integration"]
  },
  {
    "id": "babybuddy",
    "name": "BabyBuddy",
    "version": "2.7.0",
    "description": "BabyBuddy is a comprehensive, user-friendly platform designed to help parents and caregivers manage essential details about their child's growth and development. It provides tools for tracking feedings, sleep schedules, diaper changes, and milestones.",
    "logo": "logo.png",
    "links": {
      "github": "https://github.com/babybuddy/babybuddy",
      "website": "https://babybuddy.app",
      "docs": "https://docs.babybuddy.app"
    },
    "tags": ["parenting", "tracking", "family"]
  },
  {
    "id": "baikal",
    "name": "Baikal",
    "version": "nginx-php8.2",
    "description": "Baikal is a lightweight, self-hosted CalDAV and CardDAV server that enables users to manage calendars and contacts efficiently. It provides a simple and effective solution for syncing and sharing events, tasks, and address books across multiple devices.",
    "logo": "logo.png",
    "links": {
      "website": "https://sabre.io/baikal/",
      "github": "https://sabre.io/baikal/",
      "docs": "https://sabre.io/baikal/install/"
    },
    "tags": ["calendar", "contacts", "caldav", "carddav"]
  },
  {
    "id": "barrage",
    "name": "Barrage",
    "version": "0.3.0",
    "description": "Barrage is a minimalistic Deluge WebUI app with full mobile support. It features a responsive mobile-first design, allowing you to manage your torrents with ease from any device.",
    "logo": "logo.png",
    "links": {
      "github": "https://github.com/maulik9898/barrage",
      "website": "https://github.com/maulik9898/barrage",
      "docs": "https://github.com/maulik9898/barrage/blob/main/README.md"
    },
    "tags": ["torrents", "deluge", "mobile"]
  },
  {
    "id": "bazarr",
    "name": "Bazarr",
    "version": "latest",
    "description": "Bazarr is a companion application to Sonarr and Radarr that manages and downloads subtitles based on your requirements.",
    "logo": "logo.png",
    "links": {
      "github": "https://github.com/morpheus65535/bazarr",
      "website": "https://www.bazarr.media/",
      "docs": "https://www.bazarr.media/docs"
    },
    "tags": ["subtitles", "sonarr", "radarr"]
  },
  {
    "id": "beszel",
    "name": "Beszel",
    "version": "0.10.2",
    "description": "A lightweight server monitoring hub with historical data, docker stats, and alerts.",
    "logo": "logo.svg",
    "links": {
      "github": "https://github.com/henrygd/beszel",
      "website": "https://beszel.dev",
      "docs": "https://beszel.dev/guide/getting-started"
    },
    "tags": ["monitoring", "docker", "alerts"]
  },
  {
    "id": "bytestash",
    "name": "ByteStash",
    "version": "latest",
    "description": "ByteStash is a self-hosted file storage solution that allows you to store and share files with ease. It provides a simple and effective solution for storing and accessing files from anywhere.",
    "logo": "logo.png",
    "links": {
      "github": "https://github.com/bytestash/bytestash",
      "website": "https://bytestash.com",
      "docs": "https://bytestash.com/docs"
    },
    "tags": ["file-storage", "self-hosted"]
  },
  {
    "id": "bookstack",
    "name": "BookStack",
    "version": "24.12.1",
    "description": "BookStack is a self-hosted platform for creating beautiful, feature-rich documentation sites.",
    "logo": "logo.svg",
    "links": {
      "github": "https://github.com/BookStackApp/BookStack",
      "website": "https://www.bookstackapp.com",
      "docs": "https://www.bookstackapp.com/docs"
    },
    "tags": ["documentation", "self-hosted"]
  },
  {
    "id": "bytebase",
    "name": "Bytebase",
    "version": "latest",
    "description": "Bytebase is a database management tool that allows you to manage your databases with ease. It provides a simple and effective solution for managing your databases from anywhere.",
    "logo": "image.png",
    "links": {
      "github": "https://github.com/bytebase/bytebase",
      "website": "https://www.bytebase.com",
      "docs": "https://www.bytebase.com/docs"
    },
    "tags": ["database", "self-hosted"]
  },
  {
    "id": "botpress",
    "name": "Botpress",
    "version": "latest",
    "description": "Botpress is a platform for building conversational AI agents. It provides a simple and effective solution for building conversational AI agents from anywhere.",
    "logo": "logo.png",
    "links": {
      "github": "https://github.com/botpress/botpress",
      "website": "https://botpress.com",
      "docs": "https://botpress.com/docs"
    },
    "tags": ["ai", "self-hosted"]
  },
  {
    "id": "calibre",
    "name": "Calibre",
    "version": "7.26.0",
    "description": "Calibre is a comprehensive e-book management tool designed to organize, convert, and read your e-book collection. It supports most of the major e-book formats and is compatible with various e-book reader devices.",
    "logo": "logo.png",
    "links": {
      "github": "https://github.com/kovidgoyal/calibre",
      "website": "https://calibre-ebook.com/",
      "docs": "https://manual.calibre-ebook.com/"
    },
    "tags": ["Documents", "E-Commerce"]
  },
  {
    "id": "carbone",
    "name": "Carbone",
    "version": "4.25.5",
    "description": "Carbone is a high-performance, self-hosted document generation engine. It allows you to generate reports, invoices, and documents in various formats (e.g., PDF, DOCX, XLSX) using JSON data and template-based rendering.",
    "logo": "logo.png",
    "links": {
      "github": "https://github.com/carboneio/carbone",
      "website": "https://carbone.io/",
      "docs": "https://carbone.io/documentation/design/overview/getting-started.html"
    },
    "tags": ["Document Generation", "Automation", "Reporting", "Productivity"]
  },
  {
    "id": "casdoor",
    "name": "Casdoor",
    "version": "latest",
    "description": "An open-source UI-first Identity and Access Management (IAM) / Single-Sign-On (SSO) platform with web UI supporting OAuth 2.0, OIDC, SAML, CAS, LDAP, SCIM, WebAuthn, TOTP, MFA, and more.",
    "logo": "casdoor.png",
    "links": {
      "github": "https://github.com/casdoor/casdoor",
      "website": "https://casdoor.org/",
      "docs": "https://casdoor.org/docs/overview"
    },
    "tags": [
      "authentication",
      "authorization",
      "oauth2",
      "oidc",
      "sso",
      "saml",
      "identity-management",
      "access-management",
      "security"
    ]
  },
  {
    "id": "changedetection",
    "name": "Change Detection",
    "version": "0.49",
    "description": "Changedetection.io is an intelligent tool designed to monitor changes on websites. Perfect for smart shoppers, data journalists, research engineers, data scientists, and security researchers.",
    "logo": "logo.png",
    "links": {
      "github": "https://github.com/dgtlmoon/changedetection.io",
      "website": "https://changedetection.io",
      "docs": "https://github.com/dgtlmoon/changedetection.io/wiki"
    },
    "tags": ["Monitoring", "Data", "Notifications"]
  },
  {
    "id": "chevereto",
    "name": "Chevereto",
    "version": "4",
    "description": "Chevereto is a powerful, self-hosted image and video hosting platform designed for individuals, communities, and businesses. It allows users to upload, organize, and share media effortlessly.",
    "logo": "logo.png",
    "links": {
      "github": "https://github.com/chevereto/chevereto",
      "website": "https://chevereto.com/",
      "docs": "https://v4-docs.chevereto.com/"
    },
    "tags": [
      "Image Hosting",
      "File Management",
      "Open Source",
      "Multi-User",
      "Private Albums"
    ]
  },
  {
    "id": "chiefonboarding",
    "name": "Chief-Onboarding",
    "version": "v2.2.5",
    "description": "Chief-Onboarding is a comprehensive, self-hosted onboarding and employee management platform designed for businesses to streamline their onboarding processes.",
    "logo": "logo.png",
    "links": {
      "github": "https://github.com/chiefonboarding/chiefonboarding",
      "website": "https://demo.chiefonboarding.com/",
      "docs": "https://docs.chiefonboarding.com/"
    },
    "tags": [
      "Employee Onboarding",
      "HR Management",
      "Task Tracking",
      "Role-Based Access",
      "Document Management"
    ]
  },
  {
    "id": "classicpress",
    "name": "ClassicPress",
    "version": "php8.3-apache",
    "description": "ClassicPress is a community-led open source content management system for creators. It is a fork of WordPress 6.2 that preserves the TinyMCE classic editor as the default option.",
    "logo": "logo.png",
    "links": {
      "github": "https://github.com/ClassicPress/",
      "website": "https://www.classicpress.net/",
      "docs": "https://docs.classicpress.net/"
    },
    "tags": ["cms", "wordpress", "content-management"]
  },
  {
    "id": "cloud9",
    "name": "Cloud9",
    "version": "1.29.2",
    "description": "Cloud9 is a cloud-based integrated development environment (IDE) designed for developers to code, build, and debug applications collaboratively in real time.",
    "logo": "logo.png",
    "links": {
      "github": "https://github.com/c9",
      "website": "https://aws.amazon.com/cloud9/",
      "docs": "https://docs.aws.amazon.com/cloud9/"
    },
    "tags": ["ide", "development", "cloud"]
  },
  {
    "id": "cloudcommander",
    "name": "Cloud Commander",
    "version": "18.5.1",
    "description": "Cloud Commander is a file manager for the web. It includes a command-line console and a text editor. Cloud Commander helps you manage your server and work with files, directories and programs in a web browser.",
    "logo": "logo.png",
    "links": {
      "github": "https://github.com/coderaiser/cloudcmd",
      "website": "https://cloudcmd.io",
      "docs": "https://cloudcmd.io/#install"
    },
    "tags": ["file-manager", "web-based", "console"]
  },
  {
    "id": "cockpit",
    "name": "Cockpit",
    "version": "core-2.11.0",
    "description": "Cockpit is a headless content platform designed to streamline the creation, connection, and delivery of content for creators, marketers, and developers. It is built with an API-first approach, enabling limitless digital solutions.",
    "logo": "logo.png",
    "links": {
      "github": "https://github.com/Cockpit-HQ",
      "website": "https://getcockpit.com",
      "docs": "https://getcockpit.com/documentation"
    },
    "tags": ["cms", "content-management", "api"]
  },
  {
    "id": "chromium",
    "name": "Chromium",
    "version": "5f5dd27e-ls102",
    "description": "Chromium is an open-source browser project that is designed to provide a safer, faster, and more stable way for all users to experience the web in a containerized environment.",
    "logo": "logo.png",
    "links": {
      "github": "https://github.com/linuxserver/docker-chromium",
      "docs": "https://docs.linuxserver.io/images/docker-chromium",
      "website": "https://docs.linuxserver.io/images/docker-chromium"
    },
    "tags": ["browser", "development", "web"]
  },
  {
    "id": "codex-docs",
    "name": "CodeX Docs",
    "version": "v2.2",
    "description": "CodeX is a comprehensive platform that brings together passionate engineers, designers, and specialists to create high-quality open-source projects. It includes Editor.js, Hawk.so, CodeX Notes, and more.",
    "logo": "logo.svg",
    "links": {
      "github": "https://github.com/codex-team/codex.docs",
      "website": "https://codex.so",
      "docs": "https://docs.codex.so"
    },
    "tags": ["documentation", "development", "collaboration"]
  },
  {
    "id": "colanode",
    "name": "Colanode Server",
    "version": "v0.1.6",
    "description": "Open-source and local-first Slack and Notion alternative that puts you in control of your data",
    "logo": "logo.svg",
    "links": {
      "github": "https://github.com/colanode/colanode",
      "website": "https://colanode.com",
      "docs": "https://colanode.com/docs/"
    },
    "tags": ["documentation", "knowledge-base", "collaboration"]
  },
  {
    "id": "collabora-office",
    "name": "Collabora Office",
    "version": "latest",
    "description": "Collabora Online is a powerful, flexible, and secure online office suite designed to break free from vendor lock-in and put you in full control of your documents.",
    "logo": "logo.svg",
    "links": {
      "github": "https://github.com/CollaboraOnline",
      "website": "https://collaboraonline.com",
      "docs": "https://sdk.collaboraonline.com/docs"
    },
    "tags": ["office", "documents", "collaboration"]
  },
  {
    "id": "confluence",
    "name": "Confluence",
    "version": "8.6",
    "description": "Confluence is a powerful team collaboration and knowledge-sharing tool. It allows you to create, organize, and collaborate on content in a centralized space. Designed for project management, documentation, and team communication, Confluence helps streamline workflows and enhances productivity.",
    "links": {
      "website": "https://confluence.atlassian.com",
      "docs": "https://confluence.atlassian.com/doc/confluence-documentation-135922.html",
      "github": "https://confluence.atlassian.com"
    },
    "logo": "logo.svg",
    "tags": [
      "collaboration",
      "documentation",
      "productivity",
      "project-management"
    ]
  },
  {
    "id": "commento",
    "name": "Commento",
    "version": "v1.8.0",
    "description": "Commento is a comments widget designed to enhance the interaction on your website. It allows your readers to contribute to the discussion by upvoting comments that add value and downvoting those that don't. The widget supports markdown formatting and provides moderation tools to manage conversations.",
    "links": {
      "website": "https://commento.io/",
      "docs": "https://commento.io/",
      "github": "https://github.com/souramoo/commentoplusplus"
    },
    "logo": "logo.png",
    "tags": ["comments", "discussion", "website"]
  },
  {
    "id": "commentoplusplus",
    "name": "Commento++",
    "version": "v1.8.7",
    "description": "Commento++ is a free, open-source application designed to provide a fast, lightweight comments box that you can embed in your static website. It offers features like Markdown support, Disqus import, voting, automated spam detection, moderation tools, sticky comments, thread locking, and OAuth login.",
    "links": {
      "website": "https://commento.io/",
      "docs": "https://commento.io/",
      "github": "https://github.com/souramoo/commentoplusplus"
    },
    "logo": "logo.png",
    "tags": ["comments", "website", "open-source"]
  },
  {
    "id": "coralproject",
    "name": "Coral",
    "version": "9.7.0",
    "description": "Coral is a revolutionary commenting platform designed to enhance website interactions. It features smart technology for meaningful discussions, journalist identification, moderation tools with AI support, and complete data control without ads or trackers. Used by major news sites worldwide.",
    "links": {
      "website": "https://coralproject.net/",
      "docs": "https://docs.coralproject.net/",
      "github": "https://github.com/coralproject/talk"
    },
    "logo": "logo.png",
    "tags": ["communication", "community", "privacy"]
  },
  {
    "id": "rsshub",
    "name": "RSSHub",
    "version": "1.0.0",
    "description": "RSSHub is the world's largest RSS network, consisting of over 5,000 global instances.RSSHub delivers millions of contents aggregated from all kinds of sources, our vibrant open source community is ensuring the deliver of RSSHub's new routes, new features and bug fixes.",
    "logo": "rsshub.png",
    "links": {
      "github": "https://github.com/DIYgod/RSSHub",
      "website": "https://rsshub.app/",
      "docs": "https://docs.rsshub.app/"
    },
    "tags": ["rss", "api", "self-hosted"]
  },
  {
    "id": "tailscale-exitnode",
    "name": "Tailscale Exit nodes",
    "version": "1.0.0",
    "description": "Tailscale ExitNode is a feature that lets you route your internet traffic through a specific device in your Tailscale network.",
    "logo": "tailscale-exitnode.svg",
    "links": {
      "github": "https://github.com/tailscale-dev/docker-guide-code-examples",
      "website": "https://tailscale.com/",
      "docs": "https://tailscale.com/kb/1408/quick-guide-exit-nodes"
    },
    "tags": ["network"]
  },
  {
    "id": "homebridge",
    "name": "Homebridge",
    "version": "latest",
    "description": "Bringing HomeKit support where there is none. Homebridge allows you to integrate with smart home devices that do not natively support HomeKit.",
    "logo": "homebridge.svg",
    "links": {
      "github": "https://github.com/homebridge/homebridge",
      "website": "https://homebridge.io/",
      "docs": "https://github.com/homebridge/homebridge/wiki"
    },
    "tags": ["iot", "homekit", "internet-of-things", "self-hosted", "server"]
  },
  {
    "id": "homeassistant",
    "name": "Home Assistant",
    "version": "stable",
    "description": "Open source home automation that puts local control and privacy first.",
    "logo": "homeassistant.svg",
    "links": {
      "github": "https://github.com/home-assistant/core",
      "website": "https://www.home-assistant.io/",
      "docs": "https://www.home-assistant.io/getting-started/onboarding/"
    },
    "tags": [
      "iot",
      "home-automation",
      "internet-of-things",
      "self-hosted",
      "server"
    ]
  },
  {
    "id": "tooljet",
    "name": "Tooljet",
    "version": "ee-lts-latest",
    "description": "Tooljet is an open-source low-code platform that allows you to build internal tools quickly and efficiently. It provides a user-friendly interface for creating applications without extensive coding knowledge.",
    "logo": "logo.png",
    "links": {
      "github": "https://github.com/ToolJet/ToolJet",
      "website": "https://tooljet.ai/",
      "docs": "https://docs.tooljet.ai/"
    },
    "tags": ["file-sync", "file-sharing", "self-hosted"]
  },
  {
    "id": "onetimesecret",
    "name": "One Time Secret",
    "version": "latest",
    "description": "Share sensitive information securely with self-destructing links that are only viewable once.",
    "logo": "onetimesecret.svg",
    "links": {
      "github": "https://github.com/onetimesecret/onetimesecret",
      "website": "https://onetimesecret.com",
      "docs": "https://docs.onetimesecret.com"
    },
    "tags": ["auth", "password", "secret", "secure"]
  },
  {
    "id": "bugsink",
    "name": "Bugsink",
    "version": "v1.4.2",
    "description": "Bugsink is a self-hosted Error Tracker. Built to self-host; Sentry-SDK compatible; Scalable and reliable",
    "logo": "bugsink.png",
    "links": {
      "github": "https://github.com/bugsink/bugsink/",
      "website": "https://www.bugsink.com/",
      "docs": "https://www.bugsink.com/docs/"
    },
    "tags": ["hosting", "self-hosted", "development"]
  },
  {
    "id": "bolt.diy",
    "name": "bolt.diy",
    "version": "latest",
    "description": "Prompt, run, edit, and deploy full-stack web applications using any LLM you want!",
    "logo": "logo.jpg",
    "links": {
      "github": "https://github.com/stackblitz-labs/bolt.diy",
      "website": "https://stackblitz-labs.github.io/bolt.diy/",
      "docs": "https://stackblitz-labs.github.io/bolt.diy/"
    },
    "tags": ["ai", "self-hosted", "development", "chatbot", "ide", "llm"]
  },
  {
    "id": "qdrant",
    "name": "Qdrant",
    "version": "latest",
    "description": "An open-source vector database designed for high-performance similarity search and storage of embeddings.",
    "logo": "qdrant.svg",
    "links": {
      "github": "https://github.com/qdrant/qdrant",
      "website": "https://qdrant.tech/",
      "docs": "https://qdrant.tech/documentation/"
    },
    "tags": ["vector-db", "database", "search"]
  },
  {
    "id": "trmnl-byos-laravel",
    "name": "TRMNL BYOS Laravel",
    "version": "0.3.2",
    "description": "TRMNL BYOS Laravel is a self-hosted application to manage TRMNL e-ink devices.",
    "logo": "byos-laravel.svg",
    "links": {
      "github": "https://github.com/usetrmnl/byos_laravel",
      "website": "https://docs.usetrmnl.com/go/diy/byos",
      "docs": "https://github.com/usetrmnl/byos_laravel/blob/main/README.md"
    },
    "tags": ["e-ink"]
  },
  {
    "id": "chibisafe",
    "name": "Chibisafe",
    "version": "latest",
    "description": "A beautiful and performant vault to save all your files in the cloud.",
    "logo": "chibisafe.svg",
    "links": {
      "github": "https://github.com/chibisafe/chibisafe",
      "website": "https://chibisafe.app",
      "docs": "https://chibisafe.app/docs/intro"
    },
    "tags": ["media system", "storage", "file-sharing"]
  },
  {
    "id": "rybbit",
    "name": "Rybbit",
    "version": "v1.5.1",
    "description": "Open-source and privacy-friendly alternative to Google Analytics that is 10x more intuitive",
    "logo": "rybbit.png",
    "links": {
      "github": "https://github.com/rybbit-io/rybbit",
      "website": "https://rybbit.io",
      "docs": "https://www.rybbit.io/docs"
    },
    "tags": ["analytics"]
  },
  {
    "id": "seafile",
    "name": "Seafile",
    "version": "12.0-latest",
    "description": "Open source cloud storage system for file sync, share and document collaboration",
    "logo": "seafile.svg",
    "links": {
      "github": "https://github.com/haiwen/seafile",
      "website": "https://seafile.com",
      "docs": "https://manual.seafile.com/12.0"
    },
    "tags": ["file-manager", "file-sharing", "storage"]
  },
  {
    "id": "flagsmith",
    "name": "Flagsmith",
    "version": "2.177.1",
    "description": "Flagsmith is an open-source feature flagging and remote config service.",
    "logo": "flagsmith.png",
    "links": {
      "github": "https://github.com/Flagsmith/flagsmith",
      "website": "https://www.flagsmith.com/",
      "docs": "https://docs.flagsmith.com/"
    },
    "tags": [
      "feature-flag",
      "feature-management",
      "feature-toggle",
      "remote-configuration"
    ]
  },
  {
    "id": "docuseal",
    "name": "Docuseal",
    "version": "latest",
    "description": "Docuseal is a self-hosted document management system.",
    "logo": "docuseal.png",
    "links": {
      "github": "https://github.com/docusealco/docuseal",
      "website": "https://www.docuseal.com/",
      "docs": "https://www.docuseal.com/"
    },
    "tags": ["document-signing"]
  },
  {
    "id": "kutt",
    "name": "Kutt",
    "version": "latest",
    "description": "Kutt is a modern URL shortener with support for custom domains. Create and edit links, view statistics, manage users, and more.",
    "logo": "kutt.png",
    "links": {
      "github": "https://github.com/thedevs-network/kutt",
      "website": "https://kutt.it",
      "docs": "https://github.com/thedevs-network/kutt#kuttit"
    },
    "tags": ["link-shortener", "link-sharing"]
  },
  {
    "id": "kener",
    "name": "Kener",
    "version": "latest",
    "description": "Kener is an open-source status page system for monitoring and alerting. It provides a modern interface for tracking service uptime and sending notifications.",
    "logo": "image.png",
    "links": {
      "github": "https://github.com/rajnandan1/kener",
      "website": "https://kener.ing/",
      "docs": "https://kener.ing/docs/"
    },
    "tags": ["monitoring", "status-page", "alerting", "self-hosted"]
  },
  {
    "id": "palmr",
    "name": "Palmr",
    "version": "latest",
    "description": "Palmr the open-source, self-hosted alternative to WeTransfer. Share files securely, without tracking or limitations.",
    "logo": "palmr.png",
    "links": {
      "github": "https://github.com/kyantech/Palmr",
      "website": "https://palmr.kyantech.com.br/",
      "docs": "https://palmr.kyantech.com.br/docs/3.0-beta"
    },
    "tags": ["file-sharing", "self-hosted", "open-source"]
  },
  {
    "id": "karakeep",
    "name": "KaraKeep",
    "version": "0.25.0",
    "description": "A self-hostable bookmark-everything app (links, notes and images) with AI-based automatic tagging and full text search. Previously known as Hoarder.",
    "logo": "karakeep.svg",
    "links": {
      "github": "https://github.com/karakeep-app/karakeep",
      "website": "https://karakeep.app/",
      "docs": "https://github.com/karakeep-app/karakeep/tree/main/docs"
    },
    "tags": [
      "bookmarks",
      "bookmark-manager",
      "self-hosted",
      "ai",
      "search",
      "notes",
      "productivity"
    ]
  },
  {
    "id": "freshrss",
    "name": "FreshRSS",
    "version": "latest",
    "description": "A free, self-hostable RSS and Atom feed aggregator. Lightweight, easy to work with, powerful, and customizable with themes and extensions.",
    "logo": "freshrss.svg",
    "links": {
      "github": "https://github.com/FreshRSS/FreshRSS",
      "website": "https://freshrss.org/",
      "docs": "https://freshrss.github.io/FreshRSS/"
    },
    "tags": [
      "rss",
      "feed-reader",
      "news",
      "self-hosted",
      "aggregator",
      "reader"
    ]
  },
  {
    "id": "movary",
    "name": "Movary",
    "version": "latest",
    "description": "Movary is a self-hosted platform for tracking and managing your watched movies using TMDB.",
    "logo": "movary.png",
    "links": {
      "github": "https://github.com/leepeuker/movary",
      "website": "https://movary.org/",
      "docs": "https://docs.movary.org/"
    },
    "tags": [
      "media",
      "movies",
      "movie-tracker",
      "self-hosted",
      "plex",
      "jellyfin",
      "emby",
      "kodi",
      "trakt",
      "letterboxd",
      "netflix",
      "tmdb",
      "statistics",
      "rating"
    ]
  },
  {
    "id": "go-whatsapp-web-multidevice",
    "name": "WhatsApp API Multi Device Version",
    "version": "latest",
    "description": "WhatsApp API Multi Device Version the open-source, self-hosted whatsapp api. Send a chat, image and voice note with your own server.",
    "logo": "go-whatsapp-web-multidevice.svg",
    "links": {
      "github": "https://github.com/aldinokemal/go-whatsapp-web-multidevice",
      "website": "https://github.com/aldinokemal/go-whatsapp-web-multidevice",
      "docs": "https://github.com/aldinokemal/go-whatsapp-web-multidevice"
    },
    "tags": ["whatsapp", "self-hosted", "open-source", "api"]
  },
  {
    "id": "rabbitmq",
    "name": "RabbitMQ",
    "version": "4.1-management",
    "description": "RabbitMQ is an open source multi-protocol messaging broker.",
    "logo": "rabbitmq.svg",
    "links": {
      "github": "https://github.com/rabbitmq/rabbitmq-server",
      "website": "https://www.rabbitmq.com/",
      "docs": "https://www.rabbitmq.com/documentation.html"
    },
    "tags": ["message-broker", "queue", "rabbitmq"]
  },
  {
    "id": "ezbookkeeping",
    "name": "EZBookkeeping",
    "version": "latest",
    "description": "EZBookkeeping is a self-hosted bookkeeping application that helps you manage your personal and business finances. It provides features for tracking income, expenses, accounts, and generating financial reports.",
    "logo": "logo.png",
    "links": {
      "github": "https://github.com/mayswind/ezbookkeeping",
      "website": "https://github.com/mayswind/ezbookkeeping",
      "docs": "https://github.com/mayswind/ezbookkeeping"
    },
    "tags": [
      "bookkeeping",
      "finance",
      "accounting",
      "self-hosted",
      "personal-finance",
      "business-finance"
    ]
  },
  {
    "id": "zitadel",
    "name": "Zitadel",
    "version": "latest",
    "description": "Open-source identity and access management platform with multi-tenancy, OpenID Connect, SAML, and OAuth 2.0 support.",
    "logo": "zitadel.png",
    "links": {
      "github": "https://github.com/zitadel/zitadel",
      "website": "https://zitadel.com/",
      "docs": "https://zitadel.com/docs/"
    },
    "tags": [
      "identity",
      "authentication",
      "authorization",
      "iam",
      "security",
      "oauth",
      "openid-connect",
      "saml",
      "multi-tenant"
    ]
  },
  {
    "id": "cyberchef",
    "name": "CyberChef",
    "version": "latest",
    "description": "CyberChef is a web application for encryption, encoding, compression, and data analysis, developed by GCHQ.",
    "logo": "cyberchef.svg",
    "links": {
      "github": "https://github.com/gchq/CyberChef",
      "website": "https://gchq.github.io/CyberChef/",
      "docs": "https://github.com/gchq/CyberChef/wiki"
    },
    "tags": ["security", "encryption", "data-analysis"]
  },
  {
    "id": "filestash",
    "name": "Filestash",
    "version": "latest",
    "description": "Filestash is the enterprise-grade file manager connecting your storage with your identity provider and authorisations.",
    "logo": "filestash.svg",
    "links": {
      "github": "https://github.com/mickael-kerjean/filestash",
      "website": "https://www.filestash.app/",
      "docs": "https://www.filestash.app/docs/"
    },
    "tags": ["file-manager", "document-editor", "self-hosted"]
  },
  {
    "id": "mazanoke",
    "name": "MAZANOKE",
    "version": "latest",
    "description": "MAZANOKE is a modern, self-hosted image hosting and sharing platform. Upload, organize, and share your images with a clean and intuitive interface.",
    "logo": "mazanoke.svg",
    "links": {
      "github": "https://github.com/civilblur/mazanoke",
      "website": "https://github.com/civilblur/mazanoke",
      "docs": "https://github.com/civilblur/mazanoke"
    },
    "tags": ["image-hosting", "file-sharing", "self-hosted", "media", "gallery"]
  },
  {
    "id": "ihatemoney",
    "name": "I Hate Money",
    "version": "latest",
    "description": "I Hate Money is a web application for managing shared expenses among groups of people. It helps you track who owes what to whom, making it easy to split bills and manage group finances.",
    "logo": "image.png",
    "links": {
      "github": "https://github.com/spiral-project/ihatemoney",
      "website": "https://ihatemoney.org/",
      "docs": "https://ihatemoney.readthedocs.io/"
    },
    "tags": [
      "budget",
      "finance",
      "expense-sharing",
      "self-hosted",
      "money-management",
      "group-finances"
    ]
  },
  {
    "id": "searxng",
    "name": "SearXNG",
    "version": "latest",
    "description": "SearXNG is a privacy-respecting, hackable metasearch engine that aggregates results from various search engines without tracking users.",
    "logo": "searxng.png",
    "links": {
      "github": "https://github.com/searxng/searxng",
      "website": "https://searxng.github.io/",
      "docs": "https://docs.searxng.github.io/"
    },
    "tags": [
      "search-engine",
      "metasearch",
      "privacy",
      "self-hosted",
      "aggregator"
    ]
  },
  {
    "id": "memos",
    "name": "Memos",
    "version": "latest",
    "description": "Memos is a self-hosted, open-source note-taking application that allows you to create, organize, and share notes with ease. It provides a simple and effective solution for managing your notes from anywhere.",
    "logo": "memos.png",
    "links": {
      "github": "https://github.com/usememos/memos",
      "website": "https://www.usememos.com/",
      "docs": "https://www.usememos.com/docs"
    },
    "tags": ["productivity", "notes", "bookmarks"]
  },
  {
    "id": "linkstack",
    "name": "LinkStack",
    "version": "latest",
    "description": "LinkStack is an open-source link-in-bio platform for sharing multiple links using a customizable landing page.",
    "logo": "logo.svg",
    "links": {
      "github": "https://github.com/linkstackorg/linkstack",
      "website": "https://linkstack.org/",
      "docs": "https://docs.linkstack.org/"
    },
    "tags": ["bio", "personal", "cms", "php"]
  },
  {
    "id": "opengist",
    "name": "OpenGist",
    "version": "1",
    "description": "OpenGist is a self-hosted pastebin alternative.",
    "logo": "logo.svg",
    "links": {
      "github": "https://github.com/thomiceli/opengist",
      "website": "https://github.com/thomiceli/opengist",
      "docs": "https://github.com/thomiceli/opengist"
    },
    "tags": ["pastebin", "code", "snippets", "self-hosted"]
  },
  {
    "id": "snapp",
    "name": "Snapp",
    "version": "0.9-rc-020",
    "description": "Snapp is a self-hosted screenshot sharing service with user management and authentication.",
    "logo": "logo.png",
    "links": {
      "github": "https://github.com/UraniaDev/snapp",
      "website": "https://github.com/UraniaDev/snapp",
      "docs": "https://github.com/UraniaDev/snapp"
    },
    "tags": ["screenshot", "sharing", "self-hosted", "authentication"]
  },
  {
    "id": "commafeed",
    "name": "CommaFeed",
    "version": "latest",
    "description": "CommaFeed is an open-source feed reader and news aggregator, designed to be lightweight and extensible, with PostgreSQL as its database.",
    "logo": "logo.svg",
    "links": {
      "github": "https://github.com/Athou/commafeed",
      "website": "https://www.commafeed.com/",
      "docs": "https://github.com/Athou/commafeed/wiki"
    },
    "tags": ["feed-reader", "news-aggregator", "rss"]
  },
  {
    "id": "convertx",
    "name": "ConvertX",
    "version": "latest",
    "description": "ConvertX is a service for converting media files, with optional user registration and file management features.",
    "logo": "logo.png",
    "links": {
      "github": "https://github.com/c4illin/ConvertX",
      "website": "https://github.com/c4illin/ConvertX",
      "docs": "https://github.com/c4illin/ConvertX#environment-variables"
    },
    "tags": ["media", "converter", "ffmpeg"]
  },
  {
    "id": "metube",
    "name": "MeTube",
    "version": "latest",
    "description": "MeTube is a web-based YouTube downloader that allows downloading videos and audio using yt-dlp.",
    "logo": "logo.png",
    "links": {
      "github": "https://github.com/alexta69/metube",
      "website": "https://github.com/alexta69/metube",
      "docs": "https://github.com/alexta69/metube/wiki"
    },
    "tags": ["downloader", "youtube", "media"]
  },
  {
    "id": "pinchflat",
    "name": "Pinchflat",
    "version": "latest",
    "description": "Pinchflat is a self-hosted YouTube downloader that allows you to download videos and playlists with a simple web interface.",
    "logo": "logo.png",
    "links": {
      "github": "https://github.com/kieraneglin/pinchflat",
      "website": "https://github.com/kieraneglin/pinchflat",
      "docs": "https://github.com/kieraneglin/pinchflat"
    },
    "tags": ["youtube", "downloader", "media"]
  },
  {
    "id": "yt-dlp-webui",
    "name": "yt-dlp-webui",
    "version": "latest",
    "description": "yt-dlp-webui is a web interface for yt-dlp, allowing you to download videos and audio from various platforms with a simple web UI.",
    "logo": "logo.ico",
    "links": {
      "github": "https://github.com/marcopiovanello/yt-dlp-web-ui",
      "website": "https://github.com/marcopiovanello/yt-dlp-web-ui",
      "docs": "https://github.com/marcopiovanello/yt-dlp-web-ui"
    },
    "tags": ["downloader", "youtube", "media", "webui"]
  },
  {
    "id": "flaresolverr",
    "name": "FlareSolverr",
    "version": "latest",
    "description": "FlareSolverr is a proxy server to bypass Cloudflare and DDoS-GUARD protection.",
    "logo": "logo.png",
    "links": {
      "github": "https://github.com/FlareSolverr/FlareSolverr",
      "website": "https://github.com/FlareSolverr/FlareSolverr",
      "docs": "https://github.com/FlareSolverr/FlareSolverr"
    },
    "tags": ["proxy", "cloudflare", "bypass", "ddos-guard"]
  },
  {
    "id": "neko",
    "name": "Neko",
    "version": "latest",
    "description": "Neko is a self-hosted virtual browser that runs in Docker and allows you to share browser sessions with others.",
    "logo": "logo.png",
    "links": {
      "github": "https://github.com/m1k1o/neko",
      "website": "https://github.com/m1k1o/neko",
      "docs": "https://github.com/m1k1o/neko"
    },
    "tags": ["browser", "virtual", "sharing", "remote"]
  },
  {
    "id": "omni-tools",
    "name": "Omni-Tools",
    "version": "latest",
    "description": "Omni-Tools is a collection of useful tools in a single self-hosted web application.",
    "logo": "logo.png",
    "links": {
      "github": "https://github.com/iib0011/omni-tools",
      "website": "https://github.com/iib0011/omni-tools",
      "docs": "https://github.com/iib0011/omni-tools"
    },
    "tags": ["tools", "utilities", "collection", "self-hosted"]
  },
  {
    "id": "openhands",
    "name": "OpenHands",
    "version": "0.1.1",
    "description": "OpenHands is an open-source platform for running and managing AI agents.",
    "logo": "image.png",
    "links": {
      "github": "https://github.com/all-hands-ai/OpenHands",
      "website": "https://github.com/all-hands-ai/OpenHands",
      "docs": "https://github.com/all-hands-ai/OpenHands"
    },
    "tags": ["ai", "agents", "llm", "openai"]
  },
  {
    "id": "web-check",
    "name": "Web-Check",
    "version": "latest",
    "description": "Web-Check is a powerful all-in-one website analyzer that provides detailed insights into any website's security, performance, and functionality.",
    "logo": "logo.png",
    "links": {
      "github": "https://github.com/lissy93/web-check",
      "website": "https://github.com/lissy93/web-check",
      "docs": "https://github.com/lissy93/web-check"
    },
    "tags": ["website-analyzer", "security", "performance", "seo"]
  },
  {
    "id": "dumbdrop",
    "name": "DumbDrop",
    "version": "latest",
    "description": "DumbDrop is a simple, self-hosted file sharing service with no database or authentication required.",
    "logo": "logo.svg",
    "links": {
      "github": "https://github.com/dumbwareio/dumbdrop",
      "website": "https://www.dumbware.io/software/DumbDrop/",
      "docs": "https://github.com/dumbwareio/dumbdrop"
    },
    "tags": ["file-sharing", "self-hosted", "simple"]
  },
  {
    "id": "dumbassets",
    "name": "DumbAssets",
    "version": "latest",
    "description": "DumbAssets is a simple, self-hosted asset tracking service with no database or authentication required.",
    "logo": "logo.svg",
    "links": {
      "github": "https://github.com/dumbwareio/dumbassets",
      "website": "https://www.dumbware.io/software/DumbAssets/",
      "docs": "https://github.com/dumbwareio/dumbassets"
    },
    "tags": ["asset-tracking", "self-hosted", "simple"]
  },
  {
    "id": "dumbpad",
    "name": "DumbPad",
    "version": "latest",
    "description": "DumbPad is a simple, self-hosted notepad service with PIN protection and no database required.",
    "logo": "logo.svg",
    "links": {
      "github": "https://github.com/dumbwareio/dumbpad",
      "website": "https://www.dumbware.io/software/DumbPad/",
      "docs": "https://github.com/dumbwareio/dumbpad"
    },
    "tags": ["notepad", "self-hosted", "simple"]
  },
  {
    "id": "dumbbudget",
    "name": "DumbBudget",
    "version": "latest",
    "description": "DumbBudget is a simple, self-hosted budget tracking service with PIN protection and no database required.",
    "logo": "logo.svg",
    "links": {
      "github": "https://github.com/dumbwareio/dumbbudget",
      "website": "https://www.dumbware.io/software/DumbBudget/",
      "docs": "https://github.com/dumbwareio/dumbbudget"
    },
    "tags": ["budget", "finance", "self-hosted", "simple"]
  },
  {
    "id": "tianji",
    "name": "Tianji",
    "version": "latest",
    "description": "Tianji is a lightweight web analytic service and uptime monitoring tool.",
    "logo": "logo.svg",
    "links": {
      "github": "https://github.com/msgbyte/tianji",
      "website": "https://github.com/msgbyte/tianji",
      "docs": "https://github.com/msgbyte/tianji"
    },
    "tags": ["analytics", "monitoring", "web", "uptime"]
  },
  {
    "id": "directory-lister",
    "name": "Directory Lister",
    "version": "latest",
    "description": "Directory Lister is a simple PHP application that lists the contents of any web-accessible directory and allows navigation there within.",
    "logo": "logo.png",
    "links": {
      "github": "https://github.com/DirectoryLister/DirectoryLister",
      "website": "https://www.directorylister.com/",
      "docs": "https://docs.directorylister.com/"
    },
    "tags": ["file-manager", "directory-listing", "php"]
  },
  {
    "id": "grimoire",
    "name": "Grimoire",
    "version": "latest",
    "description": "Grimoire is a self-hosted bookmarking app designed for speed and simplicity.",
    "logo": "logo.webp",
    "links": {
      "github": "https://github.com/goniszewski/grimoire",
      "website": "https://github.com/goniszewski/grimoire",
      "docs": "https://github.com/goniszewski/grimoire"
    },
    "tags": ["bookmarks", "self-hosted", "knowledge-management"]
  },
  {
    "id": "keycloak",
    "name": "Keycloak",
    "version": "26.0",
    "description": "Keycloak is an open source Identity and Access Management solution for modern applications and services.",
    "logo": "keycloak.svg",
    "links": {
      "github": "https://github.com/keycloak/keycloak",
      "website": "https://www.keycloak.org/",
      "docs": "https://www.keycloak.org/documentation"
    },
    "tags": ["authentication", "identity", "sso", "oauth2", "openid-connect"]
  },
  {
    "id": "openpanel",
    "name": "OpenPanel",
    "version": "latest",
    "description": "An open-source web and product analytics platform that combines the power of Mixpanel with the ease of Plausible and one of the best Google Analytics replacements.",
    "logo": "logo.svg",
    "links": {
      "github": "https://github.com/Openpanel-dev/openpanel",
      "website": "https://openpanel.dev/",
      "docs": "https://openpanel.dev/docs"
    },
    "tags": ["analytics"]
  },
  {
<<<<<<< HEAD
    "id": "booklore",
    "name": "Booklore",
    "version": "latest",
    "description": "Booklore is an application for managing and serving book-related data, backed by a MariaDB database.",
    "logo": "image.png",
    "links": {
      "github": "https://github.com/booklore-app/BookLore",
      "website": "https://github.com/booklore-app/BookLore",
      "docs": "https://github.com/booklore-app/BookLore/tree/develop/docs"
    },
    "tags": ["books", "library", "database", "mariadb"]
=======
    "id": "scrypted",
    "name": "Scrypted",
    "version": "latest",
    "description": "Scrypted is a home automation platform that integrates with various smart home devices and provides NVR capabilities for video surveillance.",
    "logo": "image.png",
    "links": {
      "github": "https://github.com/koush/scrypted",
      "website": "https://www.scrypted.app/",
      "docs": "https://docs.scrypted.app/"
    },
    "tags": ["home-automation", "nvr", "smart-home", "surveillance"]
>>>>>>> c634c2cb
  }
]<|MERGE_RESOLUTION|>--- conflicted
+++ resolved
@@ -3139,7 +3139,6 @@
     "tags": ["analytics"]
   },
   {
-<<<<<<< HEAD
     "id": "booklore",
     "name": "Booklore",
     "version": "latest",
@@ -3151,7 +3150,8 @@
       "docs": "https://github.com/booklore-app/BookLore/tree/develop/docs"
     },
     "tags": ["books", "library", "database", "mariadb"]
-=======
+  },
+  {
     "id": "scrypted",
     "name": "Scrypted",
     "version": "latest",
@@ -3163,6 +3163,5 @@
       "docs": "https://docs.scrypted.app/"
     },
     "tags": ["home-automation", "nvr", "smart-home", "surveillance"]
->>>>>>> c634c2cb
   }
 ]