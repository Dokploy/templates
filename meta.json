--- conflicted
+++ resolved
@@ -2347,7 +2347,6 @@
       "database",
       "search"
     ]
-<<<<<<< HEAD
   },
   {
     "id": "trmnl-byos-laravel",
@@ -2363,7 +2362,6 @@
     "tags": [
       "e-ink"
     ]
-=======
   },  
   {
 
@@ -2392,6 +2390,5 @@
       "docs": "https://www.rybbit.io/docs"
     },
     "tags": ["analytics"]
->>>>>>> caa7e3c8
   }  
 ]