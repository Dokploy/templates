--- conflicted
+++ resolved
@@ -3137,8 +3137,6 @@
       "docs": "https://openpanel.dev/docs"
     },
     "tags": ["analytics"]
-<<<<<<< HEAD
-=======
   },
   {
    
@@ -3192,6 +3190,5 @@
       "docs": "https://docs.scrypted.app/"
     },
     "tags": ["home-automation", "nvr", "smart-home", "surveillance"]
->>>>>>> a2d1f929
   }
 ]