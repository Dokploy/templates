[
  {
    "id": "autobase",
    "name": "Autobase",
    "version": "2.2.0",
    "description": "Autobase for PostgreSQL® is an open-source alternative to cloud-managed databases (DBaaS) such as Amazon RDS, Google Cloud SQL, Azure Database, and more.",
    "links": {
      "github": "https://github.com/vitabaks/autobase",
      "website": "https://autobase.tech/",
      "docs": "https://autobase.tech/docs"
    },
    "logo": "autobase.svg",
    "tags": ["database", "postgres", "self-hosted", "server"]
  },
  {
    "id": "freescout",
    "name": "FreeScout",
    "version": "latest",
    "description": "FreeScout is a free open source help desk and shared inbox system. It's a self-hosted alternative to HelpScout, Zendesk, and similar services that allows you to manage customer communications through email and a clean web interface. FreeScout makes it easy to organize support requests, track customer conversations, and collaborate with your team.",
    "links": {
      "github": "https://github.com/freescout-helpdesk/freescout",
      "website": "https://freescout.net/",
      "docs": "https://github.com/freescout-helpdesk/freescout/wiki/Installation-Guide"
    },
    "logo": "freescout.svg",
    "tags": ["helpdesk", "support", "email", "customer-service", "self-hosted"]
  },
  {
    "id": "openresty-manager",
    "name": "OpenResty Manager",
    "version": "1.2.0",
    "description": "The easiest using, powerful and beautiful OpenResty Manager (Nginx Enhanced Version) , open source alternative to OpenResty Edge, which can enable you to easily reverse proxy your websites with security running at home or internet, including Access Control, HTTP Flood Protection, Free SSL, without having to know too much about OpenResty or Let's Encrypt.",
    "links": {
      "github": "https://github.com/Safe3/openresty-manager",
      "website": "https://om.uusec.com/",
      "docs": "https://github.com/Safe3/openresty-manager"
    },
    "logo": "logo.svg",
    "tags": ["web", "proxy", "security", "self-hosted", "openresty", "nginx"]
  },
  {
    "id": "appwrite",
    "name": "Appwrite",
    "version": "1.6.1",
    "description": "Appwrite is an end-to-end backend server for Web, Mobile, Native, or Backend apps. Appwrite abstracts the complexity and repetitiveness required to build a modern backend API from scratch and allows you to build secure apps faster.\nUsing Appwrite, you can easily integrate your app with user authentication and multiple sign-in methods, a database for storing and querying users and team data, storage and file management, image manipulation, Cloud Functions, messaging, and more services.",
    "links": {
      "github": "https://github.com/appwrite/appwrite",
      "website": "https://appwrite.io/",
      "docs": "https://appwrite.io/docs"
    },
    "logo": "appwrite.svg",
    "tags": ["database", "firebase", "postgres"]
  },
  {
    "id": "outline",
    "name": "Outline",
    "version": "0.82.0",
    "description": "Outline is a self-hosted knowledge base and documentation platform that allows you to build and manage your own knowledge base applications.",
    "links": {
      "github": "https://github.com/outline/outline",
      "website": "https://getoutline.com/",
      "docs": "https://docs.getoutline.com/s/guide"
    },
    "logo": "outline.png",
    "tags": ["documentation", "knowledge-base", "self-hosted"]
  },
  {
    "id": "supabase",
    "name": "SupaBase",
    "version": "1.25.04 / dokploy >= 0.22.5",
    "description": "The open source Firebase alternative. Supabase gives you a dedicated Postgres database to build your web, mobile, and AI applications. This require at least version 0.22.5 of dokploy.",
    "links": {
      "github": "https://github.com/supabase/supabase",
      "website": "https://supabase.com/",
      "docs": "https://supabase.com/docs/guides/self-hosting"
    },
    "logo": "supabase.svg",
    "tags": ["database", "firebase", "postgres"],
    "dokploy_version": ">=0.22.5"
  },
  {
    "id": "pre0.22.5-supabase",
    "name": "SupaBase",
    "version": "1.25.04 / dokploy < 0.22.5",
    "description": "The open source Firebase alternative. Supabase gives you a dedicated Postgres database to build your web, mobile, and AI applications. This is for dokploy version < 0.22.5.",
    "links": {
      "github": "https://github.com/supabase/supabase",
      "website": "https://supabase.com/",
      "docs": "https://supabase.com/docs/guides/self-hosting"
    },
    "logo": "supabase.svg",
    "tags": ["database", "firebase", "postgres"],
    "dokploy_version": "<0.22.5"
  },
  {
    "id": "pocketbase",
    "name": "PocketBase",
    "description": "Open Source backend in 1 file",
    "version": "v0.28.0",
    "logo": "logo.svg",
    "links": {
      "github": "https://github.com/pocketbase/pocketbase",
      "website": "https://pocketbase.io/",
      "docs": "https://pocketbase.io/docs/"
    },
    "tags": ["backend", "database", "api"]
  },
  {
    "id": "plausible",
    "name": "Plausible",
    "version": "v2.1.5",
    "description": "Plausible is a open source, self-hosted web analytics platform that lets you track website traffic and user behavior.",
    "logo": "logo.svg",
    "links": {
      "github": "https://github.com/plausible/plausible",
      "website": "https://plausible.io/",
      "docs": "https://plausible.io/docs"
    },
    "tags": ["analytics"]
  },
  {
    "id": "calcom",
    "name": "Calcom",
    "version": "v2.7.6",
    "description": "Calcom is a open source alternative to Calendly that allows to create scheduling and booking services.",
    "links": {
      "github": "https://github.com/calcom/cal.com",
      "website": "https://cal.com/",
      "docs": "https://cal.com/docs"
    },
    "logo": "calcom.jpg",
    "tags": ["scheduling", "booking"]
  },
  {
    "id": "grafana",
    "name": "Grafana",
    "version": "9.5.20",
    "description": "Grafana is an open source platform for data visualization and monitoring.",
    "logo": "grafana.svg",
    "links": {
      "github": "https://github.com/grafana/grafana",
      "website": "https://grafana.com/",
      "docs": "https://grafana.com/docs/"
    },
    "tags": ["monitoring"]
  },
  {
    "id": "stalwart",
    "name": "Stalwart",
    "version": "latest",
    "description": "Stalwart Mail Server is an open-source mail server solution with JMAP, IMAP4, POP3, and SMTP support and a wide range of modern features. It is written in Rust and designed to be secure, fast, robust and scalable.",
    "logo": "stalwart.svg",
    "links": {
      "github": "https://github.com/stalwartlabs/mail-server",
      "website": "https://stalw.art/",
      "docs": "https://stalw.art/docs/"
    },
    "tags": [
      "email",
      "smtp",
      "jmap",
      "imap4",
      "pop3",
      "self-hosted",
      "mail-server"
    ]
  },
  {
    "id": "datalens",
    "name": "DataLens",
    "version": "1.23.0",
    "description": "A modern, scalable business intelligence and data visualization system.",
    "logo": "datalens.svg",
    "links": {
      "github": "https://github.com/datalens-tech/datalens",
      "website": "https://datalens.tech/",
      "docs": "https://datalens.tech/docs/"
    },
    "tags": ["analytics", "self-hosted", "bi", "monitoring"]
  },
  {
    "id": "directus",
    "name": "Directus",
    "version": "11.0.2",
    "description": "Directus is an open source headless CMS that provides an API-first solution for building custom backends.",
    "logo": "directus.jpg",
    "links": {
      "github": "https://github.com/directus/directus",
      "website": "https://directus.io/",
      "docs": "https://docs.directus.io/"
    },
    "tags": ["cms"]
  },
  {
    "id": "baserow",
    "name": "Baserow",
    "version": "1.25.2",
    "description": "Baserow is an open source database management tool that allows you to create and manage databases.",
    "logo": "baserow.webp",
    "links": {
      "github": "https://github.com/Baserow/baserow",
      "website": "https://baserow.io/",
      "docs": "https://baserow.io/docs/index"
    },
    "tags": ["database"]
  },
  {
    "id": "budibase",
    "name": "Budibase",
    "version": "3.5.3",
    "description": "Budibase is an open-source low-code platform that saves engineers 100s of hours building forms, portals, and approval apps, securely.",
    "logo": "budibase.svg",
    "links": {
      "github": "https://github.com/Budibase/budibase",
      "website": "https://budibase.com/",
      "docs": "https://docs.budibase.com/docs/"
    },
    "tags": ["database", "low-code", "nocode", "applications"]
  },
  {
    "id": "forgejo",
    "name": "Forgejo",
    "version": "10",
    "description": "Forgejo is a self-hosted lightweight software forge. Easy to install and low maintenance, it just does the job",
    "logo": "forgejo.svg",
    "links": {
      "github": "https://codeberg.org/forgejo/forgejo",
      "website": "https://forgejo.org/",
      "docs": "https://forgejo.org/docs/latest/"
    },
    "tags": ["self-hosted", "storage"]
  },
  {
    "id": "ghost",
    "name": "Ghost",
    "version": "5.0.0",
    "description": "Ghost is a free and open source, professional publishing platform built on a modern Node.js technology stack.",
    "logo": "ghost.jpeg",
    "links": {
      "github": "https://github.com/TryGhost/Ghost",
      "website": "https://ghost.org/",
      "docs": "https://ghost.org/docs/"
    },
    "tags": ["cms"]
  },
  {
    "id": "lodestone",
    "name": "Lodestone",
    "version": "0.5.1",
    "description": "A free, open source server hosting tool for Minecraft and other multiplayers games.",
    "logo": "lodestone.png",
    "links": {
      "github": "https://github.com/Lodestone-Team/lodestone",
      "website": "https://lodestone.cc",
      "docs": "https://github.com/Lodestone-Team/lodestone/wiki"
    },
    "tags": ["minecraft", "hosting", "server"]
  },
  {
    "id": "dragonfly-db",
    "name": "Dragonfly",
    "version": "1.28.1",
    "description": "Dragonfly is a drop-in Redis replacement that is designed for heavy data workloads running on modern cloud hardware.",
    "logo": "dragonfly-db.png",
    "links": {
      "github": "https://github.com/dragonflydb/dragonfly",
      "website": "https://www.dragonflydb.io/",
      "docs": "https://www.dragonflydb.io/docs"
    },
    "tags": ["database", "redis"]
  },
  {
    "id": "stack-auth",
    "name": "Stack Auth",
    "version": "latest",
    "description": "Open-source Auth0/Clerk alternative. Stack Auth is a free and open source authentication tool that allows you to authenticate your users.",
    "logo": "stack-auth.png",
    "links": {
      "github": "https://github.com/stack-auth/stack-auth",
      "website": "https://stack-auth.com/",
      "docs": "https://docs.stack-auth.com/next/overview"
    },
    "tags": ["authentication", "auth", "authorization"]
  },
  {
    "id": "uptime-kuma",
    "name": "Uptime Kuma",
    "version": "1.23.15",
    "description": "Uptime Kuma is a free and open source monitoring tool that allows you to monitor your websites and applications.",
    "logo": "uptime-kuma.png",
    "links": {
      "github": "https://github.com/louislam/uptime-kuma",
      "website": "https://uptime.kuma.pet/",
      "docs": "https://github.com/louislam/uptime-kuma/wiki"
    },
    "tags": ["monitoring"]
  },
  {
    "id": "n8n",
    "name": "n8n",
    "version": "1.83.2",
    "description": "n8n is an open source low-code platform for automating workflows and integrations.",
    "logo": "n8n.png",
    "links": {
      "github": "https://github.com/n8n-io/n8n",
      "website": "https://n8n.io/",
      "docs": "https://docs.n8n.io/"
    },
    "tags": ["automation"]
  },
  {
    "id": "kestra",
    "name": "Kestra",
    "version": "latest",
    "description": "Unified Orchestration Platform to Simplify Business-Critical Workflows and Govern them as Code and from the UI.",
    "logo": "kestra.svg",
    "links": {
      "github": "https://github.com/kestra-io/kestra",
      "website": "https://kestra.io",
      "docs": "https://kestra.io/docs"
    },
    "tags": ["automation"]
  },
  {
    "id": "wordpress",
    "name": "Wordpress",
    "version": "latest",
    "description": "Wordpress is a free and open source content management system (CMS) for publishing and managing websites.",
    "logo": "wordpress.png",
    "links": {
      "github": "https://github.com/WordPress/WordPress",
      "website": "https://wordpress.org/",
      "docs": "https://wordpress.org/documentation/"
    },
    "tags": ["cms"]
  },
  {
    "id": "odoo",
    "name": "Odoo",
    "version": "16.0",
    "description": "Odoo is a free and open source business management software that helps you manage your company's operations.",
    "logo": "odoo.png",
    "links": {
      "github": "https://github.com/odoo/odoo",
      "website": "https://odoo.com/",
      "docs": "https://www.odoo.com/documentation/"
    },
    "tags": ["cms"]
  },
  {
    "id": "appsmith",
    "name": "Appsmith",
    "version": "v1.29",
    "description": "Appsmith is a free and open source platform for building internal tools and applications.",
    "logo": "appsmith.png",
    "links": {
      "github": "https://github.com/appsmithorg/appsmith",
      "website": "https://appsmith.com/",
      "docs": "https://docs.appsmith.com/"
    },
    "tags": ["cms"]
  },
  {
    "id": "excalidraw",
    "name": "Excalidraw",
    "version": "latest",
    "description": "Excalidraw is a free and open source online diagramming tool that lets you easily create and share beautiful diagrams.",
    "logo": "excalidraw.jpg",
    "links": {
      "github": "https://github.com/excalidraw/excalidraw",
      "website": "https://excalidraw.com/",
      "docs": "https://docs.excalidraw.com/"
    },
    "tags": ["drawing"]
  },
  {
    "id": "documenso",
    "name": "Documenso",
    "version": "v1.5.6",
    "description": "Documenso is the open source alternative to DocuSign for signing documents digitally",
    "links": {
      "github": "https://github.com/documenso/documenso",
      "website": "https://documenso.com/",
      "docs": "https://documenso.com/docs"
    },
    "logo": "documenso.png",
    "tags": ["document-signing"]
  },
  {
    "id": "nocodb",
    "name": "NocoDB",
    "version": "0.257.2",
    "description": "NocoDB is an opensource Airtable alternative that turns any MySQL, PostgreSQL, SQL Server, SQLite & MariaDB into a smart spreadsheet.",
    "links": {
      "github": "https://github.com/nocodb/nocodb",
      "website": "https://nocodb.com/",
      "docs": "https://docs.nocodb.com/"
    },
    "logo": "nocodb.png",
    "tags": ["database", "spreadsheet", "low-code", "nocode"]
  },
  {
    "id": "meilisearch",
    "name": "Meilisearch",
    "version": "v1.8.3",
    "description": "Meilisearch is a free and open-source search engine that allows you to easily add search functionality to your web applications.",
    "logo": "meilisearch.png",
    "links": {
      "github": "https://github.com/meilisearch/meilisearch",
      "website": "https://www.meilisearch.com/",
      "docs": "https://docs.meilisearch.com/"
    },
    "tags": ["search"]
  },
  {
    "id": "mattermost",
    "name": "Mattermost",
    "version": "10.6.1",
    "description": "A single point of collaboration. Designed specifically for digital operations.",
    "logo": "mattermost.png",
    "links": {
      "github": "https://github.com/mattermost/mattermost",
      "website": "https://mattermost.com/",
      "docs": "https://docs.mattermost.com/"
    },
    "tags": ["chat", "self-hosted"]
  },
  {
    "id": "phpmyadmin",
    "name": "Phpmyadmin",
    "version": "5.2.1",
    "description": "Phpmyadmin is a free and open-source web interface for MySQL and MariaDB that allows you to manage your databases.",
    "logo": "phpmyadmin.png",
    "links": {
      "github": "https://github.com/phpmyadmin/phpmyadmin",
      "website": "https://www.phpmyadmin.net/",
      "docs": "https://www.phpmyadmin.net/docs/"
    },
    "tags": ["database"]
  },
  {
    "id": "rocketchat",
    "name": "Rocketchat",
    "version": "6.9.2",
    "description": "Rocket.Chat is a free and open-source web chat platform that allows you to build and manage your own chat applications.",
    "logo": "rocketchat.png",
    "links": {
      "github": "https://github.com/RocketChat/Rocket.Chat",
      "website": "https://rocket.chat/",
      "docs": "https://rocket.chat/docs/"
    },
    "tags": ["chat"]
  },
  {
    "id": "minio",
    "name": "Minio",
    "description": "Minio is an open source object storage server compatible with Amazon S3 cloud storage service.",
    "logo": "minio.png",
    "version": "latest",
    "links": {
      "github": "https://github.com/minio/minio",
      "website": "https://minio.io/",
      "docs": "https://docs.minio.io/"
    },
    "tags": ["storage"]
  },
  {
    "id": "metabase",
    "name": "Metabase",
    "version": "v0.50.8",
    "description": "Metabase is an open source business intelligence tool that allows you to ask questions and visualize data.",
    "logo": "metabase.png",
    "links": {
      "github": "https://github.com/metabase/metabase",
      "website": "https://www.metabase.com/",
      "docs": "https://www.metabase.com/docs/"
    },
    "tags": ["database", "dashboard"]
  },
  {
    "id": "glitchtip",
    "name": "Glitchtip",
    "version": "v4.0",
    "description": "Glitchtip is simple, open source error tracking",
    "logo": "glitchtip.png",
    "links": {
      "github": "https://gitlab.com/glitchtip/",
      "website": "https://glitchtip.com/",
      "docs": "https://glitchtip.com/documentation"
    },
    "tags": ["hosting"]
  },
  {
    "id": "open-webui",
    "name": "Open WebUI",
    "version": "v0.3.7",
    "description": "Open WebUI is a free and open source chatgpt alternative. Open WebUI is an extensible, feature-rich, and user-friendly self-hosted WebUI designed to operate entirely offline. It supports various LLM runners, including Ollama and OpenAI-compatible APIs. The template include ollama and webui services.",
    "logo": "open-webui.png",
    "links": {
      "github": "https://github.com/open-webui/open-webui",
      "website": "https://openwebui.com/",
      "docs": "https://docs.openwebui.com/"
    },
    "tags": ["chat"]
  },
  {
    "id": "mailpit",
    "name": "Mailpit",
    "version": "v1.22.3",
    "description": "Mailpit is a tiny, self-contained, and secure email & SMTP testing tool with API for developers.",
    "logo": "mailpit.svg",
    "links": {
      "github": "https://github.com/axllent/mailpit",
      "website": "https://mailpit.axllent.org/",
      "docs": "https://mailpit.axllent.org/docs/"
    },
    "tags": ["email", "smtp"]
  },
  {
    "id": "listmonk",
    "name": "Listmonk",
    "version": "v3.0.0",
    "description": "High performance, self-hosted, newsletter and mailing list manager with a modern dashboard.",
    "logo": "listmonk.png",
    "links": {
      "github": "https://github.com/knadh/listmonk",
      "website": "https://listmonk.app/",
      "docs": "https://listmonk.app/docs/"
    },
    "tags": ["email", "newsletter", "mailing-list"]
  },
  {
    "id": "doublezero",
    "name": "Double Zero",
    "version": "v0.2.1",
    "description": "00 is a self hostable SES dashboard for sending and monitoring emails with AWS",
    "logo": "doublezero.svg",
    "links": {
      "github": "https://github.com/technomancy-dev/00",
      "website": "https://www.double-zero.cloud/",
      "docs": "https://github.com/technomancy-dev/00"
    },
    "tags": ["email"]
  },
  {
    "id": "umami",
    "name": "Umami",
    "version": "v2.16.1",
    "description": "Umami is a simple, fast, privacy-focused alternative to Google Analytics.",
    "logo": "umami.png",
    "links": {
      "github": "https://github.com/umami-software/umami",
      "website": "https://umami.is",
      "docs": "https://umami.is/docs"
    },
    "tags": ["analytics"]
  },
  {
    "id": "jellyfin",
    "name": "jellyfin",
    "version": "v10.9.7",
    "description": "Jellyfin is a Free Software Media System that puts you in control of managing and streaming your media. ",
    "logo": "jellyfin.svg",
    "links": {
      "github": "https://github.com/jellyfin/jellyfin",
      "website": "https://jellyfin.org/",
      "docs": "https://jellyfin.org/docs/"
    },
    "tags": ["media system"]
  },
  {
    "id": "teable",
    "name": "teable",
    "version": "v1.3.1-alpha-build.460",
    "description": "Teable is a Super fast, Real-time, Professional, Developer friendly, No-code database built on Postgres. It uses a simple, spreadsheet-like interface to create complex enterprise-level database applications. Unlock efficient app development with no-code, free from the hurdles of data security and scalability.",
    "logo": "teable.png",
    "links": {
      "github": "https://github.com/teableio/teable",
      "website": "https://teable.io/",
      "docs": "https://help.teable.io/"
    },
    "tags": ["database", "spreadsheet", "low-code", "nocode"]
  },
  {
    "id": "zipline",
    "name": "Zipline",
    "version": "v3.7.9",
    "description": "A ShareX/file upload server that is easy to use, packed with features, and with an easy setup!",
    "logo": "zipline.png",
    "links": {
      "github": "https://github.com/diced/zipline",
      "website": "https://zipline.diced.sh/",
      "docs": "https://zipline.diced.sh/docs/"
    },
    "tags": ["media system", "storage"]
  },
  {
    "id": "soketi",
    "name": "Soketi",
    "version": "v1.6.1-16",
    "description": "Soketi is your simple, fast, and resilient open-source WebSockets server.",
    "logo": "soketi.png",
    "links": {
      "github": "https://github.com/soketi/soketi",
      "website": "https://soketi.app/",
      "docs": "https://docs.soketi.app/"
    },
    "tags": ["chat"]
  },
  {
    "id": "aptabase",
    "name": "Aptabase",
    "version": "v1.0.0",
    "description": "Aptabase is a self-hosted web analytics platform that lets you track website traffic and user behavior.",
    "logo": "aptabase.svg",
    "links": {
      "github": "https://github.com/aptabase/aptabase",
      "website": "https://aptabase.com/",
      "docs": "https://github.com/aptabase/aptabase/blob/main/README.md"
    },
    "tags": ["analytics", "self-hosted"]
  },
  {
    "id": "typebot",
    "name": "Typebot",
    "version": "2.27.0",
    "description": "Typebot is an open-source chatbot builder platform.",
    "logo": "typebot.svg",
    "links": {
      "github": "https://github.com/baptisteArno/typebot.io",
      "website": "https://typebot.io/",
      "docs": "https://docs.typebot.io/get-started/introduction"
    },
    "tags": ["chatbot", "builder", "open-source"]
  },
  {
    "id": "typecho",
    "name": "Typecho",
    "version": "stable",
    "description": "Typecho 是一个轻量级的开源博客程序，基于 PHP 开发，支持多种数据库，简洁而强大。",
    "logo": "typecho.png",
    "links": {
      "github": "https://github.com/typecho/typecho",
      "website": "https://typecho.org/",
      "docs": "http://docs.typecho.org"
    },
    "tags": ["blog", "cms", "php"]
  },
  {
    "id": "gitea",
    "name": "Gitea",
    "version": "1.22.3",
    "description": "Git with a cup of tea! Painless self-hosted all-in-one software development service, including Git hosting, code review, team collaboration, package registry and CI/CD.",
    "logo": "gitea.png",
    "links": {
      "github": "https://github.com/go-gitea/gitea.git",
      "website": "https://gitea.com/",
      "docs": "https://docs.gitea.com/installation/install-with-docker"
    },
    "tags": ["self-hosted", "storage"]
<<<<<<< HEAD
=======
  },
  {
    "id": "gitlab-ce",
    "name": "GitLab Community Edition",
    "version": "latest",
    "description": "GitLab Community Edition is a complete DevOps platform that enables professionals to perform all the tasks in a project—from project planning and source code management to monitoring and security. It's the open source alternative to GitLab Enterprise Edition.",
    "logo": "gitlab-ce.svg",
    "links": {
      "github": "https://github.com/gitlabhq/gitlabhq",
      "website": "https://gitlab.com/",
      "docs": "https://docs.gitlab.com/ee/install/docker.html"
    },
    "tags": ["git", "devops", "ci-cd", "self-hosted", "code-review"]
>>>>>>> 04d7e165
  },
  {
    "id": "gitea-mirror",
    "name": "Gitea Mirror",
    "version": "v2.11.2",
    "description": "Gitea Mirror is a modern web app for automatically mirroring repositories from GitHub to your self-hosted Gitea instance. It features a user-friendly interface to sync public, private, or starred GitHub repos, mirror entire organizations with structure preservation, and optionally mirror issues and labels. The application includes smart filtering, detailed logs, and scheduled automatic mirroring.",
    "logo": "gitea-mirror.png",
    "links": {
      "github": "https://github.com/arunavo4/gitea-mirror",
      "website": "https://github.com/arunavo4/gitea-mirror",
      "docs": "https://github.com/arunavo4/gitea-mirror#readme"
    },
    "tags": ["git", "mirror", "github", "gitea", "self-hosted", "automation"]
  },
  {
    "id": "roundcube",
    "name": "Roundcube",
    "version": "1.6.9",
    "description": "Free and open source webmail software for the masses, written in PHP.",
    "logo": "roundcube.svg",
    "links": {
      "github": "https://github.com/roundcube/roundcubemail",
      "website": "https://roundcube.net/",
      "docs": "https://roundcube.net/about/"
    },
    "tags": ["self-hosted", "email", "webmail"]
  },
  {
    "id": "filebrowser",
    "name": "File Browser",
    "version": "2.31.2",
    "description": "Filebrowser is a standalone file manager for uploading, deleting, previewing, renaming, and editing files, with support for multiple users, each with their own directory.",
    "logo": "filebrowser.svg",
    "links": {
      "github": "https://github.com/filebrowser/filebrowser",
      "website": "https://filebrowser.org/",
      "docs": "https://filebrowser.org/"
    },
    "tags": ["file-manager", "storage"]
  },
  {
    "id": "focalboard",
    "name": "Focalboard",
    "version": "8.0.0",
    "description": "Open source project management for technical teams",
    "logo": "focalboard.png",
    "links": {
      "github": "https://github.com/sysblok/focalboard",
      "website": "https://focalboard.com",
      "docs": "https://www.focalboard.com/docs/"
    },
    "tags": ["kanban"]
  },
  {
    "id": "tolgee",
    "name": "Tolgee",
    "version": "v3.80.4",
    "description": "Developer & translator friendly web-based localization platform",
    "logo": "tolgee.svg",
    "links": {
      "github": "https://github.com/tolgee/tolgee-platform",
      "website": "https://tolgee.io",
      "docs": "https://tolgee.io/platform"
    },
    "tags": ["self-hosted", "i18n", "localization", "translations"]
  },
  {
    "id": "portainer",
    "name": "Portainer",
    "version": "2.21.4",
    "description": "Portainer is a container management tool for deploying, troubleshooting, and securing applications across cloud, data centers, and IoT.",
    "logo": "portainer.svg",
    "links": {
      "github": "https://github.com/portainer/portainer",
      "website": "https://www.portainer.io/",
      "docs": "https://docs.portainer.io/"
    },
    "tags": ["cloud", "monitoring"]
  },
  {
    "id": "plane",
    "name": "Plane",
    "version": "v0.25.3",
    "description": "Easy, flexible, open source project management software",
    "logo": "plane.png",
    "links": {
      "github": "https://github.com/makeplane/plane",
      "website": "https://plane.so",
      "docs": "https://docs.plane.so/"
    },
    "tags": ["kanban"]
  },
  {
    "id": "pterodactyl",
    "name": "Pterodactyl",
    "version": "latest",
    "description": "A free, open-source game server management panel.",
    "logo": "pterodactyl.png",
    "links": {
      "github": "https://github.com/pterodactyl/panel",
      "website": "https://pterodactyl.io",
      "docs": "https://pterodactyl.io/project/introduction.html"
    },
    "tags": ["self-hosted", "open-source", "management"]
  },
  {
    "id": "pyrodactyl",
    "name": "Pyrodactyl",
    "version": "main",
    "description": "Pyrodactyl is the Pterodactyl-based game server panel that's faster, smaller, safer, and more accessible than Pelican. ",
    "logo": "pyrodactyl.png",
    "links": {
      "github": "https://github.com/pyrohost/pyrodactyl",
      "website": "https://pyrodactyl.dev",
      "docs": "https://pyrodactyl.dev/docs"
    },
    "tags": ["self-hosted", "open-source", "management"]
  },
  {
    "id": "influxdb",
    "name": "InfluxDB",
    "version": "2.7.10",
    "description": "InfluxDB 2.7 is the platform purpose-built to collect, store, process and visualize time series data.",
    "logo": "influxdb.png",
    "links": {
      "github": "https://github.com/influxdata/influxdb",
      "website": "https://www.influxdata.com/",
      "docs": "https://docs.influxdata.com/influxdb/v2/"
    },
    "tags": ["self-hosted", "open-source", "storage", "database"]
  },
  {
    "id": "infisical",
    "name": "Infisical",
    "version": "0.90.1",
    "description": "All-in-one platform to securely manage application configuration and secrets across your team and infrastructure.",
    "logo": "infisical.jpg",
    "links": {
      "github": "https://github.com/Infisical/infisical",
      "website": "https://infisical.com/",
      "docs": "https://infisical.com/docs/documentation/getting-started/introduction"
    },
    "tags": ["self-hosted", "open-source"]
  },
  {
    "id": "docmost",
    "name": "Docmost",
    "version": "0.4.1",
    "description": "Docmost, is an open-source collaborative wiki and documentation software.",
    "logo": "docmost.png",
    "links": {
      "github": "https://github.com/docmost/docmost",
      "website": "https://docmost.com/",
      "docs": "https://docmost.com/docs/"
    },
    "tags": ["self-hosted", "open-source", "manager"]
  },
  {
    "id": "vaultwarden",
    "name": "Vaultwarden",
    "version": "1.33.2",
    "description": "Unofficial Bitwarden compatible server written in Rust, formerly known as bitwarden_rs",
    "logo": "vaultwarden.svg",
    "links": {
      "github": "https://github.com/dani-garcia/vaultwarden",
      "website": "",
      "docs": "https://github.com/dani-garcia/vaultwarden/wiki"
    },
    "tags": ["open-source"]
  },
  {
    "id": "linkwarden",
    "name": "Linkwarden",
    "version": "2.9.3",
    "description": "Self-hosted, open-source collaborative bookmark manager to collect, organize and archive webpages.",
    "logo": "linkwarden.png",
    "links": {
      "github": "https://github.com/linkwarden/linkwarden",
      "website": "https://linkwarden.app/",
      "docs": "https://docs.linkwarden.app/"
    },
    "tags": ["bookmarks", "link-sharing"]
  },
  {
    "id": "hi-events",
    "name": "Hi.events",
    "version": "0.8.0-beta.1",
    "description": "Hi.Events is a self-hosted event management and ticket selling platform that allows you to create, manage and promote events easily.",
    "logo": "hi-events.svg",
    "links": {
      "github": "https://github.com/HiEventsDev/hi.events",
      "website": "https://hi.events/",
      "docs": "https://hi.events/docs"
    },
    "tags": ["self-hosted", "open-source", "manager"]
  },
  {
    "id": "hoarder",
    "name": "Hoarder",
    "version": "0.22.0",
    "description": "Hoarder is an open source \"Bookmark Everything\" app that uses AI for automatically tagging the content you throw at it.",
    "logo": "hoarder.svg",
    "links": {
      "github": "https://github.com/hoarder/hoarder",
      "website": "https://hoarder.app/",
      "docs": "https://docs.hoarder.app/"
    },
    "tags": ["self-hosted", "bookmarks", "link-sharing"]
  },
  {
    "id": "windows",
    "name": "Windows (dockerized)",
    "version": "4.00",
    "description": "Windows inside a Docker container.",
    "logo": "windows.png",
    "links": {
      "github": "https://github.com/dockur/windows",
      "website": "",
      "docs": "https://github.com/dockur/windows?tab=readme-ov-file#how-do-i-use-it"
    },
    "tags": ["self-hosted", "open-source", "os"]
  },
  {
    "id": "macos",
    "name": "MacOS (dockerized)",
    "version": "1.14",
    "description": "MacOS inside a Docker container.",
    "logo": "macos.png",
    "links": {
      "github": "https://github.com/dockur/macos",
      "website": "",
      "docs": "https://github.com/dockur/macos?tab=readme-ov-file#how-do-i-use-it"
    },
    "tags": ["self-hosted", "open-source", "os"]
  },
  {
    "id": "coder",
    "name": "Coder",
    "version": "2.15.3",
    "description": "Coder is an open-source cloud development environment (CDE) that you host in your cloud or on-premises.",
    "logo": "coder.svg",
    "links": {
      "github": "https://github.com/coder/coder",
      "website": "https://coder.com/",
      "docs": "https://coder.com/docs"
    },
    "tags": ["self-hosted", "open-source", "builder"]
  },
  {
    "id": "stirling",
    "name": "Stirling PDF",
    "version": "0.30.1",
    "description": "A locally hosted one-stop shop for all your PDF needs",
    "logo": "stirling.svg",
    "links": {
      "github": "https://github.com/Stirling-Tools/Stirling-PDF",
      "website": "https://www.stirlingpdf.com/",
      "docs": "https://docs.stirlingpdf.com/"
    },
    "tags": ["pdf", "tools"]
  },
  {
    "id": "lobe-chat",
    "name": "Lobe Chat",
    "version": "v1.26.1",
    "description": "Lobe Chat - an open-source, modern-design AI chat framework.",
    "logo": "lobe-chat.png",
    "links": {
      "github": "https://github.com/lobehub/lobe-chat",
      "website": "https://chat-preview.lobehub.com/",
      "docs": "https://lobehub.com/docs/self-hosting/platform/docker-compose"
    },
    "tags": ["IA", "chat"]
  },
  {
    "id": "peppermint",
    "name": "Peppermint",
    "version": "latest",
    "description": "Peppermint is a modern, open-source API development platform that helps you build, test and document your APIs.",
    "logo": "peppermint.svg",
    "links": {
      "github": "https://github.com/Peppermint-Lab/peppermint",
      "website": "https://peppermint.sh/",
      "docs": "https://docs.peppermint.sh/"
    },
    "tags": ["api", "development", "documentation"]
  },
  {
    "id": "windmill",
    "name": "Windmill",
    "version": "latest",
    "description": "A developer platform to build production-grade workflows and internal apps. Open-source alternative to Airplane, Retool, and GitHub Actions.",
    "logo": "windmill.svg",
    "links": {
      "github": "https://github.com/windmill-labs/windmill",
      "website": "https://www.windmill.dev/",
      "docs": "https://docs.windmill.dev/"
    },
    "tags": ["workflow", "automation", "development"]
  },
  {
    "id": "activepieces",
    "name": "Activepieces",
    "version": "0.35.0",
    "description": "Open-source no-code business automation tool. An alternative to Zapier, Make.com, and Tray.",
    "logo": "activepieces.svg",
    "links": {
      "github": "https://github.com/activepieces/activepieces",
      "website": "https://www.activepieces.com/",
      "docs": "https://www.activepieces.com/docs"
    },
    "tags": ["automation", "workflow", "no-code"]
  },
  {
    "id": "invoiceshelf",
    "name": "InvoiceShelf",
    "version": "latest",
    "description": "InvoiceShelf is a self-hosted open source invoicing system for freelancers and small businesses.",
    "logo": "invoiceshelf.png",
    "links": {
      "github": "https://github.com/InvoiceShelf/invoiceshelf",
      "website": "https://invoiceshelf.com",
      "docs": "https://github.com/InvoiceShelf/invoiceshelf#readme"
    },
    "tags": ["invoice", "business", "finance"]
  },
  {
    "id": "postiz",
    "name": "Postiz",
    "version": "latest",
    "description": "Postiz is a modern, open-source platform for managing and publishing content across multiple channels.",
    "logo": "postiz.png",
    "links": {
      "github": "https://github.com/gitroomhq/postiz",
      "website": "https://postiz.com",
      "docs": "https://docs.postiz.com"
    },
    "tags": ["cms", "content-management", "publishing"]
  },
  {
    "id": "slash",
    "name": "Slash",
    "version": "latest",
    "description": "Slash is a modern, self-hosted bookmarking service and link shortener that helps you organize and share your favorite links.",
    "logo": "slash.png",
    "links": {
      "github": "https://github.com/yourselfhosted/slash",
      "website": "https://github.com/yourselfhosted/slash#readme",
      "docs": "https://github.com/yourselfhosted/slash/wiki"
    },
    "tags": ["bookmarks", "link-shortener", "self-hosted"]
  },
  {
    "id": "discord-tickets",
    "name": "Discord Tickets",
    "version": "4.0.21",
    "description": "An open-source Discord bot for creating and managing support ticket channels.",
    "logo": "discord-tickets.png",
    "links": {
      "github": "https://github.com/discord-tickets/bot",
      "website": "https://discordtickets.app",
      "docs": "https://discordtickets.app/self-hosting/installation/docker/"
    },
    "tags": ["discord", "tickets", "support"]
  },
  {
    "id": "nextcloud-aio",
    "name": "Nextcloud All in One",
    "version": "30.0.2",
    "description": "Nextcloud (AIO) is a self-hosted file storage and sync platform with powerful collaboration capabilities. It integrates Files, Talk, Groupware, Office, Assistant and more into a single platform for remote work and data protection.",
    "logo": "nextcloud-aio.svg",
    "links": {
      "github": "https://github.com/nextcloud/docker",
      "website": "https://nextcloud.com/",
      "docs": "https://docs.nextcloud.com/"
    },
    "tags": ["file-manager", "sync"]
  },
  {
    "id": "blender",
    "name": "Blender",
    "version": "latest",
    "description": "Blender is a free and open-source 3D creation suite. It supports the entire 3D pipeline—modeling, rigging, animation, simulation, rendering, compositing and motion tracking, video editing and 2D animation pipeline.",
    "logo": "blender.svg",
    "links": {
      "github": "https://github.com/linuxserver/docker-blender",
      "website": "https://www.blender.org/",
      "docs": "https://docs.blender.org/"
    },
    "tags": ["3d", "rendering", "animation"]
  },
  {
    "id": "heyform",
    "name": "HeyForm",
    "version": "latest",
    "description": "Allows anyone to create engaging conversational forms for surveys, questionnaires, quizzes, and polls. No coding skills required.",
    "logo": "heyform.svg",
    "links": {
      "github": "https://github.com/heyform/heyform",
      "website": "https://heyform.net",
      "docs": "https://docs.heyform.net"
    },
    "tags": ["form", "builder", "questionnaire", "quiz", "survey"]
  },
  {
    "id": "chatwoot",
    "name": "Chatwoot",
    "version": "v3.14.1",
    "description": "Open-source customer engagement platform that provides a shared inbox for teams, live chat, and omnichannel support.",
    "logo": "chatwoot.svg",
    "links": {
      "github": "https://github.com/chatwoot/chatwoot",
      "website": "https://www.chatwoot.com",
      "docs": "https://www.chatwoot.com/docs"
    },
    "tags": ["support", "chat", "customer-service"]
  },
  {
    "id": "discourse",
    "name": "Discourse",
    "version": "3.3.2",
    "description": "Discourse is a modern forum software for your community. Use it as a mailing list, discussion forum, or long-form chat room.",
    "logo": "discourse.svg",
    "links": {
      "github": "https://github.com/discourse/discourse",
      "website": "https://www.discourse.org/",
      "docs": "https://meta.discourse.org/"
    },
    "tags": ["forum", "community", "discussion"]
  },
  {
    "id": "immich",
    "name": "Immich",
    "version": "v1.121.0",
    "description": "High performance self-hosted photo and video backup solution directly from your mobile phone.",
    "logo": "immich.svg",
    "links": {
      "github": "https://github.com/immich-app/immich",
      "website": "https://immich.app/",
      "docs": "https://immich.app/docs/overview/introduction"
    },
    "tags": ["photos", "videos", "backup", "media"]
  },
  {
    "id": "twenty",
    "name": "Twenty CRM",
    "version": "latest",
    "description": "Twenty is a modern CRM offering a powerful spreadsheet interface and open-source alternative to Salesforce.",
    "logo": "twenty.svg",
    "links": {
      "github": "https://github.com/twentyhq/twenty",
      "website": "https://twenty.com",
      "docs": "https://docs.twenty.com"
    },
    "tags": ["crm", "sales", "business"]
  },
  {
    "id": "yourls",
    "name": "YOURLS",
    "version": "1.9.2",
    "description": "YOURLS (Your Own URL Shortener) is a set of PHP scripts that will allow you to run your own URL shortening service (a la TinyURL or Bitly).",
    "logo": "yourls.svg",
    "links": {
      "github": "https://github.com/YOURLS/YOURLS",
      "website": "https://yourls.org/",
      "docs": "https://yourls.org/#documentation"
    },
    "tags": ["url-shortener", "php"]
  },
  {
    "id": "ryot",
    "name": "Ryot",
    "version": "v7.10",
    "description": "A self-hosted platform for tracking various media types including movies, TV shows, video games, books, audiobooks, and more.",
    "logo": "ryot.png",
    "links": {
      "github": "https://github.com/IgnisDa/ryot",
      "website": "https://ryot.io/",
      "docs": "https://docs.ryot.io/"
    },
    "tags": ["media", "tracking", "self-hosted"]
  },
  {
    "id": "photoprism",
    "name": "Photoprism",
    "version": "latest",
    "description": "PhotoPrism® is an AI-Powered Photos App for the Decentralized Web. It makes use of the latest technologies to tag and find pictures automatically without getting in your way.",
    "logo": "photoprism.svg",
    "links": {
      "github": "https://github.com/photoprism/photoprism",
      "website": "https://www.photoprism.app/",
      "docs": "https://docs.photoprism.app/"
    },
    "tags": ["media", "photos", "self-hosted"]
  },
  {
    "id": "ontime",
    "name": "Ontime",
    "version": "v3.8.0",
    "description": "Ontime is browser-based application that manages event rundowns, scheduliing and cuing",
    "logo": "ontime.png",
    "links": {
      "github": "https://github.com/cpvalente/ontime/",
      "website": "https://getontime.no",
      "docs": "https://docs.getontime.no"
    },
    "tags": ["event"]
  },
  {
    "id": "triggerdotdev",
    "name": "Trigger.dev",
    "version": "v3",
    "description": "Trigger is a platform for building event-driven applications.",
    "logo": "triggerdotdev.svg",
    "links": {
      "github": "https://github.com/triggerdotdev/trigger.dev",
      "website": "https://trigger.dev/",
      "docs": "https://trigger.dev/docs"
    },
    "tags": ["event-driven", "applications"]
  },
  {
    "id": "browserless",
    "name": "Browserless",
    "version": "2.23.0",
    "description": "Browserless allows remote clients to connect and execute headless work, all inside of docker. It supports the standard, unforked Puppeteer and Playwright libraries, as well offering REST-based APIs for common actions like data collection, PDF generation and more.",
    "logo": "browserless.svg",
    "links": {
      "github": "https://github.com/browserless/browserless",
      "website": "https://www.browserless.io/",
      "docs": "https://docs.browserless.io/"
    },
    "tags": ["browser", "automation"]
  },
  {
    "id": "drawio",
    "name": "draw.io",
    "version": "24.7.17",
    "description": "draw.io is a configurable diagramming/whiteboarding visualization application.",
    "logo": "drawio.svg",
    "links": {
      "github": "https://github.com/jgraph/drawio",
      "website": "https://draw.io/",
      "docs": "https://www.drawio.com/doc/"
    },
    "tags": ["drawing", "diagrams"]
  },
  {
    "id": "kimai",
    "name": "Kimai",
    "version": "2.31.0",
    "description": "Kimai is a web-based multi-user time-tracking application. Works great for everyone: freelancers, companies, organizations - everyone can track their times, generate reports, create invoices and do so much more.",
    "logo": "kimai.svg",
    "links": {
      "github": "https://github.com/kimai/kimai",
      "website": "https://www.kimai.org",
      "docs": "https://www.kimai.org/documentation"
    },
    "tags": ["invoice", "business", "finance"]
  },
  {
    "id": "logto",
    "name": "Logto",
    "version": "1.27.0",
    "description": "Logto is an open-source Identity and Access Management (IAM) platform designed to streamline Customer Identity and Access Management (CIAM) and Workforce Identity Management.",
    "logo": "logto.png",
    "links": {
      "github": "https://github.com/logto-io/logto",
      "website": "https://logto.io/",
      "docs": "https://docs.logto.io/introduction"
    },
    "tags": ["identity", "auth"]
  },
  {
    "id": "pocket-id",
    "name": "Pocket ID",
    "version": "0.35.1",
    "description": "A simple and easy-to-use OIDC provider that allows users to authenticate with their passkeys to your services.",
    "logo": "pocket-id.svg",
    "links": {
      "github": "https://github.com/pocket-id/pocket-id",
      "website": "https://pocket-id.org/",
      "docs": "https://pocket-id.org/docs"
    },
    "tags": ["identity", "auth"]
  },
  {
    "id": "penpot",
    "name": "Penpot",
    "version": "2.3.2",
    "description": "Penpot is the web-based open-source design tool that bridges the gap between designers and developers.",
    "logo": "penpot.svg",
    "links": {
      "github": "https://github.com/penpot/penpot",
      "website": "https://penpot.app/",
      "docs": "https://docs.penpot.app/"
    },
    "tags": ["design", "collaboration"]
  },
  {
    "id": "huly",
    "name": "Huly",
    "version": "0.6.377",
    "description": "Huly — All-in-One Project Management Platform (alternative to Linear, Jira, Slack, Notion, Motion)",
    "logo": "huly.svg",
    "links": {
      "github": "https://github.com/hcengineering/huly-selfhost",
      "website": "https://huly.io/",
      "docs": "https://docs.huly.io/"
    },
    "tags": ["project-management", "community", "discussion"]
  },
  {
    "id": "unsend",
    "name": "Unsend",
    "version": "v1.3.2",
    "description": "Open source alternative to Resend,Sendgrid, Postmark etc. ",
    "logo": "unsend.png",
    "links": {
      "github": "https://github.com/unsend-dev/unsend",
      "website": "https://unsend.dev/",
      "docs": "https://docs.unsend.dev/get-started/"
    },
    "tags": ["e-mail", "marketing", "business"]
  },
  {
    "id": "langflow",
    "name": "Langflow",
    "version": "1.1.1",
    "description": "Langflow is a low-code app builder for RAG and multi-agent AI applications. It's Python-based and agnostic to any model, API, or database. ",
    "logo": "langflow.svg",
    "links": {
      "github": "https://github.com/langflow-ai/langflow/tree/main",
      "website": "https://www.langflow.org/",
      "docs": "https://docs.langflow.org/"
    },
    "tags": ["ai"]
  },
  {
    "id": "elastic-search",
    "name": "Elasticsearch",
    "version": "8.10.2",
    "description": "Elasticsearch is an open-source search and analytics engine, used for full-text search and analytics on structured data such as text, web pages, images, and videos.",
    "logo": "elasticsearch.svg",
    "links": {
      "github": "https://github.com/elastic/elasticsearch",
      "website": "https://www.elastic.co/elasticsearch/",
      "docs": "https://docs.elastic.co/elasticsearch/"
    },
    "tags": ["search", "analytics"]
  },
  {
    "id": "onedev",
    "name": "OneDev",
    "version": "11.6.6",
    "description": "Git server with CI/CD, kanban, and packages. Seamless integration. Unparalleled experience.",
    "logo": "onedev.png",
    "links": {
      "github": "https://github.com/theonedev/onedev/",
      "website": "https://onedev.io/",
      "docs": "https://docs.onedev.io/"
    },
    "tags": ["self-hosted", "development"]
  },
  {
    "id": "unifi",
    "name": "Unifi Network",
    "version": "11.6.6",
    "description": "Unifi Network is an open-source enterprise network management platform for wireless networks.",
    "logo": "unifi.webp",
    "links": {
      "github": "https://github.com/ubiquiti",
      "website": "https://www.ui.com/",
      "docs": "https://help.ui.com/hc/en-us/articles/360012282453-Self-Hosting-a-UniFi-Network-Server"
    },
    "tags": ["self-hosted", "networking"]
  },
  {
    "id": "glpi",
    "name": "GLPI Project",
    "version": "10.0.16",
    "description": "The most complete open source service management software",
    "logo": "glpi.webp",
    "links": {
      "github": "https://github.com/glpi-project/glpi",
      "website": "https://glpi-project.org/",
      "docs": "https://glpi-project.org/documentation/"
    },
    "tags": ["self-hosted", "project-management", "management"]
  },
  {
    "id": "checkmate",
    "name": "Checkmate",
    "version": "2.0.1",
    "description": "Checkmate is an open-source, self-hosted tool designed to track and monitor server hardware, uptime, response times, and incidents in real-time with beautiful visualizations.",
    "logo": "checkmate.png",
    "links": {
      "github": "https://github.com/bluewave-labs/checkmate",
      "website": "https://bluewavelabs.ca",
      "docs": "https://bluewavelabs.gitbook.io/checkmate"
    },
    "tags": ["self-hosted", "monitoring", "uptime"]
  },
  {
    "id": "gotenberg",
    "name": "Gotenberg",
    "version": "latest",
    "description": "Gotenberg is a Docker-powered stateless API for PDF files.",
    "logo": "gotenberg.png",
    "links": {
      "github": "https://github.com/gotenberg/gotenberg",
      "website": "https://gotenberg.dev",
      "docs": "https://gotenberg.dev/docs/getting-started/introduction"
    },
    "tags": ["api", "backend", "pdf", "tools"]
  },
  {
    "id": "actualbudget",
    "name": "Actual Budget",
    "version": "latest",
    "description": "A super fast and privacy-focused app for managing your finances.",
    "logo": "actualbudget.png",
    "links": {
      "github": "https://github.com/actualbudget/actual",
      "website": "https://actualbudget.org",
      "docs": "https://actualbudget.org/docs"
    },
    "tags": ["budgeting", "finance", "money"]
  },
  {
    "id": "conduit",
    "name": "Conduit",
    "version": "v0.9.0",
    "description": "Conduit is a simple, fast and reliable chat server powered by Matrix",
    "logo": "conduit.svg",
    "links": {
      "github": "https://gitlab.com/famedly/conduit",
      "website": "https://conduit.rs/",
      "docs": "https://docs.conduit.rs/"
    },
    "tags": ["matrix", "communication"]
  },
  {
    "id": "evolutionapi",
    "name": "Evolution API",
    "version": "v2.1.2",
    "description": "Evolution API is a robust platform dedicated to empowering small businesses with limited resources, going beyond a simple messaging solution via WhatsApp.",
    "logo": "evolutionapi.png",
    "links": {
      "github": "https://github.com/EvolutionAPI/evolution-api",
      "docs": "https://doc.evolution-api.com/v2/en/get-started/introduction",
      "website": "https://evolution-api.com/opensource-whatsapp-api/"
    },
    "tags": ["api", "whatsapp", "messaging"]
  },
  {
    "id": "conduwuit",
    "name": "Conduwuit",
    "version": "latest",
    "description": "Well-maintained, featureful Matrix chat homeserver (fork of Conduit)",
    "logo": "conduwuit.svg",
    "links": {
      "github": "https://github.com/girlbossceo/conduwuit",
      "website": "https://conduwuit.puppyirl.gay",
      "docs": "https://conduwuit.puppyirl.gay/configuration.html"
    },
    "tags": ["backend", "chat", "communication", "matrix", "server"]
  },
  {
    "id": "cloudflared",
    "name": "Cloudflared",
    "version": "latest",
    "description": "A lightweight daemon that securely connects local services to the internet through Cloudflare Tunnel.",
    "logo": "cloudflared.svg",
    "links": {
      "github": "https://github.com/cloudflare/cloudflared",
      "website": "https://developers.cloudflare.com/cloudflare-one/connections/connect-apps/",
      "docs": "https://developers.cloudflare.com/cloudflare-one/connections/connect-apps/install-and-setup/"
    },
    "tags": ["cloud", "networking", "security", "tunnel"]
  },
  {
    "id": "couchdb",
    "name": "CouchDB",
    "version": "latest",
    "description": "CouchDB is a document-oriented NoSQL database that excels at replication and horizontal scaling.",
    "logo": "couchdb.png",
    "links": {
      "github": "https://github.com/apache/couchdb",
      "website": "https://couchdb.apache.org/",
      "docs": "https://docs.couchdb.org/en/stable/"
    },
    "tags": ["database", "storage"]
  },
  {
    "id": "it-tools",
    "name": "IT Tools",
    "version": "latest",
    "description": "A collection of handy online it-tools for developers.",
    "logo": "it-tools.svg",
    "links": {
      "github": "https://github.com/CorentinTh/it-tools",
      "website": "https://it-tools.tech",
      "docs": "https://it-tools.tech/docs"
    },
    "tags": ["developer", "tools"]
  },
  {
    "id": "superset",
    "name": "Superset (Unofficial)",
    "version": "latest",
    "description": "Data visualization and data exploration platform.",
    "logo": "superset.svg",
    "links": {
      "github": "https://github.com/amancevice/docker-superset",
      "website": "https://superset.apache.org",
      "docs": "https://superset.apache.org/docs/intro"
    },
    "tags": ["analytics", "bi", "dashboard", "database", "sql"]
  },
  {
    "id": "glance",
    "name": "Glance",
    "version": "latest",
    "description": "A self-hosted dashboard that puts all your feeds in one place. Features RSS feeds, weather, bookmarks, site monitoring, and more in a minimal, fast interface.",
    "logo": "glance.png",
    "links": {
      "github": "https://github.com/glanceapp/glance",
      "docs": "https://github.com/glanceapp/glance/blob/main/docs/configuration.md",
      "website": "https://glance.app/"
    },
    "tags": ["dashboard", "monitoring", "widgets", "rss"]
  },
  {
    "id": "homarr",
    "name": "Homarr",
    "version": "latest",
    "description": "A sleek, modern dashboard that puts all your apps and services in one place with Docker integration.",
    "logo": "homarr.png",
    "links": {
      "github": "https://github.com/homarr-labs/homarr",
      "docs": "https://homarr.dev/docs/getting-started/installation/docker",
      "website": "https://homarr.dev/"
    },
    "tags": ["dashboard", "monitoring"]
  },
  {
    "id": "erpnext",
    "name": "ERPNext",
    "version": "version-15",
    "description": "100% Open Source and highly customizable ERP software.",
    "logo": "erpnext.svg",
    "links": {
      "github": "https://github.com/frappe/erpnext",
      "docs": "https://docs.frappe.io/erpnext",
      "website": "https://erpnext.com"
    },
    "tags": [
      "erp",
      "accounts",
      "manufacturing",
      "retail",
      "sales",
      "pos",
      "hrms"
    ]
  },
  {
    "id": "maybe",
    "name": "Maybe",
    "version": "latest",
    "description": "Maybe is a self-hosted finance tracking application designed to simplify budgeting and expenses.",
    "logo": "maybe.svg",
    "links": {
      "github": "https://github.com/maybe-finance/maybe",
      "website": "https://maybe.finance/",
      "docs": "https://docs.maybe.finance/"
    },
    "tags": ["finance", "self-hosted"]
  },
  {
    "id": "spacedrive",
    "name": "Spacedrive",
    "version": "latest",
    "description": "Spacedrive is a cross-platform file manager. It connects your devices together to help you organize files from anywhere. powered by a virtual distributed filesystem (VDFS) written in Rust. Organize files across many devices in one place.",
    "links": {
      "github": "https://github.com/spacedriveapp/spacedrive",
      "website": "https://spacedrive.com/",
      "docs": "https://www.spacedrive.com/docs/product/getting-started/introduction"
    },
    "logo": "spacedrive.png",
    "tags": ["file-manager", "vdfs", "storage"]
  },
  {
    "id": "registry",
    "name": "Docker Registry",
    "version": "2",
    "description": "Distribution implementation for storing and distributing of Docker container images and artifacts.",
    "links": {
      "github": "https://github.com/distribution/distribution",
      "website": "https://hub.docker.com/_/registry",
      "docs": "https://distribution.github.io/distribution/"
    },
    "logo": "registry.png",
    "tags": ["registry", "docker", "self-hosted"]
  },
  {
    "id": "alist",
    "name": "AList",
    "version": "v3.41.0",
    "description": "🗂️A file list/WebDAV program that supports multiple storages, powered by Gin and Solidjs.",
    "logo": "alist.svg",
    "links": {
      "github": "https://github.com/AlistGo/alist",
      "website": "https://alist.nn.ci",
      "docs": "https://alist.nn.ci/guide/install/docker.html"
    },
    "tags": ["file", "webdav", "storage"]
  },
  {
    "id": "answer",
    "name": "Answer",
    "version": "v1.4.1",
    "description": "Answer is an open-source Q&A platform for building a self-hosted question-and-answer service.",
    "logo": "answer.png",
    "links": {
      "github": "https://github.com/apache/answer",
      "website": "https://answer.apache.org/",
      "docs": "https://answer.apache.org/docs"
    },
    "tags": ["q&a", "self-hosted"]
  },
  {
    "id": "shlink",
    "name": "Shlink",
    "version": "stable",
    "description": "URL shortener that can be used to serve shortened URLs under your own domain.",
    "logo": "shlink.svg",
    "links": {
      "github": "https://github.com/shlinkio/shlink",
      "website": "https://shlink.io",
      "docs": "https://shlink.io/documentation"
    },
    "tags": ["sharing", "shortener", "url"]
  },
  {
    "id": "frappe-hr",
    "name": "Frappe HR",
    "version": "version-15",
    "description": "Feature rich HR & Payroll software. 100% FOSS and customizable.",
    "logo": "frappe-hr.svg",
    "links": {
      "github": "https://github.com/frappe/hrms",
      "docs": "https://docs.frappe.io/hr",
      "website": "https://frappe.io/hr"
    },
    "tags": [
      "hrms",
      "payroll",
      "leaves",
      "expenses",
      "attendance",
      "performace"
    ]
  },
  {
    "id": "formbricks",
    "name": "Formbricks",
    "version": "v3.1.3",
    "description": "Formbricks is an open-source survey and form platform for collecting user data.",
    "logo": "formbricks.png",
    "links": {
      "github": "https://github.com/formbricks/formbricks",
      "website": "https://formbricks.com/",
      "docs": "https://formbricks.com/docs"
    },
    "tags": ["forms", "analytics"]
  },
  {
    "id": "trilium",
    "name": "Trilium",
    "description": "Trilium Notes is a hierarchical note taking application with focus on building large personal knowledge bases.",
    "logo": "trilium.png",
    "version": "latest",
    "links": {
      "github": "https://github.com/zadam/trilium",
      "website": "https://github.com/zadam/trilium",
      "docs": "https://github.com/zadam/trilium/wiki/"
    },
    "tags": ["self-hosted", "productivity", "personal-use"]
  },
  {
    "id": "convex",
    "name": "Convex",
    "version": "latest",
    "description": "Convex is an open-source reactive database designed to make life easy for web app developers.",
    "logo": "convex.svg",
    "links": {
      "github": "https://github.com/get-convex/convex",
      "website": "https://www.convex.dev/",
      "docs": "https://www.convex.dev/docs"
    },
    "tags": ["backend", "database", "api"]
  },
  {
    "id": "wikijs",
    "name": "Wiki.js",
    "version": "2.5",
    "description": "The most powerful and extensible open source Wiki software.",
    "logo": "wikijs.svg",
    "links": {
      "github": "https://github.com/requarks/wiki",
      "website": "https://js.wiki/",
      "docs": "https://docs.requarks.io/"
    },
    "tags": ["knowledge-base", "self-hosted", "documentation"]
  },
  {
    "id": "otterwiki",
    "name": "Otter Wiki",
    "version": "2",
    "description": "An Otter Wiki is a simple, lightweight, and fast wiki engine built with Python and Flask. It provides a user-friendly interface for creating and managing wiki content with markdown support.",
    "logo": "otterwiki.png",
    "links": {
      "github": "https://github.com/redimp/otterwiki",
      "website": "https://otterwiki.com/",
      "docs": "https://github.com/redimp/otterwiki/wiki"
    },
    "tags": ["wiki", "documentation", "knowledge-base", "markdown"]
  },
  {
    "id": "lowcoder",
    "name": "Lowcoder",
    "version": "2.6.4",
    "description": "Rapid business App Builder for Everyone",
    "logo": "lowcoder.png",
    "links": {
      "github": "https://github.com/lowcoder-org/lowcoder",
      "website": "https://www.lowcoder.cloud/",
      "docs": "https://docs.lowcoder.cloud/lowcoder-documentation"
    },
    "tags": ["low-code", "no-code", "development"]
  },
  {
    "id": "backrest",
    "name": "Backrest",
    "version": "1.6.0",
    "description": "Backrest is a web-based backup solution powered by restic, offering an intuitive WebUI for easy repository management, snapshot browsing, and file restoration. It runs in the background, automating snapshot scheduling and repository maintenance. Built with Go, Backrest is a lightweight standalone binary with restic as its only dependency. It provides a secure and user-friendly way to manage backups while still allowing direct access to the restic CLI for advanced operations.",
    "links": {
      "github": "https://github.com/garethgeorge/backrest",
      "website": "https://garethgeorge.github.io/backrest",
      "docs": "https://garethgeorge.github.io/backrest/introduction/getting-started"
    },
    "logo": "backrest.svg",
    "tags": ["backup"]
  },
  {
    "id": "blinko",
    "name": "Blinko",
    "version": "latest",
    "description": "Blinko is a modern web application for managing and organizing your digital content and workflows.",
    "logo": "blinko.svg",
    "links": {
      "github": "https://github.com/blinkospace/blinko",
      "website": "https://blinko.space/",
      "docs": "https://docs.blinko.space/"
    },
    "tags": ["productivity", "organization", "workflow", "nextjs"]
  },
  {
    "id": "pgadmin",
    "name": "pgAdmin",
    "version": "8.3",
    "description": "pgAdmin is the most popular and feature rich Open Source administration and development platform for PostgreSQL, the most advanced Open Source database in the world.",
    "links": {
      "github": "https://github.com/pgadmin-org/pgadmin4",
      "website": "https://www.pgadmin.org/",
      "docs": "https://www.pgadmin.org/docs/"
    },
    "logo": "pgadmin.webp",
    "tags": ["database", "postgres", "admin"]
  },
  {
    "id": "ackee",
    "name": "Ackee",
    "version": "latest",
    "description": "Ackee is a self-hosted analytics tool for your website.",
    "logo": "logo.png",
    "links": {
      "github": "https://github.com/electerious/Ackee",
      "website": "https://ackee.electerious.com/",
      "docs": "https://docs.ackee.electerious.com/"
    },
    "tags": ["analytics", "self-hosted"]
  },
  {
    "id": "adguardhome",
    "name": "AdGuard Home",
    "version": "latest",
    "description": "AdGuard Home is a comprehensive solution designed to enhance your online browsing experience by eliminating all kinds of ads, from annoying banners and pop-ups to intrusive video ads. It provides privacy protection, browsing security, and parental control features while maintaining website functionality.",
    "logo": "logo.svg",
    "links": {
      "github": "https://github.com/AdguardTeam/AdGuardHome",
      "website": "https://adguard.com",
      "docs": "https://github.com/AdguardTeam/AdGuardHome/wiki"
    },
    "tags": ["privacy", "security", "dns", "ad-blocking"]
  },
  {
    "id": "adminer",
    "name": "Adminer",
    "version": "4.8.1",
    "description": "Adminer is a comprehensive database management tool that supports MySQL, MariaDB, PostgreSQL, SQLite, MS SQL, Oracle, Elasticsearch, MongoDB and others. It provides a clean interface for efficient database operations, with strong security features and extensive customization options.",
    "logo": "logo.svg",
    "links": {
      "github": "https://github.com/vrana/adminer",
      "website": "https://www.adminer.org/",
      "docs": "https://www.adminer.org/en/plugins/"
    },
    "tags": ["databases", "developer-tools", "mysql", "postgresql"]
  },
  {
    "id": "affinepro",
    "name": "Affine Pro",
    "version": "stable-780dd83",
    "description": "Affine Pro is a modern, self-hosted platform designed for collaborative content creation and project management. It offers an intuitive interface, seamless real-time collaboration, and powerful tools for organizing tasks, notes, and ideas.",
    "logo": "logo.png",
    "links": {
      "github": "https://github.com/toeverything/Affine",
      "website": "https://affine.pro/",
      "docs": "https://affine.pro/docs"
    },
    "tags": [
      "collaboration",
      "self-hosted",
      "productivity",
      "project-management"
    ]
  },
  {
    "id": "alltube",
    "name": "AllTube",
    "version": "latest",
    "description": "AllTube Download is an application designed to facilitate the downloading of videos from YouTube and other video sites. It provides an HTML GUI for youtube-dl with video conversion capabilities and JSON API support.",
    "logo": "logo.png",
    "links": {
      "github": "https://github.com/Rudloff/alltube",
      "website": "https://github.com/Rudloff/alltube",
      "docs": "https://github.com/Rudloff/alltube/wiki"
    },
    "tags": ["media", "video", "downloader"]
  },
  {
    "id": "ampache",
    "name": "Ampache",
    "version": "latest",
    "description": "Ampache is a web-based audio/video streaming application and file manager allowing you to access your music & videos from anywhere, using almost any internet enabled device.",
    "logo": "logo.png",
    "links": {
      "github": "https://github.com/ampache/ampache",
      "website": "http://ampache.org/",
      "docs": "https://github.com/ampache/ampache/wiki"
    },
    "tags": ["media", "music", "streaming"]
  },
  {
    "id": "anythingllm",
    "name": "AnythingLLM",
    "version": "latest",
    "description": "AnythingLLM is a private, self-hosted, and local document chatbot platform that allows you to chat with your documents using various LLM providers.",
    "logo": "logo.png",
    "links": {
      "github": "https://github.com/Mintplex-Labs/anything-llm",
      "website": "https://useanything.com",
      "docs": "https://github.com/Mintplex-Labs/anything-llm/tree/master/docs"
    },
    "tags": ["ai", "llm", "chatbot"]
  },
  {
    "id": "apprise-api",
    "name": "Apprise API",
    "version": "latest",
    "description": "Apprise API provides a simple interface for sending notifications to almost all of the most popular notification services available to us today.",
    "logo": "logo.png",
    "links": {
      "github": "https://github.com/caronc/apprise-api",
      "website": "https://github.com/caronc/apprise-api",
      "docs": "https://github.com/caronc/apprise-api/wiki"
    },
    "tags": ["notifications", "api"]
  },
  {
    "id": "arangodb",
    "name": "ArangoDB",
    "version": "latest",
    "description": "ArangoDB is a native multi-model database with flexible data models for documents, graphs, and key-values. Build high performance applications using a convenient SQL-like query language or JavaScript extensions.",
    "logo": "logo.png",
    "links": {
      "github": "https://github.com/arangodb/arangodb",
      "website": "https://www.arangodb.com/",
      "docs": "https://www.arangodb.com/docs/"
    },
    "tags": ["database", "graph-database", "nosql"]
  },
  {
    "id": "anonupload",
    "name": "AnonUpload",
    "version": "1",
    "description": "AnonUpload is a secure, anonymous file sharing application that does not require a database. It is built with privacy as a priority, ensuring that the direct filename used is not displayed.",
    "logo": "logo.png",
    "links": {
      "github": "https://github.com/supernova3339/anonupload",
      "docs": "https://github.com/Supernova3339/anonupload/blob/main/env.md",
      "website": "https://anonupload.com/"
    },
    "tags": ["file-sharing", "privacy"]
  },
  {
    "id": "argilla",
    "name": "Argilla",
    "version": "latest",
    "description": "Argilla is a robust platform designed to help engineers and data scientists streamline the management of machine learning data workflows. It simplifies tasks like data labeling, annotation, and quality control.",
    "logo": "logo.svg",
    "links": {
      "github": "https://github.com/argilla-io/argilla",
      "website": "https://www.argilla.io/",
      "docs": "https://docs.argilla.io/"
    },
    "tags": ["machine-learning", "data-labeling", "ai"]
  },
  {
    "id": "audiobookshelf",
    "name": "Audiobookshelf",
    "version": "2.19.4",
    "description": "Audiobookshelf is a self-hosted server designed to manage and play your audiobooks and podcasts. It works best when you have an organized directory structure.",
    "logo": "logo.png",
    "links": {
      "github": "https://github.com/advplyr/audiobookshelf",
      "website": "https://www.audiobookshelf.org",
      "docs": "https://www.audiobookshelf.org/docs"
    },
    "tags": ["media", "audiobooks", "podcasts"]
  },
  {
    "id": "authorizer",
    "name": "Authorizer",
    "version": "1.4.4",
    "description": "Authorizer is a powerful tool designed to simplify the process of user authentication and authorization in your applications. It allows you to build secure apps 10x faster with its low code tool and low-cost deployment.",
    "logo": "logo.png",
    "links": {
      "github": "https://github.com/authorizerdev/authorizer",
      "website": "https://authorizer.dev",
      "docs": "https://docs.authorizer.dev/"
    },
    "tags": ["authentication", "authorization", "security"]
  },
  {
    "id": "automatisch",
    "name": "Automatisch",
    "version": "2.0",
    "description": "Automatisch is a powerful, self-hosted workflow automation tool designed for connecting your apps and automating repetitive tasks. With Automatisch, you can create workflows to sync data, send notifications, and perform various actions seamlessly across different services.",
    "logo": "logo.png",
    "links": {
      "github": "https://github.com/automatisch/automatisch",
      "website": "https://automatisch.io/docs",
      "docs": "https://automatisch.io/docs"
    },
    "tags": ["automation", "workflow", "integration"]
  },
  {
    "id": "babybuddy",
    "name": "BabyBuddy",
    "version": "2.7.0",
    "description": "BabyBuddy is a comprehensive, user-friendly platform designed to help parents and caregivers manage essential details about their child's growth and development. It provides tools for tracking feedings, sleep schedules, diaper changes, and milestones.",
    "logo": "logo.png",
    "links": {
      "github": "https://github.com/babybuddy/babybuddy",
      "website": "https://babybuddy.app",
      "docs": "https://docs.babybuddy.app"
    },
    "tags": ["parenting", "tracking", "family"]
  },
  {
    "id": "baikal",
    "name": "Baikal",
    "version": "nginx-php8.2",
    "description": "Baikal is a lightweight, self-hosted CalDAV and CardDAV server that enables users to manage calendars and contacts efficiently. It provides a simple and effective solution for syncing and sharing events, tasks, and address books across multiple devices.",
    "logo": "logo.png",
    "links": {
      "website": "https://sabre.io/baikal/",
      "github": "https://sabre.io/baikal/",
      "docs": "https://sabre.io/baikal/install/"
    },
    "tags": ["calendar", "contacts", "caldav", "carddav"]
  },
  {
    "id": "barrage",
    "name": "Barrage",
    "version": "0.3.0",
    "description": "Barrage is a minimalistic Deluge WebUI app with full mobile support. It features a responsive mobile-first design, allowing you to manage your torrents with ease from any device.",
    "logo": "logo.png",
    "links": {
      "github": "https://github.com/maulik9898/barrage",
      "website": "https://github.com/maulik9898/barrage",
      "docs": "https://github.com/maulik9898/barrage/blob/main/README.md"
    },
    "tags": ["torrents", "deluge", "mobile"]
  },
  {
    "id": "bazarr",
    "name": "Bazarr",
    "version": "latest",
    "description": "Bazarr is a companion application to Sonarr and Radarr that manages and downloads subtitles based on your requirements.",
    "logo": "logo.png",
    "links": {
      "github": "https://github.com/morpheus65535/bazarr",
      "website": "https://www.bazarr.media/",
      "docs": "https://www.bazarr.media/docs"
    },
    "tags": ["subtitles", "sonarr", "radarr"]
  },
  {
    "id": "beszel",
    "name": "Beszel",
    "version": "0.10.2",
    "description": "A lightweight server monitoring hub with historical data, docker stats, and alerts.",
    "logo": "logo.svg",
    "links": {
      "github": "https://github.com/henrygd/beszel",
      "website": "https://beszel.dev",
      "docs": "https://beszel.dev/guide/getting-started"
    },
    "tags": ["monitoring", "docker", "alerts"]
  },
  {
    "id": "bytestash",
    "name": "ByteStash",
    "version": "latest",
    "description": "ByteStash is a self-hosted file storage solution that allows you to store and share files with ease. It provides a simple and effective solution for storing and accessing files from anywhere.",
    "logo": "logo.png",
    "links": {
      "github": "https://github.com/bytestash/bytestash",
      "website": "https://bytestash.com",
      "docs": "https://bytestash.com/docs"
    },
    "tags": ["file-storage", "self-hosted"]
  },
  {
    "id": "bookstack",
    "name": "BookStack",
    "version": "24.12.1",
    "description": "BookStack is a self-hosted platform for creating beautiful, feature-rich documentation sites.",
    "logo": "logo.svg",
    "links": {
      "github": "https://github.com/BookStackApp/BookStack",
      "website": "https://www.bookstackapp.com",
      "docs": "https://www.bookstackapp.com/docs"
    },
    "tags": ["documentation", "self-hosted"]
  },
  {
    "id": "bytebase",
    "name": "Bytebase",
    "version": "latest",
    "description": "Bytebase is a database management tool that allows you to manage your databases with ease. It provides a simple and effective solution for managing your databases from anywhere.",
    "logo": "image.png",
    "links": {
      "github": "https://github.com/bytebase/bytebase",
      "website": "https://www.bytebase.com",
      "docs": "https://www.bytebase.com/docs"
    },
    "tags": ["database", "self-hosted"]
  },
  {
    "id": "botpress",
    "name": "Botpress",
    "version": "latest",
    "description": "Botpress is a platform for building conversational AI agents. It provides a simple and effective solution for building conversational AI agents from anywhere.",
    "logo": "logo.png",
    "links": {
      "github": "https://github.com/botpress/botpress",
      "website": "https://botpress.com",
      "docs": "https://botpress.com/docs"
    },
    "tags": ["ai", "self-hosted"]
  },
  {
    "id": "calibre",
    "name": "Calibre",
    "version": "7.26.0",
    "description": "Calibre is a comprehensive e-book management tool designed to organize, convert, and read your e-book collection. It supports most of the major e-book formats and is compatible with various e-book reader devices.",
    "logo": "logo.png",
    "links": {
      "github": "https://github.com/kovidgoyal/calibre",
      "website": "https://calibre-ebook.com/",
      "docs": "https://manual.calibre-ebook.com/"
    },
    "tags": ["Documents", "E-Commerce"]
  },
  {
    "id": "carbone",
    "name": "Carbone",
    "version": "4.25.5",
    "description": "Carbone is a high-performance, self-hosted document generation engine. It allows you to generate reports, invoices, and documents in various formats (e.g., PDF, DOCX, XLSX) using JSON data and template-based rendering.",
    "logo": "logo.png",
    "links": {
      "github": "https://github.com/carboneio/carbone",
      "website": "https://carbone.io/",
      "docs": "https://carbone.io/documentation/design/overview/getting-started.html"
    },
    "tags": ["Document Generation", "Automation", "Reporting", "Productivity"]
  },
  {
    "id": "casdoor",
    "name": "Casdoor",
    "version": "latest",
    "description": "An open-source UI-first Identity and Access Management (IAM) / Single-Sign-On (SSO) platform with web UI supporting OAuth 2.0, OIDC, SAML, CAS, LDAP, SCIM, WebAuthn, TOTP, MFA, and more.",
    "logo": "casdoor.png",
    "links": {
      "github": "https://github.com/casdoor/casdoor",
      "website": "https://casdoor.org/",
      "docs": "https://casdoor.org/docs/overview"
    },
    "tags": [
      "authentication",
      "authorization",
      "oauth2",
      "oidc",
      "sso",
      "saml",
      "identity-management",
      "access-management",
      "security"
    ]
  },
  {
    "id": "changedetection",
    "name": "Change Detection",
    "version": "0.49",
    "description": "Changedetection.io is an intelligent tool designed to monitor changes on websites. Perfect for smart shoppers, data journalists, research engineers, data scientists, and security researchers.",
    "logo": "logo.png",
    "links": {
      "github": "https://github.com/dgtlmoon/changedetection.io",
      "website": "https://changedetection.io",
      "docs": "https://github.com/dgtlmoon/changedetection.io/wiki"
    },
    "tags": ["Monitoring", "Data", "Notifications"]
  },
  {
    "id": "chevereto",
    "name": "Chevereto",
    "version": "4",
    "description": "Chevereto is a powerful, self-hosted image and video hosting platform designed for individuals, communities, and businesses. It allows users to upload, organize, and share media effortlessly.",
    "logo": "logo.png",
    "links": {
      "github": "https://github.com/chevereto/chevereto",
      "website": "https://chevereto.com/",
      "docs": "https://v4-docs.chevereto.com/"
    },
    "tags": [
      "Image Hosting",
      "File Management",
      "Open Source",
      "Multi-User",
      "Private Albums"
    ]
  },
  {
    "id": "chiefonboarding",
    "name": "Chief-Onboarding",
    "version": "v2.2.5",
    "description": "Chief-Onboarding is a comprehensive, self-hosted onboarding and employee management platform designed for businesses to streamline their onboarding processes.",
    "logo": "logo.png",
    "links": {
      "github": "https://github.com/chiefonboarding/chiefonboarding",
      "website": "https://demo.chiefonboarding.com/",
      "docs": "https://docs.chiefonboarding.com/"
    },
    "tags": [
      "Employee Onboarding",
      "HR Management",
      "Task Tracking",
      "Role-Based Access",
      "Document Management"
    ]
  },
  {
    "id": "classicpress",
    "name": "ClassicPress",
    "version": "php8.3-apache",
    "description": "ClassicPress is a community-led open source content management system for creators. It is a fork of WordPress 6.2 that preserves the TinyMCE classic editor as the default option.",
    "logo": "logo.png",
    "links": {
      "github": "https://github.com/ClassicPress/",
      "website": "https://www.classicpress.net/",
      "docs": "https://docs.classicpress.net/"
    },
    "tags": ["cms", "wordpress", "content-management"]
  },
  {
    "id": "cloud9",
    "name": "Cloud9",
    "version": "1.29.2",
    "description": "Cloud9 is a cloud-based integrated development environment (IDE) designed for developers to code, build, and debug applications collaboratively in real time.",
    "logo": "logo.png",
    "links": {
      "github": "https://github.com/c9",
      "website": "https://aws.amazon.com/cloud9/",
      "docs": "https://docs.aws.amazon.com/cloud9/"
    },
    "tags": ["ide", "development", "cloud"]
  },
  {
    "id": "cloudcommander",
    "name": "Cloud Commander",
    "version": "18.5.1",
    "description": "Cloud Commander is a file manager for the web. It includes a command-line console and a text editor. Cloud Commander helps you manage your server and work with files, directories and programs in a web browser.",
    "logo": "logo.png",
    "links": {
      "github": "https://github.com/coderaiser/cloudcmd",
      "website": "https://cloudcmd.io",
      "docs": "https://cloudcmd.io/#install"
    },
    "tags": ["file-manager", "web-based", "console"]
  },
  {
    "id": "cockpit",
    "name": "Cockpit",
    "version": "core-2.11.0",
    "description": "Cockpit is a headless content platform designed to streamline the creation, connection, and delivery of content for creators, marketers, and developers. It is built with an API-first approach, enabling limitless digital solutions.",
    "logo": "logo.png",
    "links": {
      "github": "https://github.com/Cockpit-HQ",
      "website": "https://getcockpit.com",
      "docs": "https://getcockpit.com/documentation"
    },
    "tags": ["cms", "content-management", "api"]
  },
  {
    "id": "chromium",
    "name": "Chromium",
    "version": "5f5dd27e-ls102",
    "description": "Chromium is an open-source browser project that is designed to provide a safer, faster, and more stable way for all users to experience the web in a containerized environment.",
    "logo": "logo.png",
    "links": {
      "github": "https://github.com/linuxserver/docker-chromium",
      "docs": "https://docs.linuxserver.io/images/docker-chromium",
      "website": "https://docs.linuxserver.io/images/docker-chromium"
    },
    "tags": ["browser", "development", "web"]
  },
  {
    "id": "codex-docs",
    "name": "CodeX Docs",
    "version": "v2.2",
    "description": "CodeX is a comprehensive platform that brings together passionate engineers, designers, and specialists to create high-quality open-source projects. It includes Editor.js, Hawk.so, CodeX Notes, and more.",
    "logo": "logo.svg",
    "links": {
      "github": "https://github.com/codex-team/codex.docs",
      "website": "https://codex.so",
      "docs": "https://docs.codex.so"
    },
    "tags": ["documentation", "development", "collaboration"]
  },
  {
    "id": "colanode",
    "name": "Colanode Server",
    "version": "v0.1.6",
    "description": "Open-source and local-first Slack and Notion alternative that puts you in control of your data",
    "logo": "logo.svg",
    "links": {
      "github": "https://github.com/colanode/colanode",
      "website": "https://colanode.com",
      "docs": "https://colanode.com/docs/"
    },
    "tags": ["documentation", "knowledge-base", "collaboration"]
  },
  {
    "id": "collabora-office",
    "name": "Collabora Office",
    "version": "latest",
    "description": "Collabora Online is a powerful, flexible, and secure online office suite designed to break free from vendor lock-in and put you in full control of your documents.",
    "logo": "logo.svg",
    "links": {
      "github": "https://github.com/CollaboraOnline",
      "website": "https://collaboraonline.com",
      "docs": "https://sdk.collaboraonline.com/docs"
    },
    "tags": ["office", "documents", "collaboration"]
  },
  {
    "id": "confluence",
    "name": "Confluence",
    "version": "8.6",
    "description": "Confluence is a powerful team collaboration and knowledge-sharing tool. It allows you to create, organize, and collaborate on content in a centralized space. Designed for project management, documentation, and team communication, Confluence helps streamline workflows and enhances productivity.",
    "links": {
      "website": "https://confluence.atlassian.com",
      "docs": "https://confluence.atlassian.com/doc/confluence-documentation-135922.html",
      "github": "https://confluence.atlassian.com"
    },
    "logo": "logo.svg",
    "tags": [
      "collaboration",
      "documentation",
      "productivity",
      "project-management"
    ]
  },
  {
    "id": "commento",
    "name": "Commento",
    "version": "v1.8.0",
    "description": "Commento is a comments widget designed to enhance the interaction on your website. It allows your readers to contribute to the discussion by upvoting comments that add value and downvoting those that don't. The widget supports markdown formatting and provides moderation tools to manage conversations.",
    "links": {
      "website": "https://commento.io/",
      "docs": "https://commento.io/",
      "github": "https://github.com/souramoo/commentoplusplus"
    },
    "logo": "logo.png",
    "tags": ["comments", "discussion", "website"]
  },
  {
    "id": "commentoplusplus",
    "name": "Commento++",
    "version": "v1.8.7",
    "description": "Commento++ is a free, open-source application designed to provide a fast, lightweight comments box that you can embed in your static website. It offers features like Markdown support, Disqus import, voting, automated spam detection, moderation tools, sticky comments, thread locking, and OAuth login.",
    "links": {
      "website": "https://commento.io/",
      "docs": "https://commento.io/",
      "github": "https://github.com/souramoo/commentoplusplus"
    },
    "logo": "logo.png",
    "tags": ["comments", "website", "open-source"]
  },
  {
    "id": "coralproject",
    "name": "Coral",
    "version": "9.7.0",
    "description": "Coral is a revolutionary commenting platform designed to enhance website interactions. It features smart technology for meaningful discussions, journalist identification, moderation tools with AI support, and complete data control without ads or trackers. Used by major news sites worldwide.",
    "links": {
      "website": "https://coralproject.net/",
      "docs": "https://docs.coralproject.net/",
      "github": "https://github.com/coralproject/talk"
    },
    "logo": "logo.png",
    "tags": ["communication", "community", "privacy"]
  },
  {
    "id": "rsshub",
    "name": "RSSHub",
    "version": "1.0.0",
    "description": "RSSHub is the world's largest RSS network, consisting of over 5,000 global instances.RSSHub delivers millions of contents aggregated from all kinds of sources, our vibrant open source community is ensuring the deliver of RSSHub's new routes, new features and bug fixes.",
    "logo": "rsshub.png",
    "links": {
      "github": "https://github.com/DIYgod/RSSHub",
      "website": "https://rsshub.app/",
      "docs": "https://docs.rsshub.app/"
    },
    "tags": ["rss", "api", "self-hosted"]
  },
  {
    "id": "tailscale-exitnode",
    "name": "Tailscale Exit nodes",
    "version": "1.0.0",
    "description": "Tailscale ExitNode is a feature that lets you route your internet traffic through a specific device in your Tailscale network.",
    "logo": "tailscale-exitnode.svg",
    "links": {
      "github": "https://github.com/tailscale-dev/docker-guide-code-examples",
      "website": "https://tailscale.com/",
      "docs": "https://tailscale.com/kb/1408/quick-guide-exit-nodes"
    },
    "tags": ["network"]
  },
  {
    "id": "homebridge",
    "name": "Homebridge",
    "version": "latest",
    "description": "Bringing HomeKit support where there is none. Homebridge allows you to integrate with smart home devices that do not natively support HomeKit.",
    "logo": "homebridge.svg",
    "links": {
      "github": "https://github.com/homebridge/homebridge",
      "website": "https://homebridge.io/",
      "docs": "https://github.com/homebridge/homebridge/wiki"
    },
    "tags": ["iot", "homekit", "internet-of-things", "self-hosted", "server"]
  },
  {
    "id": "homeassistant",
    "name": "Home Assistant",
    "version": "stable",
    "description": "Open source home automation that puts local control and privacy first.",
    "logo": "homeassistant.svg",
    "links": {
      "github": "https://github.com/home-assistant/core",
      "website": "https://www.home-assistant.io/",
      "docs": "https://www.home-assistant.io/getting-started/onboarding/"
    },
    "tags": [
      "iot",
      "home-automation",
      "internet-of-things",
      "self-hosted",
      "server"
    ]
  },
  {
    "id": "tooljet",
    "name": "Tooljet",
    "version": "ee-lts-latest",
    "description": "Tooljet is an open-source low-code platform that allows you to build internal tools quickly and efficiently. It provides a user-friendly interface for creating applications without extensive coding knowledge.",
    "logo": "logo.png",
    "links": {
      "github": "https://github.com/ToolJet/ToolJet",
      "website": "https://tooljet.ai/",
      "docs": "https://docs.tooljet.ai/"
    },
    "tags": ["file-sync", "file-sharing", "self-hosted"]
  },
  {
    "id": "onetimesecret",
    "name": "One Time Secret",
    "version": "latest",
    "description": "Share sensitive information securely with self-destructing links that are only viewable once.",
    "logo": "onetimesecret.svg",
    "links": {
      "github": "https://github.com/onetimesecret/onetimesecret",
      "website": "https://onetimesecret.com",
      "docs": "https://docs.onetimesecret.com"
    },
    "tags": ["auth", "password", "secret", "secure"]
  },
  {
    "id": "bugsink",
    "name": "Bugsink",
    "version": "v1.4.2",
    "description": "Bugsink is a self-hosted Error Tracker. Built to self-host; Sentry-SDK compatible; Scalable and reliable",
    "logo": "bugsink.png",
    "links": {
      "github": "https://github.com/bugsink/bugsink/",
      "website": "https://www.bugsink.com/",
      "docs": "https://www.bugsink.com/docs/"
    },
    "tags": ["hosting", "self-hosted", "development"]
  },
  {
    "id": "bolt.diy",
    "name": "bolt.diy",
    "version": "latest",
    "description": "Prompt, run, edit, and deploy full-stack web applications using any LLM you want!",
    "logo": "logo.jpg",
    "links": {
      "github": "https://github.com/stackblitz-labs/bolt.diy",
      "website": "https://stackblitz-labs.github.io/bolt.diy/",
      "docs": "https://stackblitz-labs.github.io/bolt.diy/"
    },
    "tags": ["ai", "self-hosted", "development", "chatbot", "ide", "llm"]
  },
  {
    "id": "qdrant",
    "name": "Qdrant",
    "version": "latest",
    "description": "An open-source vector database designed for high-performance similarity search and storage of embeddings.",
    "logo": "qdrant.svg",
    "links": {
      "github": "https://github.com/qdrant/qdrant",
      "website": "https://qdrant.tech/",
      "docs": "https://qdrant.tech/documentation/"
    },
    "tags": ["vector-db", "database", "search"]
  },
  {
    "id": "trmnl-byos-laravel",
    "name": "TRMNL BYOS Laravel",
    "version": "0.3.2",
    "description": "TRMNL BYOS Laravel is a self-hosted application to manage TRMNL e-ink devices.",
    "logo": "byos-laravel.svg",
    "links": {
      "github": "https://github.com/usetrmnl/byos_laravel",
      "website": "https://docs.usetrmnl.com/go/diy/byos",
      "docs": "https://github.com/usetrmnl/byos_laravel/blob/main/README.md"
    },
    "tags": ["e-ink"]
  },
  {
    "id": "chibisafe",
    "name": "Chibisafe",
    "version": "latest",
    "description": "A beautiful and performant vault to save all your files in the cloud.",
    "logo": "chibisafe.svg",
    "links": {
      "github": "https://github.com/chibisafe/chibisafe",
      "website": "https://chibisafe.app",
      "docs": "https://chibisafe.app/docs/intro"
    },
    "tags": ["media system", "storage", "file-sharing"]
  },
  {
    "id": "rybbit",
    "name": "Rybbit",
    "version": "v1.2.0",
    "description": "Open-source and privacy-friendly alternative to Google Analytics that is 10x more intuitive",
    "logo": "rybbit.png",
    "links": {
      "github": "https://github.com/rybbit-io/rybbit",
      "website": "https://rybbit.io",
      "docs": "https://www.rybbit.io/docs"
    },
    "tags": ["analytics"]
  },
  {
    "id": "seafile",
    "name": "Seafile",
    "version": "12.0-latest",
    "description": "Open source cloud storage system for file sync, share and document collaboration",
    "logo": "seafile.svg",
    "links": {
      "github": "https://github.com/haiwen/seafile",
      "website": "https://seafile.com",
      "docs": "https://manual.seafile.com/12.0"
    },
    "tags": ["file-manager", "file-sharing", "storage"]
  },
  {
    "id": "flagsmith",
    "name": "Flagsmith",
    "version": "2.177.1",
    "description": "Flagsmith is an open-source feature flagging and remote config service.",
    "logo": "flagsmith.png",
    "links": {
      "github": "https://github.com/Flagsmith/flagsmith",
      "website": "https://www.flagsmith.com/",
      "docs": "https://docs.flagsmith.com/"
    },
    "tags": [
      "feature-flag",
      "feature-management",
      "feature-toggle",
      "remote-configuration"
    ]
  },
  {
    "id": "docuseal",
    "name": "Docuseal",
    "version": "latest",
    "description": "Docuseal is a self-hosted document management system.",
    "logo": "docuseal.png",
    "links": {
      "github": "https://github.com/docusealco/docuseal",
      "website": "https://www.docuseal.com/",
      "docs": "https://www.docuseal.com/"
    },
    "tags": ["document-signing"]
  },
  {
    "id": "kutt",
    "name": "Kutt",
    "version": "latest",
    "description": "Kutt is a modern URL shortener with support for custom domains. Create and edit links, view statistics, manage users, and more.",
    "logo": "kutt.png",
    "links": {
      "github": "https://github.com/thedevs-network/kutt",
      "website": "https://kutt.it",
      "docs": "https://github.com/thedevs-network/kutt#kuttit"
    },
    "tags": ["link-shortener", "link-sharing"]
  },
  {
    "id": "palmr",
    "name": "Palmr",
    "version": "latest",
    "description": "Palmr the open-source, self-hosted alternative to WeTransfer. Share files securely, without tracking or limitations.",
    "logo": "palmr.png",
    "links": {
      "github": "https://github.com/kyantech/Palmr",
      "website": "https://palmr.kyantech.com.br/",
      "docs": "https://palmr.kyantech.com.br/docs/3.0-beta"
    },
    "tags": ["file-sharing", "self-hosted", "open-source"]
  },
  {
    "id": "karakeep",
    "name": "KaraKeep",
    "version": "0.25.0",
    "description": "A self-hostable bookmark-everything app (links, notes and images) with AI-based automatic tagging and full text search. Previously known as Hoarder.",
    "logo": "karakeep.svg",
    "links": {
      "github": "https://github.com/karakeep-app/karakeep",
      "website": "https://karakeep.app/",
      "docs": "https://github.com/karakeep-app/karakeep/tree/main/docs"
    },
    "tags": [
      "bookmarks",
      "bookmark-manager",
      "self-hosted",
      "ai",
      "search",
      "notes",
      "productivity"
    ]
  },
  {
    "id": "freshrss",
    "name": "FreshRSS",
    "version": "latest",
    "description": "A free, self-hostable RSS and Atom feed aggregator. Lightweight, easy to work with, powerful, and customizable with themes and extensions.",
    "logo": "freshrss.svg",
    "links": {
      "github": "https://github.com/FreshRSS/FreshRSS",
      "website": "https://freshrss.org/",
      "docs": "https://freshrss.github.io/FreshRSS/"
    },
    "tags": [
      "rss",
      "feed-reader",
      "news",
      "self-hosted",
      "aggregator",
      "reader"
    ]
  },
  {
    "id": "movary",
    "name": "Movary",
    "version": "0.66.2",
    "description": "Self-hosted web app to track, rate and explore your movie watch history. Offers detailed statistics, third-party integrations for platforms like Trakt, Letterboxd, Netflix, and automated play tracking for Plex, Jellyfin, Emby or Kodi.",
    "logo": "movary.png",
    "links": {
      "github": "https://github.com/leepeuker/movary",
      "website": "https://movary.org/",
      "docs": "https://movary.org/docs/",
      "demo": "https://demo.movary.org/"
    },
    "tags": [
      "movies",
      "movie-tracker",
      "self-hosted",
      "plex",
      "jellyfin",
      "emby",
      "kodi",
      "trakt",
      "letterboxd",
      "netflix",
      "tmdb",
      "statistics",
      "rating"
    ]
  },
  {
    "id": "go-whatsapp-web-multidevice",
    "name": "WhatsApp API Multi Device Version",
    "version": "latest",
    "description": "WhatsApp API Multi Device Version the open-source, self-hosted whatsapp api. Send a chat, image and voice note with your own server.",
    "logo": "go-whatsapp-web-multidevice.svg",
    "links": {
      "github": "https://github.com/aldinokemal/go-whatsapp-web-multidevice",
      "website": "https://github.com/aldinokemal/go-whatsapp-web-multidevice",
      "docs": "https://github.com/aldinokemal/go-whatsapp-web-multidevice"
    },
    "tags": ["whatsapp", "self-hosted", "open-source", "api"]
  },
  {
    "id": "rabbitmq",
    "name": "RabbitMQ",
    "version": "4.1-management",
    "description": "RabbitMQ is an open source multi-protocol messaging broker.",
    "logo": "rabbitmq.svg",
    "links": {
      "github": "https://github.com/rabbitmq/rabbitmq-server",
      "website": "https://www.rabbitmq.com/",
      "docs": "https://www.rabbitmq.com/documentation.html"
    },
    "tags": ["message-broker", "queue", "rabbitmq"]
  },
  {
<<<<<<< HEAD
    "id": "mazanoke",
    "name": "MAZANOKE",
    "version": "latest",
    "description": "MAZANOKE is a modern, self-hosted image hosting and sharing platform. Upload, organize, and share your images with a clean and intuitive interface.",
    "logo": "mazanoke.svg",
    "links": {
      "github": "https://github.com/civilblur/mazanoke",
      "website": "https://github.com/civilblur/mazanoke",
      "docs": "https://github.com/civilblur/mazanoke"
    },
    "tags": ["image-hosting", "file-sharing", "self-hosted", "media", "gallery"]
=======
    "id": "searxng",
    "name": "SearXNG",
    "version": "latest",
    "description": "SearXNG is a privacy-respecting, hackable metasearch engine that aggregates results from various search engines without tracking users.",
    "logo": "searxng.png",
    "links": {
      "github": "https://github.com/searxng/searxng",
      "website": "https://searxng.github.io/",
      "docs": "https://docs.searxng.github.io/"
    },
    "tags": [
      "search-engine",
      "metasearch",
      "privacy",
      "self-hosted",
      "aggregator"
    ]
>>>>>>> 04d7e165
  },
  {
    "id": "zitadel",
    "name": "Zitadel",
    "version": "latest",
    "description": "Open-source identity and access management platform with multi-tenancy, OpenID Connect, SAML, and OAuth 2.0 support.",
    "logo": "zitadel.png",
    "links": {
      "github": "https://github.com/zitadel/zitadel",
      "website": "https://zitadel.com/",
      "docs": "https://zitadel.com/docs/"
    },
    "tags": [
      "identity",
      "authentication",
      "authorization",
      "iam",
      "security",
      "oauth",
      "openid-connect",
      "saml",
      "multi-tenant"
    ]
  },
  {
    "id": "filestash",
    "name": "Filestash",
    "version": "latest",
    "description": "Filestash is the enterprise-grade file manager connecting your storage with your identity provider and authorisations.",
    "logo": "filestash.svg",
    "links": {
      "github": "https://github.com/mickael-kerjean/filestash",
      "website": "https://www.filestash.app/",
      "docs": "https://www.filestash.app/docs/"
    },
    "tags": [
      "file-manager",
      "document-editor",
      "self-hosted"
    ]
  }
]<|MERGE_RESOLUTION|>--- conflicted
+++ resolved
@@ -658,22 +658,6 @@
       "docs": "https://docs.gitea.com/installation/install-with-docker"
     },
     "tags": ["self-hosted", "storage"]
-<<<<<<< HEAD
-=======
-  },
-  {
-    "id": "gitlab-ce",
-    "name": "GitLab Community Edition",
-    "version": "latest",
-    "description": "GitLab Community Edition is a complete DevOps platform that enables professionals to perform all the tasks in a project—from project planning and source code management to monitoring and security. It's the open source alternative to GitLab Enterprise Edition.",
-    "logo": "gitlab-ce.svg",
-    "links": {
-      "github": "https://github.com/gitlabhq/gitlabhq",
-      "website": "https://gitlab.com/",
-      "docs": "https://docs.gitlab.com/ee/install/docker.html"
-    },
-    "tags": ["git", "devops", "ci-cd", "self-hosted", "code-review"]
->>>>>>> 04d7e165
   },
   {
     "id": "gitea-mirror",
@@ -2649,7 +2633,6 @@
     "tags": ["message-broker", "queue", "rabbitmq"]
   },
   {
-<<<<<<< HEAD
     "id": "mazanoke",
     "name": "MAZANOKE",
     "version": "latest",
@@ -2661,7 +2644,8 @@
       "docs": "https://github.com/civilblur/mazanoke"
     },
     "tags": ["image-hosting", "file-sharing", "self-hosted", "media", "gallery"]
-=======
+  },
+  {
     "id": "searxng",
     "name": "SearXNG",
     "version": "latest",
@@ -2679,7 +2663,6 @@
       "self-hosted",
       "aggregator"
     ]
->>>>>>> 04d7e165
   },
   {
     "id": "zitadel",
