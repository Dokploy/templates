[
  {
    "id": "autobase",
    "name": "Autobase",
    "version": "2.2.0",
    "description": "Autobase for PostgreSQL® is an open-source alternative to cloud-managed databases (DBaaS) such as Amazon RDS, Google Cloud SQL, Azure Database, and more.",
    "links": {
      "github": "https://github.com/vitabaks/autobase",
      "website": "https://autobase.tech/",
      "docs": "https://autobase.tech/docs"
    },
    "logo": "autobase.svg",
    "tags": ["database", "postgres", "self-hosted", "server"]
  },
  {
    "id": "freescout",
    "name": "FreeScout",
    "version": "latest",
    "description": "FreeScout is a free open source help desk and shared inbox system. It's a self-hosted alternative to HelpScout, Zendesk, and similar services that allows you to manage customer communications through email and a clean web interface. FreeScout makes it easy to organize support requests, track customer conversations, and collaborate with your team.",
    "links": {
      "github": "https://github.com/freescout-helpdesk/freescout",
      "website": "https://freescout.net/",
      "docs": "https://github.com/freescout-helpdesk/freescout/wiki/Installation-Guide"
    },
    "logo": "freescout.svg",
    "tags": ["helpdesk", "support", "email", "customer-service", "self-hosted"]
  },
  {
    "id": "openresty-manager",
    "name": "OpenResty Manager",
    "version": "1.2.0",
    "description": "The easiest using, powerful and beautiful OpenResty Manager (Nginx Enhanced Version) , open source alternative to OpenResty Edge, which can enable you to easily reverse proxy your websites with security running at home or internet, including Access Control, HTTP Flood Protection, Free SSL, without having to know too much about OpenResty or Let's Encrypt.",
    "links": {
      "github": "https://github.com/Safe3/openresty-manager",
      "website": "https://om.uusec.com/",
      "docs": "https://github.com/Safe3/openresty-manager"
    },
    "logo": "logo.svg",
    "tags": ["web", "proxy", "security", "self-hosted", "openresty", "nginx"]
  },
  {
    "id": "appwrite",
    "name": "Appwrite",
    "version": "1.6.1",
    "description": "Appwrite is an end-to-end backend server for Web, Mobile, Native, or Backend apps. Appwrite abstracts the complexity and repetitiveness required to build a modern backend API from scratch and allows you to build secure apps faster.\nUsing Appwrite, you can easily integrate your app with user authentication and multiple sign-in methods, a database for storing and querying users and team data, storage and file management, image manipulation, Cloud Functions, messaging, and more services.",
    "links": {
      "github": "https://github.com/appwrite/appwrite",
      "website": "https://appwrite.io/",
      "docs": "https://appwrite.io/docs"
    },
    "logo": "appwrite.svg",
    "tags": ["database", "firebase", "postgres"]
  },
  {
    "id": "outline",
    "name": "Outline",
    "version": "0.82.0",
    "description": "Outline is a self-hosted knowledge base and documentation platform that allows you to build and manage your own knowledge base applications.",
    "links": {
      "github": "https://github.com/outline/outline",
      "website": "https://getoutline.com/",
      "docs": "https://docs.getoutline.com/s/guide"
    },
    "logo": "outline.png",
    "tags": ["documentation", "knowledge-base", "self-hosted"]
  },
  {
    "id": "supabase",
    "name": "SupaBase",
    "version": "1.25.04 / dokploy >= 0.22.5",
    "description": "The open source Firebase alternative. Supabase gives you a dedicated Postgres database to build your web, mobile, and AI applications. This require at least version 0.22.5 of dokploy.",
    "links": {
      "github": "https://github.com/supabase/supabase",
      "website": "https://supabase.com/",
      "docs": "https://supabase.com/docs/guides/self-hosting"
    },
    "logo": "supabase.svg",
    "tags": ["database", "firebase", "postgres"],
    "dokploy_version": ">=0.22.5"
  },
  {
    "id": "pre0.22.5-supabase",
    "name": "SupaBase",
    "version": "1.25.04 / dokploy < 0.22.5",
    "description": "The open source Firebase alternative. Supabase gives you a dedicated Postgres database to build your web, mobile, and AI applications. This is for dokploy version < 0.22.5.",
    "links": {
      "github": "https://github.com/supabase/supabase",
      "website": "https://supabase.com/",
      "docs": "https://supabase.com/docs/guides/self-hosting"
    },
    "logo": "supabase.svg",
    "tags": ["database", "firebase", "postgres"],
    "dokploy_version": "<0.22.5"
  },
  {
    "id": "pocketbase",
    "name": "PocketBase",
    "description": "Open Source backend in 1 file",
    "version": "v0.28.0",
    "logo": "logo.svg",
    "links": {
      "github": "https://github.com/pocketbase/pocketbase",
      "website": "https://pocketbase.io/",
      "docs": "https://pocketbase.io/docs/"
    },
    "tags": ["backend", "database", "api"]
  },
  {
    "id": "plausible",
    "name": "Plausible",
    "version": "v2.1.5",
    "description": "Plausible is a open source, self-hosted web analytics platform that lets you track website traffic and user behavior.",
    "logo": "logo.svg",
    "links": {
      "github": "https://github.com/plausible/plausible",
      "website": "https://plausible.io/",
      "docs": "https://plausible.io/docs"
    },
    "tags": ["analytics"]
  },
  {
    "id": "calcom",
    "name": "Calcom",
    "version": "v2.7.6",
    "description": "Calcom is a open source alternative to Calendly that allows to create scheduling and booking services.",
    "links": {
      "github": "https://github.com/calcom/cal.com",
      "website": "https://cal.com/",
      "docs": "https://cal.com/docs"
    },
    "logo": "calcom.jpg",
    "tags": ["scheduling", "booking"]
  },
  {
    "id": "grafana",
    "name": "Grafana",
    "version": "9.5.20",
    "description": "Grafana is an open source platform for data visualization and monitoring.",
    "logo": "grafana.svg",
    "links": {
      "github": "https://github.com/grafana/grafana",
      "website": "https://grafana.com/",
      "docs": "https://grafana.com/docs/"
    },
    "tags": ["monitoring"]
  },
  {
    "id": "stalwart",
    "name": "Stalwart",
    "version": "latest",
    "description": "Stalwart Mail Server is an open-source mail server solution with JMAP, IMAP4, POP3, and SMTP support and a wide range of modern features. It is written in Rust and designed to be secure, fast, robust and scalable.",
    "logo": "stalwart.svg",
    "links": {
      "github": "https://github.com/stalwartlabs/mail-server",
      "website": "https://stalw.art/",
      "docs": "https://stalw.art/docs/"
    },
    "tags": [
      "email",
      "smtp",
      "jmap",
      "imap4",
      "pop3",
      "self-hosted",
      "mail-server"
    ]
  },
  {
    "id": "datalens",
    "name": "DataLens",
    "version": "1.23.0",
    "description": "A modern, scalable business intelligence and data visualization system.",
    "logo": "datalens.svg",
    "links": {
      "github": "https://github.com/datalens-tech/datalens",
      "website": "https://datalens.tech/",
      "docs": "https://datalens.tech/docs/"
    },
    "tags": ["analytics", "self-hosted", "bi", "monitoring"]
  },
  {
    "id": "directus",
    "name": "Directus",
    "version": "11.0.2",
    "description": "Directus is an open source headless CMS that provides an API-first solution for building custom backends.",
    "logo": "directus.jpg",
    "links": {
      "github": "https://github.com/directus/directus",
      "website": "https://directus.io/",
      "docs": "https://docs.directus.io/"
    },
    "tags": ["cms"]
  },
  {
    "id": "baserow",
    "name": "Baserow",
    "version": "1.25.2",
    "description": "Baserow is an open source database management tool that allows you to create and manage databases.",
    "logo": "baserow.webp",
    "links": {
      "github": "https://github.com/Baserow/baserow",
      "website": "https://baserow.io/",
      "docs": "https://baserow.io/docs/index"
    },
    "tags": ["database"]
  },
  {
    "id": "budibase",
    "name": "Budibase",
    "version": "3.5.3",
    "description": "Budibase is an open-source low-code platform that saves engineers 100s of hours building forms, portals, and approval apps, securely.",
    "logo": "budibase.svg",
    "links": {
      "github": "https://github.com/Budibase/budibase",
      "website": "https://budibase.com/",
      "docs": "https://docs.budibase.com/docs/"
    },
    "tags": ["database", "low-code", "nocode", "applications"]
  },
  {
    "id": "forgejo",
    "name": "Forgejo",
    "version": "10",
    "description": "Forgejo is a self-hosted lightweight software forge. Easy to install and low maintenance, it just does the job",
    "logo": "forgejo.svg",
    "links": {
      "github": "https://codeberg.org/forgejo/forgejo",
      "website": "https://forgejo.org/",
      "docs": "https://forgejo.org/docs/latest/"
    },
    "tags": ["self-hosted", "storage"]
  },
  {
    "id": "ghost",
    "name": "Ghost",
    "version": "5.0.0",
    "description": "Ghost is a free and open source, professional publishing platform built on a modern Node.js technology stack.",
    "logo": "ghost.jpeg",
    "links": {
      "github": "https://github.com/TryGhost/Ghost",
      "website": "https://ghost.org/",
      "docs": "https://ghost.org/docs/"
    },
    "tags": ["cms"]
  },
  {
    "id": "lodestone",
    "name": "Lodestone",
    "version": "0.5.1",
    "description": "A free, open source server hosting tool for Minecraft and other multiplayers games.",
    "logo": "lodestone.png",
    "links": {
      "github": "https://github.com/Lodestone-Team/lodestone",
      "website": "https://lodestone.cc",
      "docs": "https://github.com/Lodestone-Team/lodestone/wiki"
    },
    "tags": ["minecraft", "hosting", "server"]
  },
  {
    "id": "dragonfly-db",
    "name": "Dragonfly",
    "version": "1.28.1",
    "description": "Dragonfly is a drop-in Redis replacement that is designed for heavy data workloads running on modern cloud hardware.",
    "logo": "dragonfly-db.png",
    "links": {
      "github": "https://github.com/dragonflydb/dragonfly",
      "website": "https://www.dragonflydb.io/",
      "docs": "https://www.dragonflydb.io/docs"
    },
    "tags": ["database", "redis"]
  },
  {
    "id": "stack-auth",
    "name": "Stack Auth",
    "version": "latest",
    "description": "Open-source Auth0/Clerk alternative. Stack Auth is a free and open source authentication tool that allows you to authenticate your users.",
    "logo": "stack-auth.png",
    "links": {
      "github": "https://github.com/stack-auth/stack-auth",
      "website": "https://stack-auth.com/",
      "docs": "https://docs.stack-auth.com/next/overview"
    },
    "tags": ["authentication", "auth", "authorization"]
  },
  {
    "id": "uptime-kuma",
    "name": "Uptime Kuma",
    "version": "1.23.15",
    "description": "Uptime Kuma is a free and open source monitoring tool that allows you to monitor your websites and applications.",
    "logo": "uptime-kuma.png",
    "links": {
      "github": "https://github.com/louislam/uptime-kuma",
      "website": "https://uptime.kuma.pet/",
      "docs": "https://github.com/louislam/uptime-kuma/wiki"
    },
    "tags": ["monitoring"]
  },
  {
    "id": "n8n",
    "name": "n8n",
    "version": "1.83.2",
    "description": "n8n is an open source low-code platform for automating workflows and integrations.",
    "logo": "n8n.png",
    "links": {
      "github": "https://github.com/n8n-io/n8n",
      "website": "https://n8n.io/",
      "docs": "https://docs.n8n.io/"
    },
    "tags": ["automation"]
  },
  {
    "id": "kestra",
    "name": "Kestra",
    "version": "latest",
    "description": "Unified Orchestration Platform to Simplify Business-Critical Workflows and Govern them as Code and from the UI.",
    "logo": "kestra.svg",
    "links": {
      "github": "https://github.com/kestra-io/kestra",
      "website": "https://kestra.io",
      "docs": "https://kestra.io/docs"
    },
    "tags": ["automation"]
  },
  {
    "id": "wordpress",
    "name": "Wordpress",
    "version": "latest",
    "description": "Wordpress is a free and open source content management system (CMS) for publishing and managing websites.",
    "logo": "wordpress.png",
    "links": {
      "github": "https://github.com/WordPress/WordPress",
      "website": "https://wordpress.org/",
      "docs": "https://wordpress.org/documentation/"
    },
    "tags": ["cms"]
  },
  {
    "id": "odoo",
    "name": "Odoo",
    "version": "16.0",
    "description": "Odoo is a free and open source business management software that helps you manage your company's operations.",
    "logo": "odoo.png",
    "links": {
      "github": "https://github.com/odoo/odoo",
      "website": "https://odoo.com/",
      "docs": "https://www.odoo.com/documentation/"
    },
    "tags": ["cms"]
  },
  {
    "id": "appsmith",
    "name": "Appsmith",
    "version": "v1.29",
    "description": "Appsmith is a free and open source platform for building internal tools and applications.",
    "logo": "appsmith.png",
    "links": {
      "github": "https://github.com/appsmithorg/appsmith",
      "website": "https://appsmith.com/",
      "docs": "https://docs.appsmith.com/"
    },
    "tags": ["cms"]
  },
  {
    "id": "excalidraw",
    "name": "Excalidraw",
    "version": "latest",
    "description": "Excalidraw is a free and open source online diagramming tool that lets you easily create and share beautiful diagrams.",
    "logo": "excalidraw.jpg",
    "links": {
      "github": "https://github.com/excalidraw/excalidraw",
      "website": "https://excalidraw.com/",
      "docs": "https://docs.excalidraw.com/"
    },
    "tags": ["drawing"]
  },
  {
    "id": "documenso",
    "name": "Documenso",
    "version": "v1.5.6",
    "description": "Documenso is the open source alternative to DocuSign for signing documents digitally",
    "links": {
      "github": "https://github.com/documenso/documenso",
      "website": "https://documenso.com/",
      "docs": "https://documenso.com/docs"
    },
    "logo": "documenso.png",
    "tags": ["document-signing"]
  },
  {
    "id": "nocodb",
    "name": "NocoDB",
    "version": "0.257.2",
    "description": "NocoDB is an opensource Airtable alternative that turns any MySQL, PostgreSQL, SQL Server, SQLite & MariaDB into a smart spreadsheet.",
    "links": {
      "github": "https://github.com/nocodb/nocodb",
      "website": "https://nocodb.com/",
      "docs": "https://docs.nocodb.com/"
    },
    "logo": "nocodb.png",
    "tags": ["database", "spreadsheet", "low-code", "nocode"]
  },
  {
    "id": "meilisearch",
    "name": "Meilisearch",
    "version": "v1.8.3",
    "description": "Meilisearch is a free and open-source search engine that allows you to easily add search functionality to your web applications.",
    "logo": "meilisearch.png",
    "links": {
      "github": "https://github.com/meilisearch/meilisearch",
      "website": "https://www.meilisearch.com/",
      "docs": "https://docs.meilisearch.com/"
    },
    "tags": ["search"]
  },
  {
    "id": "mattermost",
    "name": "Mattermost",
    "version": "10.6.1",
    "description": "A single point of collaboration. Designed specifically for digital operations.",
    "logo": "mattermost.png",
    "links": {
      "github": "https://github.com/mattermost/mattermost",
      "website": "https://mattermost.com/",
      "docs": "https://docs.mattermost.com/"
    },
    "tags": ["chat", "self-hosted"]
  },
  {
    "id": "phpmyadmin",
    "name": "Phpmyadmin",
    "version": "5.2.1",
    "description": "Phpmyadmin is a free and open-source web interface for MySQL and MariaDB that allows you to manage your databases.",
    "logo": "phpmyadmin.png",
    "links": {
      "github": "https://github.com/phpmyadmin/phpmyadmin",
      "website": "https://www.phpmyadmin.net/",
      "docs": "https://www.phpmyadmin.net/docs/"
    },
    "tags": ["database"]
  },
  {
    "id": "rocketchat",
    "name": "Rocketchat",
    "version": "6.9.2",
    "description": "Rocket.Chat is a free and open-source web chat platform that allows you to build and manage your own chat applications.",
    "logo": "rocketchat.png",
    "links": {
      "github": "https://github.com/RocketChat/Rocket.Chat",
      "website": "https://rocket.chat/",
      "docs": "https://rocket.chat/docs/"
    },
    "tags": ["chat"]
  },
  {
    "id": "minio",
    "name": "Minio",
    "description": "Minio is an open source object storage server compatible with Amazon S3 cloud storage service.",
    "logo": "minio.png",
    "version": "latest",
    "links": {
      "github": "https://github.com/minio/minio",
      "website": "https://minio.io/",
      "docs": "https://docs.minio.io/"
    },
    "tags": ["storage"]
  },
  {
    "id": "metabase",
    "name": "Metabase",
    "version": "v0.50.8",
    "description": "Metabase is an open source business intelligence tool that allows you to ask questions and visualize data.",
    "logo": "metabase.png",
    "links": {
      "github": "https://github.com/metabase/metabase",
      "website": "https://www.metabase.com/",
      "docs": "https://www.metabase.com/docs/"
    },
    "tags": ["database", "dashboard"]
  },
  {
    "id": "glitchtip",
    "name": "Glitchtip",
    "version": "v4.0",
    "description": "Glitchtip is simple, open source error tracking",
    "logo": "glitchtip.png",
    "links": {
      "github": "https://gitlab.com/glitchtip/",
      "website": "https://glitchtip.com/",
      "docs": "https://glitchtip.com/documentation"
    },
    "tags": ["hosting"]
  },
  {
    "id": "open-webui",
    "name": "Open WebUI",
    "version": "v0.3.7",
    "description": "Open WebUI is a free and open source chatgpt alternative. Open WebUI is an extensible, feature-rich, and user-friendly self-hosted WebUI designed to operate entirely offline. It supports various LLM runners, including Ollama and OpenAI-compatible APIs. The template include ollama and webui services.",
    "logo": "open-webui.png",
    "links": {
      "github": "https://github.com/open-webui/open-webui",
      "website": "https://openwebui.com/",
      "docs": "https://docs.openwebui.com/"
    },
    "tags": ["chat"]
  },
  {
    "id": "mailpit",
    "name": "Mailpit",
    "version": "v1.22.3",
    "description": "Mailpit is a tiny, self-contained, and secure email & SMTP testing tool with API for developers.",
    "logo": "mailpit.svg",
    "links": {
      "github": "https://github.com/axllent/mailpit",
      "website": "https://mailpit.axllent.org/",
      "docs": "https://mailpit.axllent.org/docs/"
    },
    "tags": ["email", "smtp"]
  },
  {
    "id": "listmonk",
    "name": "Listmonk",
    "version": "v3.0.0",
    "description": "High performance, self-hosted, newsletter and mailing list manager with a modern dashboard.",
    "logo": "listmonk.png",
    "links": {
      "github": "https://github.com/knadh/listmonk",
      "website": "https://listmonk.app/",
      "docs": "https://listmonk.app/docs/"
    },
    "tags": ["email", "newsletter", "mailing-list"]
  },
  {
    "id": "doublezero",
    "name": "Double Zero",
    "version": "v0.2.1",
    "description": "00 is a self hostable SES dashboard for sending and monitoring emails with AWS",
    "logo": "doublezero.svg",
    "links": {
      "github": "https://github.com/technomancy-dev/00",
      "website": "https://www.double-zero.cloud/",
      "docs": "https://github.com/technomancy-dev/00"
    },
    "tags": ["email"]
  },
  {
    "id": "umami",
    "name": "Umami",
    "version": "v2.16.1",
    "description": "Umami is a simple, fast, privacy-focused alternative to Google Analytics.",
    "logo": "umami.png",
    "links": {
      "github": "https://github.com/umami-software/umami",
      "website": "https://umami.is",
      "docs": "https://umami.is/docs"
    },
    "tags": ["analytics"]
  },
  {
    "id": "jellyfin",
    "name": "jellyfin",
    "version": "v10.9.7",
    "description": "Jellyfin is a Free Software Media System that puts you in control of managing and streaming your media. ",
    "logo": "jellyfin.svg",
    "links": {
      "github": "https://github.com/jellyfin/jellyfin",
      "website": "https://jellyfin.org/",
      "docs": "https://jellyfin.org/docs/"
    },
    "tags": ["media system"]
  },
  {
    "id": "teable",
    "name": "teable",
    "version": "v1.3.1-alpha-build.460",
    "description": "Teable is a Super fast, Real-time, Professional, Developer friendly, No-code database built on Postgres. It uses a simple, spreadsheet-like interface to create complex enterprise-level database applications. Unlock efficient app development with no-code, free from the hurdles of data security and scalability.",
    "logo": "teable.png",
    "links": {
      "github": "https://github.com/teableio/teable",
      "website": "https://teable.io/",
      "docs": "https://help.teable.io/"
    },
    "tags": ["database", "spreadsheet", "low-code", "nocode"]
  },
  {
    "id": "zipline",
    "name": "Zipline",
    "version": "v3.7.9",
    "description": "A ShareX/file upload server that is easy to use, packed with features, and with an easy setup!",
    "logo": "zipline.png",
    "links": {
      "github": "https://github.com/diced/zipline",
      "website": "https://zipline.diced.sh/",
      "docs": "https://zipline.diced.sh/docs/"
    },
    "tags": ["media system", "storage"]
  },
  {
    "id": "soketi",
    "name": "Soketi",
    "version": "v1.6.1-16",
    "description": "Soketi is your simple, fast, and resilient open-source WebSockets server.",
    "logo": "soketi.png",
    "links": {
      "github": "https://github.com/soketi/soketi",
      "website": "https://soketi.app/",
      "docs": "https://docs.soketi.app/"
    },
    "tags": ["chat"]
  },
  {
    "id": "aptabase",
    "name": "Aptabase",
    "version": "v1.0.0",
    "description": "Aptabase is a self-hosted web analytics platform that lets you track website traffic and user behavior.",
    "logo": "aptabase.svg",
    "links": {
      "github": "https://github.com/aptabase/aptabase",
      "website": "https://aptabase.com/",
      "docs": "https://github.com/aptabase/aptabase/blob/main/README.md"
    },
    "tags": ["analytics", "self-hosted"]
  },
  {
    "id": "typebot",
    "name": "Typebot",
    "version": "2.27.0",
    "description": "Typebot is an open-source chatbot builder platform.",
    "logo": "typebot.svg",
    "links": {
      "github": "https://github.com/baptisteArno/typebot.io",
      "website": "https://typebot.io/",
      "docs": "https://docs.typebot.io/get-started/introduction"
    },
    "tags": ["chatbot", "builder", "open-source"]
  },
  {
    "id": "typecho",
    "name": "Typecho",
    "version": "stable",
    "description": "Typecho 是一个轻量级的开源博客程序，基于 PHP 开发，支持多种数据库，简洁而强大。",
    "logo": "typecho.png",
    "links": {
      "github": "https://github.com/typecho/typecho",
      "website": "https://typecho.org/",
      "docs": "http://docs.typecho.org"
    },
    "tags": ["blog", "cms", "php"]
  },
  {
    "id": "gitea",
    "name": "Gitea",
    "version": "1.22.3",
    "description": "Git with a cup of tea! Painless self-hosted all-in-one software development service, including Git hosting, code review, team collaboration, package registry and CI/CD.",
    "logo": "gitea.png",
    "links": {
      "github": "https://github.com/go-gitea/gitea.git",
      "website": "https://gitea.com/",
      "docs": "https://docs.gitea.com/installation/install-with-docker"
    },
    "tags": ["self-hosted", "storage"]
<<<<<<< HEAD
=======
  },
  {
    "id": "gitlab-ce",
    "name": "GitLab Community Edition",
    "version": "latest",
    "description": "GitLab Community Edition is a complete DevOps platform that enables professionals to perform all the tasks in a project—from project planning and source code management to monitoring and security. It's the open source alternative to GitLab Enterprise Edition.",
    "logo": "gitlab-ce.svg",
    "links": {
      "github": "https://github.com/gitlabhq/gitlabhq",
      "website": "https://gitlab.com/",
      "docs": "https://docs.gitlab.com/ee/install/docker.html"
    },
    "tags": ["git", "devops", "ci-cd", "self-hosted", "code-review"]
>>>>>>> c4062759
  },
  {
    "id": "gitea-mirror",
    "name": "Gitea Mirror",
    "version": "v2.11.2",
    "description": "Gitea Mirror is a modern web app for automatically mirroring repositories from GitHub to your self-hosted Gitea instance. It features a user-friendly interface to sync public, private, or starred GitHub repos, mirror entire organizations with structure preservation, and optionally mirror issues and labels. The application includes smart filtering, detailed logs, and scheduled automatic mirroring.",
    "logo": "gitea-mirror.png",
    "links": {
      "github": "https://github.com/arunavo4/gitea-mirror",
      "website": "https://github.com/arunavo4/gitea-mirror",
      "docs": "https://github.com/arunavo4/gitea-mirror#readme"
    },
    "tags": ["git", "mirror", "github", "gitea", "self-hosted", "automation"]
  },
  {
    "id": "roundcube",
    "name": "Roundcube",
    "version": "1.6.9",
    "description": "Free and open source webmail software for the masses, written in PHP.",
    "logo": "roundcube.svg",
    "links": {
      "github": "https://github.com/roundcube/roundcubemail",
      "website": "https://roundcube.net/",
      "docs": "https://roundcube.net/about/"
    },
    "tags": ["self-hosted", "email", "webmail"]
  },
  {
    "id": "filebrowser",
    "name": "File Browser",
    "version": "2.31.2",
    "description": "Filebrowser is a standalone file manager for uploading, deleting, previewing, renaming, and editing files, with support for multiple users, each with their own directory.",
    "logo": "filebrowser.svg",
    "links": {
      "github": "https://github.com/filebrowser/filebrowser",
      "website": "https://filebrowser.org/",
      "docs": "https://filebrowser.org/"
    },
    "tags": ["file-manager", "storage"]
  },
  {
    "id": "focalboard",
    "name": "Focalboard",
    "version": "8.0.0",
    "description": "Open source project management for technical teams",
    "logo": "focalboard.png",
    "links": {
      "github": "https://github.com/sysblok/focalboard",
      "website": "https://focalboard.com",
      "docs": "https://www.focalboard.com/docs/"
    },
    "tags": ["kanban"]
  },
  {
    "id": "tolgee",
    "name": "Tolgee",
    "version": "v3.80.4",
    "description": "Developer & translator friendly web-based localization platform",
    "logo": "tolgee.svg",
    "links": {
      "github": "https://github.com/tolgee/tolgee-platform",
      "website": "https://tolgee.io",
      "docs": "https://tolgee.io/platform"
    },
    "tags": ["self-hosted", "i18n", "localization", "translations"]
  },
  {
    "id": "portainer",
    "name": "Portainer",
    "version": "2.21.4",
    "description": "Portainer is a container management tool for deploying, troubleshooting, and securing applications across cloud, data centers, and IoT.",
    "logo": "portainer.svg",
    "links": {
      "github": "https://github.com/portainer/portainer",
      "website": "https://www.portainer.io/",
      "docs": "https://docs.portainer.io/"
    },
    "tags": ["cloud", "monitoring"]
  },
  {
    "id": "plane",
    "name": "Plane",
    "version": "v0.25.3",
    "description": "Easy, flexible, open source project management software",
    "logo": "plane.png",
    "links": {
      "github": "https://github.com/makeplane/plane",
      "website": "https://plane.so",
      "docs": "https://docs.plane.so/"
    },
    "tags": ["kanban"]
  },
  {
    "id": "pterodactyl",
    "name": "Pterodactyl",
    "version": "latest",
    "description": "A free, open-source game server management panel.",
    "logo": "pterodactyl.png",
    "links": {
      "github": "https://github.com/pterodactyl/panel",
      "website": "https://pterodactyl.io",
      "docs": "https://pterodactyl.io/project/introduction.html"
    },
    "tags": ["self-hosted", "open-source", "management"]
  },
  {
    "id": "pyrodactyl",
    "name": "Pyrodactyl",
    "version": "main",
    "description": "Pyrodactyl is the Pterodactyl-based game server panel that's faster, smaller, safer, and more accessible than Pelican. ",
    "logo": "pyrodactyl.png",
    "links": {
      "github": "https://github.com/pyrohost/pyrodactyl",
      "website": "https://pyrodactyl.dev",
      "docs": "https://pyrodactyl.dev/docs"
    },
    "tags": ["self-hosted", "open-source", "management"]
  },
  {
    "id": "influxdb",
    "name": "InfluxDB",
    "version": "2.7.10",
    "description": "InfluxDB 2.7 is the platform purpose-built to collect, store, process and visualize time series data.",
    "logo": "influxdb.png",
    "links": {
      "github": "https://github.com/influxdata/influxdb",
      "website": "https://www.influxdata.com/",
      "docs": "https://docs.influxdata.com/influxdb/v2/"
    },
    "tags": ["self-hosted", "open-source", "storage", "database"]
  },
  {
    "id": "infisical",
    "name": "Infisical",
    "version": "0.90.1",
    "description": "All-in-one platform to securely manage application configuration and secrets across your team and infrastructure.",
    "logo": "infisical.jpg",
    "links": {
      "github": "https://github.com/Infisical/infisical",
      "website": "https://infisical.com/",
      "docs": "https://infisical.com/docs/documentation/getting-started/introduction"
    },
    "tags": ["self-hosted", "open-source"]
  },
  {
    "id": "docmost",
    "name": "Docmost",
    "version": "0.4.1",
    "description": "Docmost, is an open-source collaborative wiki and documentation software.",
    "logo": "docmost.png",
    "links": {
      "github": "https://github.com/docmost/docmost",
      "website": "https://docmost.com/",
      "docs": "https://docmost.com/docs/"
    },
    "tags": ["self-hosted", "open-source", "manager"]
  },
  {
    "id": "vaultwarden",
    "name": "Vaultwarden",
    "version": "1.33.2",
    "description": "Unofficial Bitwarden compatible server written in Rust, formerly known as bitwarden_rs",
    "logo": "vaultwarden.svg",
    "links": {
      "github": "https://github.com/dani-garcia/vaultwarden",
      "website": "",
      "docs": "https://github.com/dani-garcia/vaultwarden/wiki"
    },
    "tags": ["open-source"]
  },
  {
    "id": "linkwarden",
    "name": "Linkwarden",
    "version": "2.9.3",
    "description": "Self-hosted, open-source collaborative bookmark manager to collect, organize and archive webpages.",
    "logo": "linkwarden.png",
    "links": {
      "github": "https://github.com/linkwarden/linkwarden",
      "website": "https://linkwarden.app/",
      "docs": "https://docs.linkwarden.app/"
    },
    "tags": ["bookmarks", "link-sharing"]
  },
  {
    "id": "hi-events",
    "name": "Hi.events",
    "version": "0.8.0-beta.1",
    "description": "Hi.Events is a self-hosted event management and ticket selling platform that allows you to create, manage and promote events easily.",
    "logo": "hi-events.svg",
    "links": {
      "github": "https://github.com/HiEventsDev/hi.events",
      "website": "https://hi.events/",
      "docs": "https://hi.events/docs"
    },
    "tags": ["self-hosted", "open-source", "manager"]
  },
  {
    "id": "hoarder",
    "name": "Hoarder",
    "version": "0.22.0",
    "description": "Hoarder is an open source \"Bookmark Everything\" app that uses AI for automatically tagging the content you throw at it.",
    "logo": "hoarder.svg",
    "links": {
      "github": "https://github.com/hoarder/hoarder",
      "website": "https://hoarder.app/",
      "docs": "https://docs.hoarder.app/"
    },
    "tags": ["self-hosted", "bookmarks", "link-sharing"]
  },
  {
    "id": "windows",
    "name": "Windows (dockerized)",
    "version": "4.00",
    "description": "Windows inside a Docker container.",
    "logo": "windows.png",
    "links": {
      "github": "https://github.com/dockur/windows",
      "website": "",
      "docs": "https://github.com/dockur/windows?tab=readme-ov-file#how-do-i-use-it"
    },
    "tags": ["self-hosted", "open-source", "os"]
  },
  {
    "id": "macos",
    "name": "MacOS (dockerized)",
    "version": "1.14",
    "description": "MacOS inside a Docker container.",
    "logo": "macos.png",
    "links": {
      "github": "https://github.com/dockur/macos",
      "website": "",
      "docs": "https://github.com/dockur/macos?tab=readme-ov-file#how-do-i-use-it"
    },
    "tags": ["self-hosted", "open-source", "os"]
  },
  {
    "id": "coder",
    "name": "Coder",
    "version": "2.15.3",
    "description": "Coder is an open-source cloud development environment (CDE) that you host in your cloud or on-premises.",
    "logo": "coder.svg",
    "links": {
      "github": "https://github.com/coder/coder",
      "website": "https://coder.com/",
      "docs": "https://coder.com/docs"
    },
    "tags": ["self-hosted", "open-source", "builder"]
  },
  {
    "id": "stirling",
    "name": "Stirling PDF",
    "version": "0.30.1",
    "description": "A locally hosted one-stop shop for all your PDF needs",
    "logo": "stirling.svg",
    "links": {
      "github": "https://github.com/Stirling-Tools/Stirling-PDF",
      "website": "https://www.stirlingpdf.com/",
      "docs": "https://docs.stirlingpdf.com/"
    },
    "tags": ["pdf", "tools"]
  },
  {
    "id": "lobe-chat",
    "name": "Lobe Chat",
    "version": "v1.26.1",
    "description": "Lobe Chat - an open-source, modern-design AI chat framework.",
    "logo": "lobe-chat.png",
    "links": {
      "github": "https://github.com/lobehub/lobe-chat",
      "website": "https://chat-preview.lobehub.com/",
      "docs": "https://lobehub.com/docs/self-hosting/platform/docker-compose"
    },
    "tags": ["IA", "chat"]
  },
  {
    "id": "peppermint",
    "name": "Peppermint",
    "version": "latest",
    "description": "Peppermint is a modern, open-source API development platform that helps you build, test and document your APIs.",
    "logo": "peppermint.svg",
    "links": {
      "github": "https://github.com/Peppermint-Lab/peppermint",
      "website": "https://peppermint.sh/",
      "docs": "https://docs.peppermint.sh/"
    },
    "tags": ["api", "development", "documentation"]
  },
  {
    "id": "windmill",
    "name": "Windmill",
    "version": "latest",
    "description": "A developer platform to build production-grade workflows and internal apps. Open-source alternative to Airplane, Retool, and GitHub Actions.",
    "logo": "windmill.svg",
    "links": {
      "github": "https://github.com/windmill-labs/windmill",
      "website": "https://www.windmill.dev/",
      "docs": "https://docs.windmill.dev/"
    },
    "tags": ["workflow", "automation", "development"]
  },
  {
    "id": "activepieces",
    "name": "Activepieces",
    "version": "0.35.0",
    "description": "Open-source no-code business automation tool. An alternative to Zapier, Make.com, and Tray.",
    "logo": "activepieces.svg",
    "links": {
      "github": "https://github.com/activepieces/activepieces",
      "website": "https://www.activepieces.com/",
      "docs": "https://www.activepieces.com/docs"
    },
    "tags": ["automation", "workflow", "no-code"]
  },
  {
    "id": "invoiceshelf",
    "name": "InvoiceShelf",
    "version": "latest",
    "description": "InvoiceShelf is a self-hosted open source invoicing system for freelancers and small businesses.",
    "logo": "invoiceshelf.png",
    "links": {
      "github": "https://github.com/InvoiceShelf/invoiceshelf",
      "website": "https://invoiceshelf.com",
      "docs": "https://github.com/InvoiceShelf/invoiceshelf#readme"
    },
    "tags": ["invoice", "business", "finance"]
  },
  {
    "id": "postiz",
    "name": "Postiz",
    "version": "latest",
    "description": "Postiz is a modern, open-source platform for managing and publishing content across multiple channels.",
    "logo": "postiz.png",
    "links": {
      "github": "https://github.com/gitroomhq/postiz",
      "website": "https://postiz.com",
      "docs": "https://docs.postiz.com"
    },
    "tags": ["cms", "content-management", "publishing"]
  },
  {
    "id": "slash",
    "name": "Slash",
    "version": "latest",
    "description": "Slash is a modern, self-hosted bookmarking service and link shortener that helps you organize and share your favorite links.",
    "logo": "slash.png",
    "links": {
      "github": "https://github.com/yourselfhosted/slash",
      "website": "https://github.com/yourselfhosted/slash#readme",
      "docs": "https://github.com/yourselfhosted/slash/wiki"
    },
    "tags": ["bookmarks", "link-shortener", "self-hosted"]
  },
  {
    "id": "discord-tickets",
    "name": "Discord Tickets",
    "version": "4.0.21",
    "description": "An open-source Discord bot for creating and managing support ticket channels.",
    "logo": "discord-tickets.png",
    "links": {
      "github": "https://github.com/discord-tickets/bot",
      "website": "https://discordtickets.app",
      "docs": "https://discordtickets.app/self-hosting/installation/docker/"
    },
    "tags": ["discord", "tickets", "support"]
  },
  {
    "id": "nextcloud-aio",
    "name": "Nextcloud All in One",
    "version": "30.0.2",
    "description": "Nextcloud (AIO) is a self-hosted file storage and sync platform with powerful collaboration capabilities. It integrates Files, Talk, Groupware, Office, Assistant and more into a single platform for remote work and data protection.",
    "logo": "nextcloud-aio.svg",
    "links": {
      "github": "https://github.com/nextcloud/docker",
      "website": "https://nextcloud.com/",
      "docs": "https://docs.nextcloud.com/"
    },
    "tags": ["file-manager", "sync"]
  },
  {
    "id": "blender",
    "name": "Blender",
    "version": "latest",
    "description": "Blender is a free and open-source 3D creation suite. It supports the entire 3D pipeline—modeling, rigging, animation, simulation, rendering, compositing and motion tracking, video editing and 2D animation pipeline.",
    "logo": "blender.svg",
    "links": {
      "github": "https://github.com/linuxserver/docker-blender",
      "website": "https://www.blender.org/",
      "docs": "https://docs.blender.org/"
    },
    "tags": ["3d", "rendering", "animation"]
  },
  {
    "id": "heyform",
    "name": "HeyForm",
    "version": "latest",
    "description": "Allows anyone to create engaging conversational forms for surveys, questionnaires, quizzes, and polls. No coding skills required.",
    "logo": "heyform.svg",
    "links": {
      "github": "https://github.com/heyform/heyform",
      "website": "https://heyform.net",
      "docs": "https://docs.heyform.net"
    },
    "tags": ["form", "builder", "questionnaire", "quiz", "survey"]
  },
  {
    "id": "chatwoot",
    "name": "Chatwoot",
    "version": "v3.14.1",
    "description": "Open-source customer engagement platform that provides a shared inbox for teams, live chat, and omnichannel support.",
    "logo": "chatwoot.svg",
    "links": {
      "github": "https://github.com/chatwoot/chatwoot",
      "website": "https://www.chatwoot.com",
      "docs": "https://www.chatwoot.com/docs"
    },
    "tags": ["support", "chat", "customer-service"]
  },
  {
    "id": "discourse",
    "name": "Discourse",
    "version": "3.3.2",
    "description": "Discourse is a modern forum software for your community. Use it as a mailing list, discussion forum, or long-form chat room.",
    "logo": "discourse.svg",
    "links": {
      "github": "https://github.com/discourse/discourse",
      "website": "https://www.discourse.org/",
      "docs": "https://meta.discourse.org/"
    },
    "tags": ["forum", "community", "discussion"]
  },
  {
    "id": "immich",
    "name": "Immich",
    "version": "v1.121.0",
    "description": "High performance self-hosted photo and video backup solution directly from your mobile phone.",
    "logo": "immich.svg",
    "links": {
      "github": "https://github.com/immich-app/immich",
      "website": "https://immich.app/",
      "docs": "https://immich.app/docs/overview/introduction"
    },
    "tags": ["photos", "videos", "backup", "media"]
  },
  {
    "id": "twenty",
    "name": "Twenty CRM",
    "version": "latest",
    "description": "Twenty is a modern CRM offering a powerful spreadsheet interface and open-source alternative to Salesforce.",
    "logo": "twenty.svg",
    "links": {
      "github": "https://github.com/twentyhq/twenty",
      "website": "https://twenty.com",
      "docs": "https://docs.twenty.com"
    },
    "tags": ["crm", "sales", "business"]
  },
  {
    "id": "yourls",
    "name": "YOURLS",
    "version": "1.9.2",
    "description": "YOURLS (Your Own URL Shortener) is a set of PHP scripts that will allow you to run your own URL shortening service (a la TinyURL or Bitly).",
    "logo": "yourls.svg",
    "links": {
      "github": "https://github.com/YOURLS/YOURLS",
      "website": "https://yourls.org/",
      "docs": "https://yourls.org/#documentation"
    },
    "tags": ["url-shortener", "php"]
  },
  {
    "id": "ryot",
    "name": "Ryot",
    "version": "v7.10",
    "description": "A self-hosted platform for tracking various media types including movies, TV shows, video games, books, audiobooks, and more.",
    "logo": "ryot.png",
    "links": {
      "github": "https://github.com/IgnisDa/ryot",
      "website": "https://ryot.io/",
      "docs": "https://docs.ryot.io/"
    },
    "tags": ["media", "tracking", "self-hosted"]
  },
  {
    "id": "photoprism",
    "name": "Photoprism",
    "version": "latest",
    "description": "PhotoPrism® is an AI-Powered Photos App for the Decentralized Web. It makes use of the latest technologies to tag and find pictures automatically without getting in your way.",
    "logo": "photoprism.svg",
    "links": {
      "github": "https://github.com/photoprism/photoprism",
      "website": "https://www.photoprism.app/",
      "docs": "https://docs.photoprism.app/"
    },
    "tags": ["media", "photos", "self-hosted"]
  },
  {
    "id": "ontime",
    "name": "Ontime",
    "version": "v3.8.0",
    "description": "Ontime is browser-based application that manages event rundowns, scheduliing and cuing",
    "logo": "ontime.png",
    "links": {
      "github": "https://github.com/cpvalente/ontime/",
      "website": "https://getontime.no",
      "docs": "https://docs.getontime.no"
    },
    "tags": ["event"]
  },
  {
    "id": "triggerdotdev",
    "name": "Trigger.dev",
    "version": "v3",
    "description": "Trigger is a platform for building event-driven applications.",
    "logo": "triggerdotdev.svg",
    "links": {
      "github": "https://github.com/triggerdotdev/trigger.dev",
      "website": "https://trigger.dev/",
      "docs": "https://trigger.dev/docs"
    },
    "tags": ["event-driven", "applications"]
  },
  {
    "id": "browserless",
    "name": "Browserless",
    "version": "2.23.0",
    "description": "Browserless allows remote clients to connect and execute headless work, all inside of docker. It supports the standard, unforked Puppeteer and Playwright libraries, as well offering REST-based APIs for common actions like data collection, PDF generation and more.",
    "logo": "browserless.svg",
    "links": {
      "github": "https://github.com/browserless/browserless",
      "website": "https://www.browserless.io/",
      "docs": "https://docs.browserless.io/"
    },
    "tags": ["browser", "automation"]
  },
  {
    "id": "drawio",
    "name": "draw.io",
    "version": "24.7.17",
    "description": "draw.io is a configurable diagramming/whiteboarding visualization application.",
    "logo": "drawio.svg",
    "links": {
      "github": "https://github.com/jgraph/drawio",
      "website": "https://draw.io/",
      "docs": "https://www.drawio.com/doc/"
    },
    "tags": ["drawing", "diagrams"]
  },
  {
    "id": "kimai",
    "name": "Kimai",
    "version": "2.31.0",
    "description": "Kimai is a web-based multi-user time-tracking application. Works great for everyone: freelancers, companies, organizations - everyone can track their times, generate reports, create invoices and do so much more.",
    "logo": "kimai.svg",
    "links": {
      "github": "https://github.com/kimai/kimai",
      "website": "https://www.kimai.org",
      "docs": "https://www.kimai.org/documentation"
    },
    "tags": ["invoice", "business", "finance"]
  },
  {
    "id": "logto",
    "name": "Logto",
    "version": "1.27.0",
    "description": "Logto is an open-source Identity and Access Management (IAM) platform designed to streamline Customer Identity and Access Management (CIAM) and Workforce Identity Management.",
    "logo": "logto.png",
    "links": {
      "github": "https://github.com/logto-io/logto",
      "website": "https://logto.io/",
      "docs": "https://docs.logto.io/introduction"
    },
    "tags": ["identity", "auth"]
  },
  {
    "id": "pocket-id",
    "name": "Pocket ID",
    "version": "0.35.1",
    "description": "A simple and easy-to-use OIDC provider that allows users to authenticate with their passkeys to your services.",
    "logo": "pocket-id.svg",
    "links": {
      "github": "https://github.com/pocket-id/pocket-id",
      "website": "https://pocket-id.org/",
      "docs": "https://pocket-id.org/docs"
    },
    "tags": ["identity", "auth"]
  },
  {
    "id": "penpot",
    "name": "Penpot",
    "version": "2.3.2",
    "description": "Penpot is the web-based open-source design tool that bridges the gap between designers and developers.",
    "logo": "penpot.svg",
    "links": {
      "github": "https://github.com/penpot/penpot",
      "website": "https://penpot.app/",
      "docs": "https://docs.penpot.app/"
    },
    "tags": ["design", "collaboration"]
  },
  {
    "id": "huly",
    "name": "Huly",
    "version": "0.6.377",
    "description": "Huly — All-in-One Project Management Platform (alternative to Linear, Jira, Slack, Notion, Motion)",
    "logo": "huly.svg",
    "links": {
      "github": "https://github.com/hcengineering/huly-selfhost",
      "website": "https://huly.io/",
      "docs": "https://docs.huly.io/"
    },
    "tags": ["project-management", "community", "discussion"]
  },
  {
    "id": "unsend",
    "name": "Unsend",
    "version": "v1.3.2",
    "description": "Open source alternative to Resend,Sendgrid, Postmark etc. ",
    "logo": "unsend.png",
    "links": {
      "github": "https://github.com/unsend-dev/unsend",
      "website": "https://unsend.dev/",
      "docs": "https://docs.unsend.dev/get-started/"
    },
    "tags": ["e-mail", "marketing", "business"]
  },
  {
    "id": "langflow",
    "name": "Langflow",
    "version": "1.1.1",
    "description": "Langflow is a low-code app builder for RAG and multi-agent AI applications. It's Python-based and agnostic to any model, API, or database. ",
    "logo": "langflow.svg",
    "links": {
      "github": "https://github.com/langflow-ai/langflow/tree/main",
      "website": "https://www.langflow.org/",
      "docs": "https://docs.langflow.org/"
    },
    "tags": ["ai"]
  },
  {
    "id": "elastic-search",
    "name": "Elasticsearch",
    "version": "8.10.2",
    "description": "Elasticsearch is an open-source search and analytics engine, used for full-text search and analytics on structured data such as text, web pages, images, and videos.",
    "logo": "elasticsearch.svg",
    "links": {
      "github": "https://github.com/elastic/elasticsearch",
      "website": "https://www.elastic.co/elasticsearch/",
      "docs": "https://docs.elastic.co/elasticsearch/"
    },
    "tags": ["search", "analytics"]
  },
  {
    "id": "onedev",
    "name": "OneDev",
    "version": "11.6.6",
    "description": "Git server with CI/CD, kanban, and packages. Seamless integration. Unparalleled experience.",
    "logo": "onedev.png",
    "links": {
      "github": "https://github.com/theonedev/onedev/",
      "website": "https://onedev.io/",
      "docs": "https://docs.onedev.io/"
    },
    "tags": ["self-hosted", "development"]
  },
  {
    "id": "unifi",
    "name": "Unifi Network",
    "version": "11.6.6",
    "description": "Unifi Network is an open-source enterprise network management platform for wireless networks.",
    "logo": "unifi.webp",
    "links": {
      "github": "https://github.com/ubiquiti",
      "website": "https://www.ui.com/",
      "docs": "https://help.ui.com/hc/en-us/articles/360012282453-Self-Hosting-a-UniFi-Network-Server"
    },
    "tags": ["self-hosted", "networking"]
  },
  {
    "id": "glpi",
    "name": "GLPI Project",
    "version": "10.0.16",
    "description": "The most complete open source service management software",
    "logo": "glpi.webp",
    "links": {
      "github": "https://github.com/glpi-project/glpi",
      "website": "https://glpi-project.org/",
      "docs": "https://glpi-project.org/documentation/"
    },
    "tags": ["self-hosted", "project-management", "management"]
  },
  {
    "id": "checkmate",
    "name": "Checkmate",
    "version": "2.0.1",
    "description": "Checkmate is an open-source, self-hosted tool designed to track and monitor server hardware, uptime, response times, and incidents in real-time with beautiful visualizations.",
    "logo": "checkmate.png",
    "links": {
      "github": "https://github.com/bluewave-labs/checkmate",
      "website": "https://bluewavelabs.ca",
      "docs": "https://bluewavelabs.gitbook.io/checkmate"
    },
    "tags": ["self-hosted", "monitoring", "uptime"]
  },
  {
    "id": "gotenberg",
    "name": "Gotenberg",
    "version": "latest",
    "description": "Gotenberg is a Docker-powered stateless API for PDF files.",
    "logo": "gotenberg.png",
    "links": {
      "github": "https://github.com/gotenberg/gotenberg",
      "website": "https://gotenberg.dev",
      "docs": "https://gotenberg.dev/docs/getting-started/introduction"
    },
    "tags": ["api", "backend", "pdf", "tools"]
  },
  {
    "id": "actualbudget",
    "name": "Actual Budget",
    "version": "latest",
    "description": "A super fast and privacy-focused app for managing your finances.",
    "logo": "actualbudget.png",
    "links": {
      "github": "https://github.com/actualbudget/actual",
      "website": "https://actualbudget.org",
      "docs": "https://actualbudget.org/docs"
    },
    "tags": ["budgeting", "finance", "money"]
  },
  {
    "id": "conduit",
    "name": "Conduit",
    "version": "v0.9.0",
    "description": "Conduit is a simple, fast and reliable chat server powered by Matrix",
    "logo": "conduit.svg",
    "links": {
      "github": "https://gitlab.com/famedly/conduit",
      "website": "https://conduit.rs/",
      "docs": "https://docs.conduit.rs/"
    },
    "tags": ["matrix", "communication"]
  },
  {
    "id": "evolutionapi",
    "name": "Evolution API",
    "version": "v2.1.2",
    "description": "Evolution API is a robust platform dedicated to empowering small businesses with limited resources, going beyond a simple messaging solution via WhatsApp.",
    "logo": "evolutionapi.png",
    "links": {
      "github": "https://github.com/EvolutionAPI/evolution-api",
      "docs": "https://doc.evolution-api.com/v2/en/get-started/introduction",
      "website": "https://evolution-api.com/opensource-whatsapp-api/"
    },
    "tags": ["api", "whatsapp", "messaging"]
  },
  {
    "id": "conduwuit",
    "name": "Conduwuit",
    "version": "latest",
    "description": "Well-maintained, featureful Matrix chat homeserver (fork of Conduit)",
    "logo": "conduwuit.svg",
    "links": {
      "github": "https://github.com/girlbossceo/conduwuit",
      "website": "https://conduwuit.puppyirl.gay",
      "docs": "https://conduwuit.puppyirl.gay/configuration.html"
    },
    "tags": ["backend", "chat", "communication", "matrix", "server"]
  },
  {
    "id": "cloudflared",
    "name": "Cloudflared",
    "version": "latest",
    "description": "A lightweight daemon that securely connects local services to the internet through Cloudflare Tunnel.",
    "logo": "cloudflared.svg",
    "links": {
      "github": "https://github.com/cloudflare/cloudflared",
      "website": "https://developers.cloudflare.com/cloudflare-one/connections/connect-apps/",
      "docs": "https://developers.cloudflare.com/cloudflare-one/connections/connect-apps/install-and-setup/"
    },
    "tags": ["cloud", "networking", "security", "tunnel"]
  },
  {
    "id": "couchdb",
    "name": "CouchDB",
    "version": "latest",
    "description": "CouchDB is a document-oriented NoSQL database that excels at replication and horizontal scaling.",
    "logo": "couchdb.png",
    "links": {
      "github": "https://github.com/apache/couchdb",
      "website": "https://couchdb.apache.org/",
      "docs": "https://docs.couchdb.org/en/stable/"
    },
    "tags": ["database", "storage"]
  },
  {
    "id": "it-tools",
    "name": "IT Tools",
    "version": "latest",
    "description": "A collection of handy online it-tools for developers.",
    "logo": "it-tools.svg",
    "links": {
      "github": "https://github.com/CorentinTh/it-tools",
      "website": "https://it-tools.tech",
      "docs": "https://it-tools.tech/docs"
    },
    "tags": ["developer", "tools"]
  },
  {
    "id": "superset",
    "name": "Superset (Unofficial)",
    "version": "latest",
    "description": "Data visualization and data exploration platform.",
    "logo": "superset.svg",
    "links": {
      "github": "https://github.com/amancevice/docker-superset",
      "website": "https://superset.apache.org",
      "docs": "https://superset.apache.org/docs/intro"
    },
    "tags": ["analytics", "bi", "dashboard", "database", "sql"]
  },
  {
    "id": "glance",
    "name": "Glance",
    "version": "latest",
    "description": "A self-hosted dashboard that puts all your feeds in one place. Features RSS feeds, weather, bookmarks, site monitoring, and more in a minimal, fast interface.",
    "logo": "glance.png",
    "links": {
      "github": "https://github.com/glanceapp/glance",
      "docs": "https://github.com/glanceapp/glance/blob/main/docs/configuration.md",
      "website": "https://glance.app/"
    },
    "tags": ["dashboard", "monitoring", "widgets", "rss"]
  },
  {
    "id": "homarr",
    "name": "Homarr",
    "version": "latest",
    "description": "A sleek, modern dashboard that puts all your apps and services in one place with Docker integration.",
    "logo": "homarr.png",
    "links": {
      "github": "https://github.com/homarr-labs/homarr",
      "docs": "https://homarr.dev/docs/getting-started/installation/docker",
      "website": "https://homarr.dev/"
    },
    "tags": ["dashboard", "monitoring"]
  },
  {
    "id": "erpnext",
    "name": "ERPNext",
    "version": "version-15",
    "description": "100% Open Source and highly customizable ERP software.",
    "logo": "erpnext.svg",
    "links": {
      "github": "https://github.com/frappe/erpnext",
      "docs": "https://docs.frappe.io/erpnext",
      "website": "https://erpnext.com"
    },
    "tags": [
      "erp",
      "accounts",
      "manufacturing",
      "retail",
      "sales",
      "pos",
      "hrms"
    ]
  },
  {
    "id": "maybe",
    "name": "Maybe",
    "version": "latest",
    "description": "Maybe is a self-hosted finance tracking application designed to simplify budgeting and expenses.",
    "logo": "maybe.svg",
    "links": {
      "github": "https://github.com/maybe-finance/maybe",
      "website": "https://maybe.finance/",
      "docs": "https://docs.maybe.finance/"
    },
    "tags": ["finance", "self-hosted"]
  },
  {
    "id": "spacedrive",
    "name": "Spacedrive",
    "version": "latest",
    "description": "Spacedrive is a cross-platform file manager. It connects your devices together to help you organize files from anywhere. powered by a virtual distributed filesystem (VDFS) written in Rust. Organize files across many devices in one place.",
    "links": {
      "github": "https://github.com/spacedriveapp/spacedrive",
      "website": "https://spacedrive.com/",
      "docs": "https://www.spacedrive.com/docs/product/getting-started/introduction"
    },
    "logo": "spacedrive.png",
    "tags": ["file-manager", "vdfs", "storage"]
  },
  {
    "id": "registry",
    "name": "Docker Registry",
    "version": "2",
    "description": "Distribution implementation for storing and distributing of Docker container images and artifacts.",
    "links": {
      "github": "https://github.com/distribution/distribution",
      "website": "https://hub.docker.com/_/registry",
      "docs": "https://distribution.github.io/distribution/"
    },
    "logo": "registry.png",
    "tags": ["registry", "docker", "self-hosted"]
  },
  {
    "id": "alist",
    "name": "AList",
    "version": "v3.41.0",
    "description": "🗂️A file list/WebDAV program that supports multiple storages, powered by Gin and Solidjs.",
    "logo": "alist.svg",
    "links": {
      "github": "https://github.com/AlistGo/alist",
      "website": "https://alist.nn.ci",
      "docs": "https://alist.nn.ci/guide/install/docker.html"
    },
    "tags": ["file", "webdav", "storage"]
  },
  {
    "id": "answer",
    "name": "Answer",
    "version": "v1.4.1",
    "description": "Answer is an open-source Q&A platform for building a self-hosted question-and-answer service.",
    "logo": "answer.png",
    "links": {
      "github": "https://github.com/apache/answer",
      "website": "https://answer.apache.org/",
      "docs": "https://answer.apache.org/docs"
    },
    "tags": ["q&a", "self-hosted"]
  },
  {
    "id": "shlink",
    "name": "Shlink",
    "version": "stable",
    "description": "URL shortener that can be used to serve shortened URLs under your own domain.",
    "logo": "shlink.svg",
    "links": {
      "github": "https://github.com/shlinkio/shlink",
      "website": "https://shlink.io",
      "docs": "https://shlink.io/documentation"
    },
    "tags": ["sharing", "shortener", "url"]
  },
  {
    "id": "frappe-hr",
    "name": "Frappe HR",
    "version": "version-15",
    "description": "Feature rich HR & Payroll software. 100% FOSS and customizable.",
    "logo": "frappe-hr.svg",
    "links": {
      "github": "https://github.com/frappe/hrms",
      "docs": "https://docs.frappe.io/hr",
      "website": "https://frappe.io/hr"
    },
    "tags": [
      "hrms",
      "payroll",
      "leaves",
      "expenses",
      "attendance",
      "performace"
    ]
  },
  {
    "id": "formbricks",
    "name": "Formbricks",
    "version": "v3.1.3",
    "description": "Formbricks is an open-source survey and form platform for collecting user data.",
    "logo": "formbricks.png",
    "links": {
      "github": "https://github.com/formbricks/formbricks",
      "website": "https://formbricks.com/",
      "docs": "https://formbricks.com/docs"
    },
    "tags": ["forms", "analytics"]
  },
  {
    "id": "trilium",
    "name": "Trilium",
    "description": "Trilium Notes is a hierarchical note taking application with focus on building large personal knowledge bases.",
    "logo": "trilium.png",
    "version": "latest",
    "links": {
      "github": "https://github.com/zadam/trilium",
      "website": "https://github.com/zadam/trilium",
      "docs": "https://github.com/zadam/trilium/wiki/"
    },
    "tags": ["self-hosted", "productivity", "personal-use"]
  },
  {
    "id": "convex",
    "name": "Convex",
    "version": "latest",
    "description": "Convex is an open-source reactive database designed to make life easy for web app developers.",
    "logo": "convex.svg",
    "links": {
      "github": "https://github.com/get-convex/convex",
      "website": "https://www.convex.dev/",
      "docs": "https://www.convex.dev/docs"
    },
    "tags": ["backend", "database", "api"]
  },
  {
    "id": "wikijs",
    "name": "Wiki.js",
    "version": "2.5",
    "description": "The most powerful and extensible open source Wiki software.",
    "logo": "wikijs.svg",
    "links": {
      "github": "https://github.com/requarks/wiki",
      "website": "https://js.wiki/",
      "docs": "https://docs.requarks.io/"
    },
    "tags": ["knowledge-base", "self-hosted", "documentation"]
  },
  {
    "id": "otterwiki",
    "name": "Otter Wiki",
    "version": "2",
    "description": "An Otter Wiki is a simple, lightweight, and fast wiki engine built with Python and Flask. It provides a user-friendly interface for creating and managing wiki content with markdown support.",
    "logo": "otterwiki.png",
    "links": {
      "github": "https://github.com/redimp/otterwiki",
      "website": "https://otterwiki.com/",
      "docs": "https://github.com/redimp/otterwiki/wiki"
    },
    "tags": ["wiki", "documentation", "knowledge-base", "markdown"]
  },
  {
    "id": "lowcoder",
    "name": "Lowcoder",
    "version": "2.6.4",
    "description": "Rapid business App Builder for Everyone",
    "logo": "lowcoder.png",
    "links": {
      "github": "https://github.com/lowcoder-org/lowcoder",
      "website": "https://www.lowcoder.cloud/",
      "docs": "https://docs.lowcoder.cloud/lowcoder-documentation"
    },
    "tags": ["low-code", "no-code", "development"]
  },
  {
    "id": "backrest",
    "name": "Backrest",
    "version": "1.6.0",
    "description": "Backrest is a web-based backup solution powered by restic, offering an intuitive WebUI for easy repository management, snapshot browsing, and file restoration. It runs in the background, automating snapshot scheduling and repository maintenance. Built with Go, Backrest is a lightweight standalone binary with restic as its only dependency. It provides a secure and user-friendly way to manage backups while still allowing direct access to the restic CLI for advanced operations.",
    "links": {
      "github": "https://github.com/garethgeorge/backrest",
      "website": "https://garethgeorge.github.io/backrest",
      "docs": "https://garethgeorge.github.io/backrest/introduction/getting-started"
    },
    "logo": "backrest.svg",
    "tags": ["backup"]
  },
  {
    "id": "blinko",
    "name": "Blinko",
    "version": "latest",
    "description": "Blinko is a modern web application for managing and organizing your digital content and workflows.",
    "logo": "blinko.svg",
    "links": {
      "github": "https://github.com/blinkospace/blinko",
      "website": "https://blinko.space/",
      "docs": "https://docs.blinko.space/"
    },
    "tags": ["productivity", "organization", "workflow", "nextjs"]
  },
  {
    "id": "pgadmin",
    "name": "pgAdmin",
    "version": "8.3",
    "description": "pgAdmin is the most popular and feature rich Open Source administration and development platform for PostgreSQL, the most advanced Open Source database in the world.",
    "links": {
      "github": "https://github.com/pgadmin-org/pgadmin4",
      "website": "https://www.pgadmin.org/",
      "docs": "https://www.pgadmin.org/docs/"
    },
    "logo": "pgadmin.webp",
    "tags": ["database", "postgres", "admin"]
  },
  {
    "id": "ackee",
    "name": "Ackee",
    "version": "latest",
    "description": "Ackee is a self-hosted analytics tool for your website.",
    "logo": "logo.png",
    "links": {
      "github": "https://github.com/electerious/Ackee",
      "website": "https://ackee.electerious.com/",
      "docs": "https://docs.ackee.electerious.com/"
    },
    "tags": ["analytics", "self-hosted"]
  },
  {
    "id": "adguardhome",
    "name": "AdGuard Home",
    "version": "latest",
    "description": "AdGuard Home is a comprehensive solution designed to enhance your online browsing experience by eliminating all kinds of ads, from annoying banners and pop-ups to intrusive video ads. It provides privacy protection, browsing security, and parental control features while maintaining website functionality.",
    "logo": "logo.svg",
    "links": {
      "github": "https://github.com/AdguardTeam/AdGuardHome",
      "website": "https://adguard.com",
      "docs": "https://github.com/AdguardTeam/AdGuardHome/wiki"
    },
    "tags": ["privacy", "security", "dns", "ad-blocking"]
  },
  {
    "id": "adminer",
    "name": "Adminer",
    "version": "4.8.1",
    "description": "Adminer is a comprehensive database management tool that supports MySQL, MariaDB, PostgreSQL, SQLite, MS SQL, Oracle, Elasticsearch, MongoDB and others. It provides a clean interface for efficient database operations, with strong security features and extensive customization options.",
    "logo": "logo.svg",
    "links": {
      "github": "https://github.com/vrana/adminer",
      "website": "https://www.adminer.org/",
      "docs": "https://www.adminer.org/en/plugins/"
    },
    "tags": ["databases", "developer-tools", "mysql", "postgresql"]
  },
  {
    "id": "affinepro",
    "name": "Affine Pro",
    "version": "stable-780dd83",
    "description": "Affine Pro is a modern, self-hosted platform designed for collaborative content creation and project management. It offers an intuitive interface, seamless real-time collaboration, and powerful tools for organizing tasks, notes, and ideas.",
    "logo": "logo.png",
    "links": {
      "github": "https://github.com/toeverything/Affine",
      "website": "https://affine.pro/",
      "docs": "https://affine.pro/docs"
    },
    "tags": [
      "collaboration",
      "self-hosted",
      "productivity",
      "project-management"
    ]
  },
  {
    "id": "alltube",
    "name": "AllTube",
    "version": "latest",
    "description": "AllTube Download is an application designed to facilitate the downloading of videos from YouTube and other video sites. It provides an HTML GUI for youtube-dl with video conversion capabilities and JSON API support.",
    "logo": "logo.png",
    "links": {
      "github": "https://github.com/Rudloff/alltube",
      "website": "https://github.com/Rudloff/alltube",
      "docs": "https://github.com/Rudloff/alltube/wiki"
    },
    "tags": ["media", "video", "downloader"]
  },
  {
    "id": "ampache",
    "name": "Ampache",
    "version": "latest",
    "description": "Ampache is a web-based audio/video streaming application and file manager allowing you to access your music & videos from anywhere, using almost any internet enabled device.",
    "logo": "logo.png",
    "links": {
      "github": "https://github.com/ampache/ampache",
      "website": "http://ampache.org/",
      "docs": "https://github.com/ampache/ampache/wiki"
    },
    "tags": ["media", "music", "streaming"]
  },
  {
    "id": "anythingllm",
    "name": "AnythingLLM",
    "version": "latest",
    "description": "AnythingLLM is a private, self-hosted, and local document chatbot platform that allows you to chat with your documents using various LLM providers.",
    "logo": "logo.png",
    "links": {
      "github": "https://github.com/Mintplex-Labs/anything-llm",
      "website": "https://useanything.com",
      "docs": "https://github.com/Mintplex-Labs/anything-llm/tree/master/docs"
    },
    "tags": ["ai", "llm", "chatbot"]
  },
  {
    "id": "apprise-api",
    "name": "Apprise API",
    "version": "latest",
    "description": "Apprise API provides a simple interface for sending notifications to almost all of the most popular notification services available to us today.",
    "logo": "logo.png",
    "links": {
      "github": "https://github.com/caronc/apprise-api",
      "website": "https://github.com/caronc/apprise-api",
      "docs": "https://github.com/caronc/apprise-api/wiki"
    },
    "tags": ["notifications", "api"]
  },
  {
    "id": "arangodb",
    "name": "ArangoDB",
    "version": "latest",
    "description": "ArangoDB is a native multi-model database with flexible data models for documents, graphs, and key-values. Build high performance applications using a convenient SQL-like query language or JavaScript extensions.",
    "logo": "logo.png",
    "links": {
      "github": "https://github.com/arangodb/arangodb",
      "website": "https://www.arangodb.com/",
      "docs": "https://www.arangodb.com/docs/"
    },
    "tags": ["database", "graph-database", "nosql"]
  },
  {
    "id": "anonupload",
    "name": "AnonUpload",
    "version": "1",
    "description": "AnonUpload is a secure, anonymous file sharing application that does not require a database. It is built with privacy as a priority, ensuring that the direct filename used is not displayed.",
    "logo": "logo.png",
    "links": {
      "github": "https://github.com/supernova3339/anonupload",
      "docs": "https://github.com/Supernova3339/anonupload/blob/main/env.md",
      "website": "https://anonupload.com/"
    },
    "tags": ["file-sharing", "privacy"]
  },
  {
    "id": "argilla",
    "name": "Argilla",
    "version": "latest",
    "description": "Argilla is a robust platform designed to help engineers and data scientists streamline the management of machine learning data workflows. It simplifies tasks like data labeling, annotation, and quality control.",
    "logo": "logo.svg",
    "links": {
      "github": "https://github.com/argilla-io/argilla",
      "website": "https://www.argilla.io/",
      "docs": "https://docs.argilla.io/"
    },
    "tags": ["machine-learning", "data-labeling", "ai"]
  },
  {
    "id": "audiobookshelf",
    "name": "Audiobookshelf",
    "version": "2.19.4",
    "description": "Audiobookshelf is a self-hosted server designed to manage and play your audiobooks and podcasts. It works best when you have an organized directory structure.",
    "logo": "logo.png",
    "links": {
      "github": "https://github.com/advplyr/audiobookshelf",
      "website": "https://www.audiobookshelf.org",
      "docs": "https://www.audiobookshelf.org/docs"
    },
    "tags": ["media", "audiobooks", "podcasts"]
  },
  {
    "id": "authorizer",
    "name": "Authorizer",
    "version": "1.4.4",
    "description": "Authorizer is a powerful tool designed to simplify the process of user authentication and authorization in your applications. It allows you to build secure apps 10x faster with its low code tool and low-cost deployment.",
    "logo": "logo.png",
    "links": {
      "github": "https://github.com/authorizerdev/authorizer",
      "website": "https://authorizer.dev",
      "docs": "https://docs.authorizer.dev/"
    },
    "tags": ["authentication", "authorization", "security"]
  },
  {
    "id": "automatisch",
    "name": "Automatisch",
    "version": "2.0",
    "description": "Automatisch is a powerful, self-hosted workflow automation tool designed for connecting your apps and automating repetitive tasks. With Automatisch, you can create workflows to sync data, send notifications, and perform various actions seamlessly across different services.",
    "logo": "logo.png",
    "links": {
      "github": "https://github.com/automatisch/automatisch",
      "website": "https://automatisch.io/docs",
      "docs": "https://automatisch.io/docs"
    },
    "tags": ["automation", "workflow", "integration"]
  },
  {
    "id": "babybuddy",
    "name": "BabyBuddy",
    "version": "2.7.0",
    "description": "BabyBuddy is a comprehensive, user-friendly platform designed to help parents and caregivers manage essential details about their child's growth and development. It provides tools for tracking feedings, sleep schedules, diaper changes, and milestones.",
    "logo": "logo.png",
    "links": {
      "github": "https://github.com/babybuddy/babybuddy",
      "website": "https://babybuddy.app",
      "docs": "https://docs.babybuddy.app"
    },
    "tags": ["parenting", "tracking", "family"]
  },
  {
    "id": "baikal",
    "name": "Baikal",
    "version": "nginx-php8.2",
    "description": "Baikal is a lightweight, self-hosted CalDAV and CardDAV server that enables users to manage calendars and contacts efficiently. It provides a simple and effective solution for syncing and sharing events, tasks, and address books across multiple devices.",
    "logo": "logo.png",
    "links": {
      "website": "https://sabre.io/baikal/",
      "github": "https://sabre.io/baikal/",
      "docs": "https://sabre.io/baikal/install/"
    },
    "tags": ["calendar", "contacts", "caldav", "carddav"]
  },
  {
    "id": "barrage",
    "name": "Barrage",
    "version": "0.3.0",
    "description": "Barrage is a minimalistic Deluge WebUI app with full mobile support. It features a responsive mobile-first design, allowing you to manage your torrents with ease from any device.",
    "logo": "logo.png",
    "links": {
      "github": "https://github.com/maulik9898/barrage",
      "website": "https://github.com/maulik9898/barrage",
      "docs": "https://github.com/maulik9898/barrage/blob/main/README.md"
    },
    "tags": ["torrents", "deluge", "mobile"]
  },
  {
    "id": "bazarr",
    "name": "Bazarr",
    "version": "latest",
    "description": "Bazarr is a companion application to Sonarr and Radarr that manages and downloads subtitles based on your requirements.",
    "logo": "logo.png",
    "links": {
      "github": "https://github.com/morpheus65535/bazarr",
      "website": "https://www.bazarr.media/",
      "docs": "https://www.bazarr.media/docs"
    },
    "tags": ["subtitles", "sonarr", "radarr"]
  },
  {
    "id": "beszel",
    "name": "Beszel",
    "version": "0.10.2",
    "description": "A lightweight server monitoring hub with historical data, docker stats, and alerts.",
    "logo": "logo.svg",
    "links": {
      "github": "https://github.com/henrygd/beszel",
      "website": "https://beszel.dev",
      "docs": "https://beszel.dev/guide/getting-started"
    },
    "tags": ["monitoring", "docker", "alerts"]
  },
  {
    "id": "bytestash",
    "name": "ByteStash",
    "version": "latest",
    "description": "ByteStash is a self-hosted file storage solution that allows you to store and share files with ease. It provides a simple and effective solution for storing and accessing files from anywhere.",
    "logo": "logo.png",
    "links": {
      "github": "https://github.com/bytestash/bytestash",
      "website": "https://bytestash.com",
      "docs": "https://bytestash.com/docs"
    },
    "tags": ["file-storage", "self-hosted"]
  },
  {
    "id": "bookstack",
    "name": "BookStack",
    "version": "24.12.1",
    "description": "BookStack is a self-hosted platform for creating beautiful, feature-rich documentation sites.",
    "logo": "logo.svg",
    "links": {
      "github": "https://github.com/BookStackApp/BookStack",
      "website": "https://www.bookstackapp.com",
      "docs": "https://www.bookstackapp.com/docs"
    },
    "tags": ["documentation", "self-hosted"]
  },
  {
    "id": "bytebase",
    "name": "Bytebase",
    "version": "latest",
    "description": "Bytebase is a database management tool that allows you to manage your databases with ease. It provides a simple and effective solution for managing your databases from anywhere.",
    "logo": "image.png",
    "links": {
      "github": "https://github.com/bytebase/bytebase",
      "website": "https://www.bytebase.com",
      "docs": "https://www.bytebase.com/docs"
    },
    "tags": ["database", "self-hosted"]
  },
  {
    "id": "botpress",
    "name": "Botpress",
    "version": "latest",
    "description": "Botpress is a platform for building conversational AI agents. It provides a simple and effective solution for building conversational AI agents from anywhere.",
    "logo": "logo.png",
    "links": {
      "github": "https://github.com/botpress/botpress",
      "website": "https://botpress.com",
      "docs": "https://botpress.com/docs"
    },
    "tags": ["ai", "self-hosted"]
  },
  {
    "id": "calibre",
    "name": "Calibre",
    "version": "7.26.0",
    "description": "Calibre is a comprehensive e-book management tool designed to organize, convert, and read your e-book collection. It supports most of the major e-book formats and is compatible with various e-book reader devices.",
    "logo": "logo.png",
    "links": {
      "github": "https://github.com/kovidgoyal/calibre",
      "website": "https://calibre-ebook.com/",
      "docs": "https://manual.calibre-ebook.com/"
    },
    "tags": ["Documents", "E-Commerce"]
  },
  {
    "id": "carbone",
    "name": "Carbone",
    "version": "4.25.5",
    "description": "Carbone is a high-performance, self-hosted document generation engine. It allows you to generate reports, invoices, and documents in various formats (e.g., PDF, DOCX, XLSX) using JSON data and template-based rendering.",
    "logo": "logo.png",
    "links": {
      "github": "https://github.com/carboneio/carbone",
      "website": "https://carbone.io/",
      "docs": "https://carbone.io/documentation/design/overview/getting-started.html"
    },
    "tags": ["Document Generation", "Automation", "Reporting", "Productivity"]
  },
  {
    "id": "casdoor",
    "name": "Casdoor",
    "version": "latest",
    "description": "An open-source UI-first Identity and Access Management (IAM) / Single-Sign-On (SSO) platform with web UI supporting OAuth 2.0, OIDC, SAML, CAS, LDAP, SCIM, WebAuthn, TOTP, MFA, and more.",
    "logo": "casdoor.png",
    "links": {
      "github": "https://github.com/casdoor/casdoor",
      "website": "https://casdoor.org/",
      "docs": "https://casdoor.org/docs/overview"
    },
    "tags": [
      "authentication",
      "authorization",
      "oauth2",
      "oidc",
      "sso",
      "saml",
      "identity-management",
      "access-management",
      "security"
    ]
  },
  {
    "id": "changedetection",
    "name": "Change Detection",
    "version": "0.49",
    "description": "Changedetection.io is an intelligent tool designed to monitor changes on websites. Perfect for smart shoppers, data journalists, research engineers, data scientists, and security researchers.",
    "logo": "logo.png",
    "links": {
      "github": "https://github.com/dgtlmoon/changedetection.io",
      "website": "https://changedetection.io",
      "docs": "https://github.com/dgtlmoon/changedetection.io/wiki"
    },
    "tags": ["Monitoring", "Data", "Notifications"]
  },
  {
    "id": "chevereto",
    "name": "Chevereto",
    "version": "4",
    "description": "Chevereto is a powerful, self-hosted image and video hosting platform designed for individuals, communities, and businesses. It allows users to upload, organize, and share media effortlessly.",
    "logo": "logo.png",
    "links": {
      "github": "https://github.com/chevereto/chevereto",
      "website": "https://chevereto.com/",
      "docs": "https://v4-docs.chevereto.com/"
    },
    "tags": [
      "Image Hosting",
      "File Management",
      "Open Source",
      "Multi-User",
      "Private Albums"
    ]
  },
  {
    "id": "chiefonboarding",
    "name": "Chief-Onboarding",
    "version": "v2.2.5",
    "description": "Chief-Onboarding is a comprehensive, self-hosted onboarding and employee management platform designed for businesses to streamline their onboarding processes.",
    "logo": "logo.png",
    "links": {
      "github": "https://github.com/chiefonboarding/chiefonboarding",
      "website": "https://demo.chiefonboarding.com/",
      "docs": "https://docs.chiefonboarding.com/"
    },
    "tags": [
      "Employee Onboarding",
      "HR Management",
      "Task Tracking",
      "Role-Based Access",
      "Document Management"
    ]
  },
  {
    "id": "classicpress",
    "name": "ClassicPress",
    "version": "php8.3-apache",
    "description": "ClassicPress is a community-led open source content management system for creators. It is a fork of WordPress 6.2 that preserves the TinyMCE classic editor as the default option.",
    "logo": "logo.png",
    "links": {
      "github": "https://github.com/ClassicPress/",
      "website": "https://www.classicpress.net/",
      "docs": "https://docs.classicpress.net/"
    },
    "tags": ["cms", "wordpress", "content-management"]
  },
  {
    "id": "cloud9",
    "name": "Cloud9",
    "version": "1.29.2",
    "description": "Cloud9 is a cloud-based integrated development environment (IDE) designed for developers to code, build, and debug applications collaboratively in real time.",
    "logo": "logo.png",
    "links": {
      "github": "https://github.com/c9",
      "website": "https://aws.amazon.com/cloud9/",
      "docs": "https://docs.aws.amazon.com/cloud9/"
    },
    "tags": ["ide", "development", "cloud"]
  },
  {
    "id": "cloudcommander",
    "name": "Cloud Commander",
    "version": "18.5.1",
    "description": "Cloud Commander is a file manager for the web. It includes a command-line console and a text editor. Cloud Commander helps you manage your server and work with files, directories and programs in a web browser.",
    "logo": "logo.png",
    "links": {
      "github": "https://github.com/coderaiser/cloudcmd",
      "website": "https://cloudcmd.io",
      "docs": "https://cloudcmd.io/#install"
    },
    "tags": ["file-manager", "web-based", "console"]
  },
  {
    "id": "cockpit",
    "name": "Cockpit",
    "version": "core-2.11.0",
    "description": "Cockpit is a headless content platform designed to streamline the creation, connection, and delivery of content for creators, marketers, and developers. It is built with an API-first approach, enabling limitless digital solutions.",
    "logo": "logo.png",
    "links": {
      "github": "https://github.com/Cockpit-HQ",
      "website": "https://getcockpit.com",
      "docs": "https://getcockpit.com/documentation"
    },
    "tags": ["cms", "content-management", "api"]
  },
  {
    "id": "chromium",
    "name": "Chromium",
    "version": "5f5dd27e-ls102",
    "description": "Chromium is an open-source browser project that is designed to provide a safer, faster, and more stable way for all users to experience the web in a containerized environment.",
    "logo": "logo.png",
    "links": {
      "github": "https://github.com/linuxserver/docker-chromium",
      "docs": "https://docs.linuxserver.io/images/docker-chromium",
      "website": "https://docs.linuxserver.io/images/docker-chromium"
    },
    "tags": ["browser", "development", "web"]
  },
  {
    "id": "codex-docs",
    "name": "CodeX Docs",
    "version": "v2.2",
    "description": "CodeX is a comprehensive platform that brings together passionate engineers, designers, and specialists to create high-quality open-source projects. It includes Editor.js, Hawk.so, CodeX Notes, and more.",
    "logo": "logo.svg",
    "links": {
      "github": "https://github.com/codex-team/codex.docs",
      "website": "https://codex.so",
      "docs": "https://docs.codex.so"
    },
    "tags": ["documentation", "development", "collaboration"]
  },
  {
    "id": "colanode",
    "name": "Colanode Server",
    "version": "v0.1.6",
    "description": "Open-source and local-first Slack and Notion alternative that puts you in control of your data",
    "logo": "logo.svg",
    "links": {
      "github": "https://github.com/colanode/colanode",
      "website": "https://colanode.com",
      "docs": "https://colanode.com/docs/"
    },
    "tags": ["documentation", "knowledge-base", "collaboration"]
  },
  {
    "id": "collabora-office",
    "name": "Collabora Office",
    "version": "latest",
    "description": "Collabora Online is a powerful, flexible, and secure online office suite designed to break free from vendor lock-in and put you in full control of your documents.",
    "logo": "logo.svg",
    "links": {
      "github": "https://github.com/CollaboraOnline",
      "website": "https://collaboraonline.com",
      "docs": "https://sdk.collaboraonline.com/docs"
    },
    "tags": ["office", "documents", "collaboration"]
  },
  {
    "id": "confluence",
    "name": "Confluence",
    "version": "8.6",
    "description": "Confluence is a powerful team collaboration and knowledge-sharing tool. It allows you to create, organize, and collaborate on content in a centralized space. Designed for project management, documentation, and team communication, Confluence helps streamline workflows and enhances productivity.",
    "links": {
      "website": "https://confluence.atlassian.com",
      "docs": "https://confluence.atlassian.com/doc/confluence-documentation-135922.html",
      "github": "https://confluence.atlassian.com"
    },
    "logo": "logo.svg",
    "tags": [
      "collaboration",
      "documentation",
      "productivity",
      "project-management"
    ]
  },
  {
    "id": "commento",
    "name": "Commento",
    "version": "v1.8.0",
    "description": "Commento is a comments widget designed to enhance the interaction on your website. It allows your readers to contribute to the discussion by upvoting comments that add value and downvoting those that don't. The widget supports markdown formatting and provides moderation tools to manage conversations.",
    "links": {
      "website": "https://commento.io/",
      "docs": "https://commento.io/",
      "github": "https://github.com/souramoo/commentoplusplus"
    },
    "logo": "logo.png",
    "tags": ["comments", "discussion", "website"]
  },
  {
    "id": "commentoplusplus",
    "name": "Commento++",
    "version": "v1.8.7",
    "description": "Commento++ is a free, open-source application designed to provide a fast, lightweight comments box that you can embed in your static website. It offers features like Markdown support, Disqus import, voting, automated spam detection, moderation tools, sticky comments, thread locking, and OAuth login.",
    "links": {
      "website": "https://commento.io/",
      "docs": "https://commento.io/",
      "github": "https://github.com/souramoo/commentoplusplus"
    },
    "logo": "logo.png",
    "tags": ["comments", "website", "open-source"]
  },
  {
    "id": "coralproject",
    "name": "Coral",
    "version": "9.7.0",
    "description": "Coral is a revolutionary commenting platform designed to enhance website interactions. It features smart technology for meaningful discussions, journalist identification, moderation tools with AI support, and complete data control without ads or trackers. Used by major news sites worldwide.",
    "links": {
      "website": "https://coralproject.net/",
      "docs": "https://docs.coralproject.net/",
      "github": "https://github.com/coralproject/talk"
    },
    "logo": "logo.png",
    "tags": ["communication", "community", "privacy"]
  },
  {
    "id": "rsshub",
    "name": "RSSHub",
    "version": "1.0.0",
    "description": "RSSHub is the world's largest RSS network, consisting of over 5,000 global instances.RSSHub delivers millions of contents aggregated from all kinds of sources, our vibrant open source community is ensuring the deliver of RSSHub's new routes, new features and bug fixes.",
    "logo": "rsshub.png",
    "links": {
      "github": "https://github.com/DIYgod/RSSHub",
      "website": "https://rsshub.app/",
      "docs": "https://docs.rsshub.app/"
    },
    "tags": ["rss", "api", "self-hosted"]
  },
  {
    "id": "tailscale-exitnode",
    "name": "Tailscale Exit nodes",
    "version": "1.0.0",
    "description": "Tailscale ExitNode is a feature that lets you route your internet traffic through a specific device in your Tailscale network.",
    "logo": "tailscale-exitnode.svg",
    "links": {
      "github": "https://github.com/tailscale-dev/docker-guide-code-examples",
      "website": "https://tailscale.com/",
      "docs": "https://tailscale.com/kb/1408/quick-guide-exit-nodes"
    },
    "tags": ["network"]
  },
  {
    "id": "homebridge",
    "name": "Homebridge",
    "version": "latest",
    "description": "Bringing HomeKit support where there is none. Homebridge allows you to integrate with smart home devices that do not natively support HomeKit.",
    "logo": "homebridge.svg",
    "links": {
      "github": "https://github.com/homebridge/homebridge",
      "website": "https://homebridge.io/",
      "docs": "https://github.com/homebridge/homebridge/wiki"
    },
    "tags": ["iot", "homekit", "internet-of-things", "self-hosted", "server"]
  },
  {
    "id": "homeassistant",
    "name": "Home Assistant",
    "version": "stable",
    "description": "Open source home automation that puts local control and privacy first.",
    "logo": "homeassistant.svg",
    "links": {
      "github": "https://github.com/home-assistant/core",
      "website": "https://www.home-assistant.io/",
      "docs": "https://www.home-assistant.io/getting-started/onboarding/"
    },
    "tags": [
      "iot",
      "home-automation",
      "internet-of-things",
      "self-hosted",
      "server"
    ]
  },
  {
    "id": "tooljet",
    "name": "Tooljet",
    "version": "ee-lts-latest",
    "description": "Tooljet is an open-source low-code platform that allows you to build internal tools quickly and efficiently. It provides a user-friendly interface for creating applications without extensive coding knowledge.",
    "logo": "logo.png",
    "links": {
      "github": "https://github.com/ToolJet/ToolJet",
      "website": "https://tooljet.ai/",
      "docs": "https://docs.tooljet.ai/"
    },
    "tags": ["file-sync", "file-sharing", "self-hosted"]
  },
  {
    "id": "onetimesecret",
    "name": "One Time Secret",
    "version": "latest",
    "description": "Share sensitive information securely with self-destructing links that are only viewable once.",
    "logo": "onetimesecret.svg",
    "links": {
      "github": "https://github.com/onetimesecret/onetimesecret",
      "website": "https://onetimesecret.com",
      "docs": "https://docs.onetimesecret.com"
    },
    "tags": ["auth", "password", "secret", "secure"]
  },
  {
    "id": "bugsink",
    "name": "Bugsink",
    "version": "v1.4.2",
    "description": "Bugsink is a self-hosted Error Tracker. Built to self-host; Sentry-SDK compatible; Scalable and reliable",
    "logo": "bugsink.png",
    "links": {
      "github": "https://github.com/bugsink/bugsink/",
      "website": "https://www.bugsink.com/",
      "docs": "https://www.bugsink.com/docs/"
    },
    "tags": ["hosting", "self-hosted", "development"]
  },
  {
    "id": "bolt.diy",
    "name": "bolt.diy",
    "version": "latest",
    "description": "Prompt, run, edit, and deploy full-stack web applications using any LLM you want!",
    "logo": "logo.jpg",
    "links": {
      "github": "https://github.com/stackblitz-labs/bolt.diy",
      "website": "https://stackblitz-labs.github.io/bolt.diy/",
      "docs": "https://stackblitz-labs.github.io/bolt.diy/"
    },
    "tags": ["ai", "self-hosted", "development", "chatbot", "ide", "llm"]
  },
  {
    "id": "qdrant",
    "name": "Qdrant",
    "version": "latest",
    "description": "An open-source vector database designed for high-performance similarity search and storage of embeddings.",
    "logo": "qdrant.svg",
    "links": {
      "github": "https://github.com/qdrant/qdrant",
      "website": "https://qdrant.tech/",
      "docs": "https://qdrant.tech/documentation/"
    },
    "tags": ["vector-db", "database", "search"]
  },
  {
    "id": "trmnl-byos-laravel",
    "name": "TRMNL BYOS Laravel",
    "version": "0.3.2",
    "description": "TRMNL BYOS Laravel is a self-hosted application to manage TRMNL e-ink devices.",
    "logo": "byos-laravel.svg",
    "links": {
      "github": "https://github.com/usetrmnl/byos_laravel",
      "website": "https://docs.usetrmnl.com/go/diy/byos",
      "docs": "https://github.com/usetrmnl/byos_laravel/blob/main/README.md"
    },
    "tags": ["e-ink"]
  },
  {
    "id": "chibisafe",
    "name": "Chibisafe",
    "version": "latest",
    "description": "A beautiful and performant vault to save all your files in the cloud.",
    "logo": "chibisafe.svg",
    "links": {
      "github": "https://github.com/chibisafe/chibisafe",
      "website": "https://chibisafe.app",
      "docs": "https://chibisafe.app/docs/intro"
    },
    "tags": ["media system", "storage", "file-sharing"]
  },
  {
    "id": "rybbit",
    "name": "Rybbit",
    "version": "v1.2.0",
    "description": "Open-source and privacy-friendly alternative to Google Analytics that is 10x more intuitive",
    "logo": "rybbit.png",
    "links": {
      "github": "https://github.com/rybbit-io/rybbit",
      "website": "https://rybbit.io",
      "docs": "https://www.rybbit.io/docs"
    },
    "tags": ["analytics"]
  },
  {
    "id": "seafile",
    "name": "Seafile",
    "version": "12.0-latest",
    "description": "Open source cloud storage system for file sync, share and document collaboration",
    "logo": "seafile.svg",
    "links": {
      "github": "https://github.com/haiwen/seafile",
      "website": "https://seafile.com",
      "docs": "https://manual.seafile.com/12.0"
    },
    "tags": ["file-manager", "file-sharing", "storage"]
  },
  {
    "id": "flagsmith",
    "name": "Flagsmith",
    "version": "2.177.1",
    "description": "Flagsmith is an open-source feature flagging and remote config service.",
    "logo": "flagsmith.png",
    "links": {
      "github": "https://github.com/Flagsmith/flagsmith",
      "website": "https://www.flagsmith.com/",
      "docs": "https://docs.flagsmith.com/"
    },
    "tags": [
      "feature-flag",
      "feature-management",
      "feature-toggle",
      "remote-configuration"
    ]
  },
  {
    "id": "docuseal",
    "name": "Docuseal",
    "version": "latest",
    "description": "Docuseal is a self-hosted document management system.",
    "logo": "docuseal.png",
    "links": {
      "github": "https://github.com/docusealco/docuseal",
      "website": "https://www.docuseal.com/",
      "docs": "https://www.docuseal.com/"
    },
    "tags": ["document-signing"]
  },
  {
    "id": "kutt",
    "name": "Kutt",
    "version": "latest",
    "description": "Kutt is a modern URL shortener with support for custom domains. Create and edit links, view statistics, manage users, and more.",
    "logo": "kutt.png",
    "links": {
      "github": "https://github.com/thedevs-network/kutt",
      "website": "https://kutt.it",
      "docs": "https://github.com/thedevs-network/kutt#kuttit"
    },
    "tags": ["link-shortener", "link-sharing"]
  },
  {
    "id": "palmr",
    "name": "Palmr",
    "version": "latest",
    "description": "Palmr the open-source, self-hosted alternative to WeTransfer. Share files securely, without tracking or limitations.",
    "logo": "palmr.png",
    "links": {
      "github": "https://github.com/kyantech/Palmr",
      "website": "https://palmr.kyantech.com.br/",
      "docs": "https://palmr.kyantech.com.br/docs/3.0-beta"
    },
    "tags": ["file-sharing", "self-hosted", "open-source"]
  },
  {
    "id": "karakeep",
    "name": "KaraKeep",
    "version": "0.25.0",
    "description": "A self-hostable bookmark-everything app (links, notes and images) with AI-based automatic tagging and full text search. Previously known as Hoarder.",
    "logo": "karakeep.svg",
    "links": {
      "github": "https://github.com/karakeep-app/karakeep",
      "website": "https://karakeep.app/",
      "docs": "https://github.com/karakeep-app/karakeep/tree/main/docs"
    },
    "tags": [
      "bookmarks",
      "bookmark-manager",
      "self-hosted",
      "ai",
      "search",
      "notes",
      "productivity"
    ]
  },
  {
    "id": "freshrss",
    "name": "FreshRSS",
    "version": "latest",
    "description": "A free, self-hostable RSS and Atom feed aggregator. Lightweight, easy to work with, powerful, and customizable with themes and extensions.",
    "logo": "freshrss.svg",
    "links": {
      "github": "https://github.com/FreshRSS/FreshRSS",
      "website": "https://freshrss.org/",
      "docs": "https://freshrss.github.io/FreshRSS/"
    },
    "tags": [
      "rss",
      "feed-reader",
      "news",
      "self-hosted",
      "aggregator",
      "reader"
    ]
  },
  {
    "id": "movary",
    "name": "Movary",
    "version": "0.66.2",
    "description": "Self-hosted web app to track, rate and explore your movie watch history. Offers detailed statistics, third-party integrations for platforms like Trakt, Letterboxd, Netflix, and automated play tracking for Plex, Jellyfin, Emby or Kodi.",
    "logo": "movary.png",
    "links": {
      "github": "https://github.com/leepeuker/movary",
      "website": "https://movary.org/",
      "docs": "https://movary.org/docs/",
      "demo": "https://demo.movary.org/"
    },
    "tags": [
      "movies",
      "movie-tracker",
      "self-hosted",
      "plex",
      "jellyfin",
      "emby",
      "kodi",
      "trakt",
      "letterboxd",
      "netflix",
      "tmdb",
      "statistics",
      "rating"
    ]
  },
  {
    "id": "go-whatsapp-web-multidevice",
    "name": "WhatsApp API Multi Device Version",
    "version": "latest",
    "description": "WhatsApp API Multi Device Version the open-source, self-hosted whatsapp api. Send a chat, image and voice note with your own server.",
    "logo": "go-whatsapp-web-multidevice.svg",
    "links": {
      "github": "https://github.com/aldinokemal/go-whatsapp-web-multidevice",
      "website": "https://github.com/aldinokemal/go-whatsapp-web-multidevice",
      "docs": "https://github.com/aldinokemal/go-whatsapp-web-multidevice"
    },
    "tags": ["whatsapp", "self-hosted", "open-source", "api"]
  },
  {
    "id": "rabbitmq",
    "name": "RabbitMQ",
    "version": "4.1-management",
    "description": "RabbitMQ is an open source multi-protocol messaging broker.",
    "logo": "rabbitmq.svg",
    "links": {
      "github": "https://github.com/rabbitmq/rabbitmq-server",
      "website": "https://www.rabbitmq.com/",
      "docs": "https://www.rabbitmq.com/documentation.html"
    },
    "tags": ["message-broker", "queue", "rabbitmq"]
<<<<<<< HEAD
  },
  {
    "id": "searxng",
    "name": "SearXNG",
    "version": "latest",
    "description": "SearXNG is a privacy-respecting, hackable metasearch engine that aggregates results from various search engines without tracking users.",
    "logo": "searxng.png",
    "links": {
      "github": "https://github.com/searxng/searxng",
      "website": "https://searxng.github.io/",
      "docs": "https://docs.searxng.github.io/"
    },
    "tags": [
      "search-engine",
      "metasearch",
      "privacy",
      "self-hosted",
      "aggregator"
    ]
=======
>>>>>>> c4062759
  },
  {
    "id": "zitadel",
    "name": "Zitadel",
    "version": "latest",
    "description": "Open-source identity and access management platform with multi-tenancy, OpenID Connect, SAML, and OAuth 2.0 support.",
    "logo": "zitadel.png",
    "links": {
      "github": "https://github.com/zitadel/zitadel",
      "website": "https://zitadel.com/",
      "docs": "https://zitadel.com/docs/"
    },
    "tags": [
      "identity",
      "authentication",
      "authorization",
      "iam",
      "security",
      "oauth",
      "openid-connect",
      "saml",
      "multi-tenant"
    ]
  },
  {
    "id": "filestash",
    "name": "Filestash",
    "version": "latest",
    "description": "Filestash is the enterprise-grade file manager connecting your storage with your identity provider and authorisations.",
    "logo": "filestash.svg",
    "links": {
      "github": "https://github.com/mickael-kerjean/filestash",
      "website": "https://www.filestash.app/",
      "docs": "https://www.filestash.app/docs/"
    },
    "tags": [
      "file-manager",
      "document-editor",
      "self-hosted"
    ]
  }
]<|MERGE_RESOLUTION|>--- conflicted
+++ resolved
@@ -658,8 +658,6 @@
       "docs": "https://docs.gitea.com/installation/install-with-docker"
     },
     "tags": ["self-hosted", "storage"]
-<<<<<<< HEAD
-=======
   },
   {
     "id": "gitlab-ce",
@@ -673,7 +671,6 @@
       "docs": "https://docs.gitlab.com/ee/install/docker.html"
     },
     "tags": ["git", "devops", "ci-cd", "self-hosted", "code-review"]
->>>>>>> c4062759
   },
   {
     "id": "gitea-mirror",
@@ -2647,7 +2644,6 @@
       "docs": "https://www.rabbitmq.com/documentation.html"
     },
     "tags": ["message-broker", "queue", "rabbitmq"]
-<<<<<<< HEAD
   },
   {
     "id": "searxng",
@@ -2667,8 +2663,6 @@
       "self-hosted",
       "aggregator"
     ]
-=======
->>>>>>> c4062759
   },
   {
     "id": "zitadel",
