[
  {
    "id": "autobase",
    "name": "Autobase",
    "version": "2.3.0",
    "description": "Autobase for PostgreSQL® is an open-source alternative to cloud-managed databases (DBaaS) such as Amazon RDS, Google Cloud SQL, Azure Database, and more.",
    "links": {
      "github": "https://github.com/vitabaks/autobase",
      "website": "https://autobase.tech/",
      "docs": "https://autobase.tech/docs"
    },
    "logo": "autobase.svg",
    "tags": ["database", "postgres", "automation", "self-hosted", "dbaas"]
  },
  {
    "id": "authelia",
    "name": "Authelia",
    "version": "latest",
    "description": "The Single Sign-On Multi-Factor portal for web apps. An open-source authentication and authorization server providing 2FA and SSO via web portal.",
    "logo": "authelia.png",
    "links": {
      "github": "https://github.com/authelia/authelia",
      "website": "https://www.authelia.com/",
      "docs": "https://www.authelia.com/overview/prologue/introduction/"
    },
    "tags": [
      "authentication",
      "authorization",
      "2fa",
      "sso",
      "security",
      "reverse-proxy",
      "ldap"
    ]
  },
  {
    "id": "authelia",
    "name": "Authelia",
    "version": "latest",
    "description": "The Single Sign-On Multi-Factor portal for web apps. An open-source authentication and authorization server providing 2FA and SSO via web portal.",
    "logo": "authelia.png",
    "links": {
      "github": "https://github.com/authelia/authelia",
      "website": "https://www.authelia.com/",
      "docs": "https://www.authelia.com/overview/prologue/introduction/"
    },
    "tags": [
      "authentication",
      "authorization",
      "2fa",
      "sso",
      "security",
      "reverse-proxy",
      "ldap"
    ]
  },
  {
    "id": "capso",
    "name": "Cap.so",
    "version": "latest",
    "description": "Cap.so is a platform for web and desktop applications with MySQL and S3 storage. It provides a complete development environment with database and file storage capabilities.",
    "links": {
      "github": "https://github.com/CapSoftware/Cap",
      "website": "https://cap.so/",
      "docs": "https://cap.so/docs/"
    },
    "logo": "capso.png",
    "tags": [
      "web",
      "s3",
      "mysql",
      "development",
      "self-hosted"
    ]
  },
  {
    "id": "authentik",
    "name": "Authentik",
    "version": "2025.6.3",
    "description": "Authentik is an open-source Identity Provider for authentication and authorization. It provides a comprehensive solution for managing user authentication, authorization, and identity federation with support for SAML, OAuth2, OIDC, and more.",
    "links": {
      "github": "https://github.com/goauthentik/authentik",
      "website": "https://goauthentik.io/",
      "docs": "https://goauthentik.io/docs/"
    },
    "logo": "authentik.svg",
    "tags": [
      "authentication",
      "identity",
      "sso",
      "oidc",
      "saml",
      "oauth2",
      "self-hosted"
    ]
  },
  {
    "id": "freescout",
    "name": "FreeScout",
    "version": "latest",
    "description": "FreeScout is a free open source help desk and shared inbox system. It's a self-hosted alternative to HelpScout, Zendesk, and similar services that allows you to manage customer communications through email and a clean web interface. FreeScout makes it easy to organize support requests, track customer conversations, and collaborate with your team.",
    "links": {
      "github": "https://github.com/freescout-helpdesk/freescout",
      "website": "https://freescout.net/",
      "docs": "https://github.com/freescout-helpdesk/freescout/wiki/Installation-Guide"
    },
    "logo": "freescout.svg",
    "tags": ["helpdesk", "support", "email", "customer-service", "self-hosted"]
  },
  {
    "id": "openresty-manager",
    "name": "OpenResty Manager",
    "version": "1.2.0",
    "description": "The easiest using, powerful and beautiful OpenResty Manager (Nginx Enhanced Version) , open source alternative to OpenResty Edge, which can enable you to easily reverse proxy your websites with security running at home or internet, including Access Control, HTTP Flood Protection, Free SSL, without having to know too much about OpenResty or Let's Encrypt.",
    "links": {
      "github": "https://github.com/Safe3/openresty-manager",
      "website": "https://om.uusec.com/",
      "docs": "https://github.com/Safe3/openresty-manager"
    },
    "logo": "logo.svg",
    "tags": ["web", "proxy", "security", "self-hosted", "openresty", "nginx"]
  },
  {
    "id": "appwrite",
    "name": "Appwrite",
    "version": "1.6.1",
    "description": "Appwrite is an end-to-end backend server for Web, Mobile, Native, or Backend apps. Appwrite abstracts the complexity and repetitiveness required to build a modern backend API from scratch and allows you to build secure apps faster.\nUsing Appwrite, you can easily integrate your app with user authentication and multiple sign-in methods, a database for storing and querying users and team data, storage and file management, image manipulation, Cloud Functions, messaging, and more services.",
    "links": {
      "github": "https://github.com/appwrite/appwrite",
      "website": "https://appwrite.io/",
      "docs": "https://appwrite.io/docs"
    },
    "logo": "appwrite.svg",
    "tags": ["database", "firebase", "postgres"]
  },
  {
    "id": "outline",
    "name": "Outline",
    "version": "0.82.0",
    "description": "Outline is a self-hosted knowledge base and documentation platform that allows you to build and manage your own knowledge base applications.",
    "links": {
      "github": "https://github.com/outline/outline",
      "website": "https://getoutline.com/",
      "docs": "https://docs.getoutline.com/s/guide"
    },
    "logo": "outline.png",
    "tags": ["documentation", "knowledge-base", "self-hosted"]
  },
  {
    "id": "supabase",
    "name": "SupaBase",
    "version": "1.25.04 / dokploy >= 0.22.5",
    "description": "The open source Firebase alternative. Supabase gives you a dedicated Postgres database to build your web, mobile, and AI applications. This require at least version 0.22.5 of dokploy.",
    "links": {
      "github": "https://github.com/supabase/supabase",
      "website": "https://supabase.com/",
      "docs": "https://supabase.com/docs/guides/self-hosting"
    },
    "logo": "supabase.svg",
    "tags": ["database", "firebase", "postgres"],
    "dokploy_version": ">=0.22.5"
  },
  {
    "id": "pre0.22.5-supabase",
    "name": "SupaBase",
    "version": "1.25.04 / dokploy < 0.22.5",
    "description": "The open source Firebase alternative. Supabase gives you a dedicated Postgres database to build your web, mobile, and AI applications. This is for dokploy version < 0.22.5.",
    "links": {
      "github": "https://github.com/supabase/supabase",
      "website": "https://supabase.com/",
      "docs": "https://supabase.com/docs/guides/self-hosting"
    },
    "logo": "supabase.svg",
    "tags": ["database", "firebase", "postgres"],
    "dokploy_version": "<0.22.5"
  },
  {
    "id": "pocketbase",
    "name": "PocketBase",
    "description": "Open Source backend in 1 file",
    "version": "v0.28.0",
    "logo": "logo.svg",
    "links": {
      "github": "https://github.com/pocketbase/pocketbase",
      "website": "https://pocketbase.io/",
      "docs": "https://pocketbase.io/docs/"
    },
    "tags": ["backend", "database", "api"]
  },
  {
    "id": "plausible",
    "name": "Plausible",
    "version": "v2.1.5",
    "description": "Plausible is a open source, self-hosted web analytics platform that lets you track website traffic and user behavior.",
    "logo": "logo.svg",
    "links": {
      "github": "https://github.com/plausible/plausible",
      "website": "https://plausible.io/",
      "docs": "https://plausible.io/docs"
    },
    "tags": ["analytics"]
  },
  {
    "id": "calcom",
    "name": "Calcom",
    "version": "v2.7.6",
    "description": "Calcom is a open source alternative to Calendly that allows to create scheduling and booking services.",
    "links": {
      "github": "https://github.com/calcom/cal.com",
      "website": "https://cal.com/",
      "docs": "https://cal.com/docs"
    },
    "logo": "calcom.jpg",
    "tags": ["scheduling", "booking"]
  },
  {
    "id": "grafana",
    "name": "Grafana",
    "version": "9.5.20",
    "description": "Grafana is an open source platform for data visualization and monitoring.",
    "logo": "grafana.svg",
    "links": {
      "github": "https://github.com/grafana/grafana",
      "website": "https://grafana.com/",
      "docs": "https://grafana.com/docs/"
    },
    "tags": ["monitoring"]
  },
  {
    "id": "stalwart",
    "name": "Stalwart",
    "version": "latest",
    "description": "Stalwart Mail Server is an open-source mail server solution with JMAP, IMAP4, POP3, and SMTP support and a wide range of modern features. It is written in Rust and designed to be secure, fast, robust and scalable.",
    "logo": "stalwart.svg",
    "links": {
      "github": "https://github.com/stalwartlabs/mail-server",
      "website": "https://stalw.art/",
      "docs": "https://stalw.art/docs/"
    },
    "tags": [
      "email",
      "smtp",
      "jmap",
      "imap4",
      "pop3",
      "self-hosted",
      "mail-server"
    ]
  },
  {
    "id": "datalens",
    "name": "DataLens",
    "version": "1.23.0",
    "description": "A modern, scalable business intelligence and data visualization system.",
    "logo": "datalens.svg",
    "links": {
      "github": "https://github.com/datalens-tech/datalens",
      "website": "https://datalens.tech/",
      "docs": "https://datalens.tech/docs/"
    },
    "tags": ["analytics", "self-hosted", "bi", "monitoring"]
  },
  {
    "id": "directus",
    "name": "Directus",
    "version": "11.0.2",
    "description": "Directus is an open source headless CMS that provides an API-first solution for building custom backends.",
    "logo": "directus.jpg",
    "links": {
      "github": "https://github.com/directus/directus",
      "website": "https://directus.io/",
      "docs": "https://docs.directus.io/"
    },
    "tags": ["cms"]
  },
  {
    "id": "baserow",
    "name": "Baserow",
    "version": "1.25.2",
    "description": "Baserow is an open source database management tool that allows you to create and manage databases.",
    "logo": "baserow.webp",
    "links": {
      "github": "https://github.com/Baserow/baserow",
      "website": "https://baserow.io/",
      "docs": "https://baserow.io/docs/index"
    },
    "tags": ["database"]
  },
  {
    "id": "budibase",
    "name": "Budibase",
    "version": "3.5.3",
    "description": "Budibase is an open-source low-code platform that saves engineers 100s of hours building forms, portals, and approval apps, securely.",
    "logo": "budibase.svg",
    "links": {
      "github": "https://github.com/Budibase/budibase",
      "website": "https://budibase.com/",
      "docs": "https://docs.budibase.com/docs/"
    },
    "tags": ["database", "low-code", "nocode", "applications"]
  },
  {
    "id": "forgejo",
    "name": "Forgejo",
    "version": "10",
    "description": "Forgejo is a self-hosted lightweight software forge. Easy to install and low maintenance, it just does the job",
    "logo": "forgejo.svg",
    "links": {
      "github": "https://codeberg.org/forgejo/forgejo",
      "website": "https://forgejo.org/",
      "docs": "https://forgejo.org/docs/latest/"
    },
    "tags": ["self-hosted", "storage"]
  },
  {
    "id": "gitlab-ce",
    "name": "GitLab CE",
    "version": "latest",
    "description": "GitLab Community Edition is a free and open source platform for managing Git repositories, CI/CD pipelines, and project management.",
    "logo": "gitlab-ce.svg",
    "links": {
      "github": "https://gitlab.com/gitlab-org/gitlab-ce",
      "website": "https://gitlab.com/",
      "docs": "https://docs.gitlab.com/ee/"
    },
    "tags": [
      "git",
      "ci-cd",
      "version-control",
      "project-management"
    ]
  },
  {
    "id": "ghost",
    "name": "Ghost",
    "version": "6.0.0",
    "description": "Ghost is a free and open source, professional publishing platform built on a modern Node.js technology stack.",
    "logo": "ghost.jpeg",
    "links": {
      "github": "https://github.com/TryGhost/Ghost",
      "website": "https://ghost.org/",
      "docs": "https://ghost.org/docs/"
    },
    "tags": ["cms"]
  },
  {
    "id": "lodestone",
    "name": "Lodestone",
    "version": "0.5.1",
    "description": "A free, open source server hosting tool for Minecraft and other multiplayers games.",
    "logo": "lodestone.png",
    "links": {
      "github": "https://github.com/Lodestone-Team/lodestone",
      "website": "https://lodestone.cc",
      "docs": "https://github.com/Lodestone-Team/lodestone/wiki"
    },
    "tags": ["minecraft", "hosting", "server"]
  },
  {
    "id": "dragonfly-db",
    "name": "Dragonfly",
    "version": "1.28.1",
    "description": "Dragonfly is a drop-in Redis replacement that is designed for heavy data workloads running on modern cloud hardware.",
    "logo": "dragonfly-db.png",
    "links": {
      "github": "https://github.com/dragonflydb/dragonfly",
      "website": "https://www.dragonflydb.io/",
      "docs": "https://www.dragonflydb.io/docs"
    },
    "tags": ["database", "redis"]
  },
  {
    "id": "stack-auth",
    "name": "Stack Auth",
    "version": "latest",
    "description": "Open-source Auth0/Clerk alternative. Stack Auth is a free and open source authentication tool that allows you to authenticate your users.",
    "logo": "stack-auth.png",
    "links": {
      "github": "https://github.com/stack-auth/stack-auth",
      "website": "https://stack-auth.com/",
      "docs": "https://docs.stack-auth.com/next/overview"
    },
    "tags": ["authentication", "auth", "authorization"]
  },
  {
    "id": "uptime-kuma",
    "name": "Uptime Kuma",
    "version": "1.23.15",
    "description": "Uptime Kuma is a free and open source monitoring tool that allows you to monitor your websites and applications.",
    "logo": "uptime-kuma.png",
    "links": {
      "github": "https://github.com/louislam/uptime-kuma",
      "website": "https://uptime.kuma.pet/",
      "docs": "https://github.com/louislam/uptime-kuma/wiki"
    },
    "tags": ["monitoring"]
  },
  {
    "id": "n8n",
    "name": "n8n",
    "version": "1.104.0",
    "description": "n8n is an open source low-code platform for automating workflows and integrations.",
    "logo": "n8n.png",
    "links": {
      "github": "https://github.com/n8n-io/n8n",
      "website": "https://n8n.io/",
      "docs": "https://docs.n8n.io/"
    },
    "tags": ["automation"]
  },
  {
    "id": "kestra",
    "name": "Kestra",
    "version": "latest",
    "description": "Unified Orchestration Platform to Simplify Business-Critical Workflows and Govern them as Code and from the UI.",
    "logo": "kestra.svg",
    "links": {
      "github": "https://github.com/kestra-io/kestra",
      "website": "https://kestra.io",
      "docs": "https://kestra.io/docs"
    },
    "tags": ["automation"]
  },
  {
    "id": "wordpress",
    "name": "Wordpress",
    "version": "latest",
    "description": "Wordpress is a free and open source content management system (CMS) for publishing and managing websites.",
    "logo": "wordpress.png",
    "links": {
      "github": "https://github.com/WordPress/WordPress",
      "website": "https://wordpress.org/",
      "docs": "https://wordpress.org/documentation/"
    },
    "tags": ["cms"]
  },
  {
    "id": "odoo",
    "name": "Odoo",
    "version": "16.0",
    "description": "Odoo is a free and open source business management software that helps you manage your company's operations.",
    "logo": "odoo.png",
    "links": {
      "github": "https://github.com/odoo/odoo",
      "website": "https://odoo.com/",
      "docs": "https://www.odoo.com/documentation/"
    },
    "tags": ["cms"]
  },
  {
    "id": "appsmith",
    "name": "Appsmith",
    "version": "v1.29",
    "description": "Appsmith is a free and open source platform for building internal tools and applications.",
    "logo": "appsmith.png",
    "links": {
      "github": "https://github.com/appsmithorg/appsmith",
      "website": "https://appsmith.com/",
      "docs": "https://docs.appsmith.com/"
    },
    "tags": ["cms"]
  },
  {
    "id": "excalidraw",
    "name": "Excalidraw",
    "version": "latest",
    "description": "Excalidraw is a free and open source online diagramming tool that lets you easily create and share beautiful diagrams.",
    "logo": "excalidraw.jpg",
    "links": {
      "github": "https://github.com/excalidraw/excalidraw",
      "website": "https://excalidraw.com/",
      "docs": "https://docs.excalidraw.com/"
    },
    "tags": ["drawing"]
  },
  {
    "id": "documenso",
    "name": "Documenso",
    "version": "v1.5.6",
    "description": "Documenso is the open source alternative to DocuSign for signing documents digitally",
    "links": {
      "github": "https://github.com/documenso/documenso",
      "website": "https://documenso.com/",
      "docs": "https://documenso.com/docs"
    },
    "logo": "documenso.png",
    "tags": ["document-signing"]
  },
  {
    "id": "nocodb",
    "name": "NocoDB",
    "version": "0.257.2",
    "description": "NocoDB is an opensource Airtable alternative that turns any MySQL, PostgreSQL, SQL Server, SQLite & MariaDB into a smart spreadsheet.",
    "links": {
      "github": "https://github.com/nocodb/nocodb",
      "website": "https://nocodb.com/",
      "docs": "https://docs.nocodb.com/"
    },
    "logo": "nocodb.png",
    "tags": ["database", "spreadsheet", "low-code", "nocode"]
  },
  {
    "id": "meilisearch",
    "name": "Meilisearch",
    "version": "v1.8.3",
    "description": "Meilisearch is a free and open-source search engine that allows you to easily add search functionality to your web applications.",
    "logo": "meilisearch.png",
    "links": {
      "github": "https://github.com/meilisearch/meilisearch",
      "website": "https://www.meilisearch.com/",
      "docs": "https://docs.meilisearch.com/"
    },
    "tags": ["search"]
  },
  {
    "id": "mattermost",
    "name": "Mattermost",
    "version": "10.6.1",
    "description": "A single point of collaboration. Designed specifically for digital operations.",
    "logo": "mattermost.png",
    "links": {
      "github": "https://github.com/mattermost/mattermost",
      "website": "https://mattermost.com/",
      "docs": "https://docs.mattermost.com/"
    },
    "tags": ["chat", "self-hosted"]
  },
  {
    "id": "phpmyadmin",
    "name": "Phpmyadmin",
    "version": "5.2.1",
    "description": "Phpmyadmin is a free and open-source web interface for MySQL and MariaDB that allows you to manage your databases.",
    "logo": "phpmyadmin.png",
    "links": {
      "github": "https://github.com/phpmyadmin/phpmyadmin",
      "website": "https://www.phpmyadmin.net/",
      "docs": "https://www.phpmyadmin.net/docs/"
    },
    "tags": ["database"]
  },
  {
    "id": "rocketchat",
    "name": "Rocketchat",
    "version": "6.9.2",
    "description": "Rocket.Chat is a free and open-source web chat platform that allows you to build and manage your own chat applications.",
    "logo": "rocketchat.png",
    "links": {
      "github": "https://github.com/RocketChat/Rocket.Chat",
      "website": "https://rocket.chat/",
      "docs": "https://rocket.chat/docs/"
    },
    "tags": ["chat"]
  },
  {
    "id": "minio",
    "name": "Minio",
    "description": "Minio is an open source object storage server compatible with Amazon S3 cloud storage service.",
    "logo": "minio.png",
    "version": "latest",
    "links": {
      "github": "https://github.com/minio/minio",
      "website": "https://minio.io/",
      "docs": "https://docs.minio.io/"
    },
    "tags": ["storage"]
  },
  {
    "id": "metabase",
    "name": "Metabase",
    "version": "v0.50.8",
    "description": "Metabase is an open source business intelligence tool that allows you to ask questions and visualize data.",
    "logo": "metabase.png",
    "links": {
      "github": "https://github.com/metabase/metabase",
      "website": "https://www.metabase.com/",
      "docs": "https://www.metabase.com/docs/"
    },
    "tags": ["database", "dashboard"]
  },
  {
    "id": "glitchtip",
    "name": "Glitchtip",
    "version": "v4.0",
    "description": "Glitchtip is simple, open source error tracking",
    "logo": "glitchtip.png",
    "links": {
      "github": "https://gitlab.com/glitchtip/",
      "website": "https://glitchtip.com/",
      "docs": "https://glitchtip.com/documentation"
    },
    "tags": ["hosting"]
  },
  {
    "id": "open-webui",
    "name": "Open WebUI",
    "version": "v0.3.7",
    "description": "Open WebUI is a free and open source chatgpt alternative. Open WebUI is an extensible, feature-rich, and user-friendly self-hosted WebUI designed to operate entirely offline. It supports various LLM runners, including Ollama and OpenAI-compatible APIs. The template include ollama and webui services.",
    "logo": "open-webui.png",
    "links": {
      "github": "https://github.com/open-webui/open-webui",
      "website": "https://openwebui.com/",
      "docs": "https://docs.openwebui.com/"
    },
    "tags": ["chat"]
  },
  {
    "id": "mailpit",
    "name": "Mailpit",
    "version": "v1.22.3",
    "description": "Mailpit is a tiny, self-contained, and secure email & SMTP testing tool with API for developers.",
    "logo": "mailpit.svg",
    "links": {
      "github": "https://github.com/axllent/mailpit",
      "website": "https://mailpit.axllent.org/",
      "docs": "https://mailpit.axllent.org/docs/"
    },
    "tags": ["email", "smtp"]
  },
  {
    "id": "listmonk",
    "name": "Listmonk",
    "version": "v3.0.0",
    "description": "High performance, self-hosted, newsletter and mailing list manager with a modern dashboard.",
    "logo": "listmonk.png",
    "links": {
      "github": "https://github.com/knadh/listmonk",
      "website": "https://listmonk.app/",
      "docs": "https://listmonk.app/docs/"
    },
    "tags": ["email", "newsletter", "mailing-list"]
  },
  {
    "id": "doublezero",
    "name": "Double Zero",
    "version": "v0.2.1",
    "description": "00 is a self hostable SES dashboard for sending and monitoring emails with AWS",
    "logo": "doublezero.svg",
    "links": {
      "github": "https://github.com/technomancy-dev/00",
      "website": "https://www.double-zero.cloud/",
      "docs": "https://github.com/technomancy-dev/00"
    },
    "tags": ["email"]
  },
  {
    "id": "umami",
    "name": "Umami",
    "version": "v2.16.1",
    "description": "Umami is a simple, fast, privacy-focused alternative to Google Analytics.",
    "logo": "umami.png",
    "links": {
      "github": "https://github.com/umami-software/umami",
      "website": "https://umami.is",
      "docs": "https://umami.is/docs"
    },
    "tags": ["analytics"]
  },
  {
    "id": "jellyfin",
    "name": "jellyfin",
    "version": "v10.9.7",
    "description": "Jellyfin is a Free Software Media System that puts you in control of managing and streaming your media. ",
    "logo": "jellyfin.svg",
    "links": {
      "github": "https://github.com/jellyfin/jellyfin",
      "website": "https://jellyfin.org/",
      "docs": "https://jellyfin.org/docs/"
    },
    "tags": ["media system"]
  },
  {
    "id": "teable",
    "name": "teable",
    "version": "v1.3.1-alpha-build.460",
    "description": "Teable is a Super fast, Real-time, Professional, Developer friendly, No-code database built on Postgres. It uses a simple, spreadsheet-like interface to create complex enterprise-level database applications. Unlock efficient app development with no-code, free from the hurdles of data security and scalability.",
    "logo": "teable.png",
    "links": {
      "github": "https://github.com/teableio/teable",
      "website": "https://teable.io/",
      "docs": "https://help.teable.io/"
    },
    "tags": ["database", "spreadsheet", "low-code", "nocode"]
  },
  {
    "id": "zipline",
    "name": "Zipline",
    "version": "v3.7.9",
    "description": "A ShareX/file upload server that is easy to use, packed with features, and with an easy setup!",
    "logo": "zipline.png",
    "links": {
      "github": "https://github.com/diced/zipline",
      "website": "https://zipline.diced.sh/",
      "docs": "https://zipline.diced.sh/docs/"
    },
    "tags": ["media system", "storage"]
  },
  {
    "id": "soketi",
    "name": "Soketi",
    "version": "v1.6.1-16",
    "description": "Soketi is your simple, fast, and resilient open-source WebSockets server.",
    "logo": "soketi.png",
    "links": {
      "github": "https://github.com/soketi/soketi",
      "website": "https://soketi.app/",
      "docs": "https://docs.soketi.app/"
    },
    "tags": ["chat"]
  },
  {
    "id": "aptabase",
    "name": "Aptabase",
    "version": "v1.0.0",
    "description": "Aptabase is a self-hosted web analytics platform that lets you track website traffic and user behavior.",
    "logo": "aptabase.svg",
    "links": {
      "github": "https://github.com/aptabase/aptabase",
      "website": "https://aptabase.com/",
      "docs": "https://github.com/aptabase/aptabase/blob/main/README.md"
    },
    "tags": ["analytics", "self-hosted"]
  },
  {
    "id": "typebot",
    "name": "Typebot",
    "version": "2.27.0",
    "description": "Typebot is an open-source chatbot builder platform.",
    "logo": "typebot.svg",
    "links": {
      "github": "https://github.com/baptisteArno/typebot.io",
      "website": "https://typebot.io/",
      "docs": "https://docs.typebot.io/get-started/introduction"
    },
    "tags": ["chatbot", "builder", "open-source"]
  },
  {
    "id": "typecho",
    "name": "Typecho",
    "version": "stable",
    "description": "Typecho 是一个轻量级的开源博客程序，基于 PHP 开发，支持多种数据库，简洁而强大。",
    "logo": "typecho.png",
    "links": {
      "github": "https://github.com/typecho/typecho",
      "website": "https://typecho.org/",
      "docs": "http://docs.typecho.org"
    },
    "tags": ["blog", "cms", "php"]
  },
  {
    "id": "gitea",
    "name": "Gitea",
    "version": "1.22.3",
    "description": "Git with a cup of tea! Painless self-hosted all-in-one software development service, including Git hosting, code review, team collaboration, package registry and CI/CD.",
    "logo": "gitea.png",
    "links": {
      "github": "https://github.com/go-gitea/gitea.git",
      "website": "https://gitea.com/",
      "docs": "https://docs.gitea.com/installation/install-with-docker"
    },
    "tags": ["self-hosted", "storage"]
  },
  {
    "id": "gitea-mirror",
    "name": "Gitea Mirror",
    "version": "v2.11.2",
    "description": "Gitea Mirror is a modern web app for automatically mirroring repositories from GitHub to your self-hosted Gitea instance. It features a user-friendly interface to sync public, private, or starred GitHub repos, mirror entire organizations with structure preservation, and optionally mirror issues and labels. The application includes smart filtering, detailed logs, and scheduled automatic mirroring.",
    "logo": "gitea-mirror.png",
    "links": {
      "github": "https://github.com/arunavo4/gitea-mirror",
      "website": "https://github.com/arunavo4/gitea-mirror",
      "docs": "https://github.com/arunavo4/gitea-mirror#readme"
    },
    "tags": ["git", "mirror", "github", "gitea", "self-hosted", "automation"]
  },
  {
    "id": "roundcube",
    "name": "Roundcube",
    "version": "1.6.9",
    "description": "Free and open source webmail software for the masses, written in PHP.",
    "logo": "roundcube.svg",
    "links": {
      "github": "https://github.com/roundcube/roundcubemail",
      "website": "https://roundcube.net/",
      "docs": "https://roundcube.net/about/"
    },
    "tags": ["self-hosted", "email", "webmail"]
  },
  {
    "id": "filebrowser",
    "name": "File Browser",
    "version": "2.31.2",
    "description": "Filebrowser is a standalone file manager for uploading, deleting, previewing, renaming, and editing files, with support for multiple users, each with their own directory.",
    "logo": "filebrowser.svg",
    "links": {
      "github": "https://github.com/filebrowser/filebrowser",
      "website": "https://filebrowser.org/",
      "docs": "https://filebrowser.org/"
    },
    "tags": ["file-manager", "storage"]
  },
  {
    "id": "focalboard",
    "name": "Focalboard",
    "version": "8.0.0",
    "description": "Open source project management for technical teams",
    "logo": "focalboard.png",
    "links": {
      "github": "https://github.com/sysblok/focalboard",
      "website": "https://focalboard.com",
      "docs": "https://www.focalboard.com/docs/"
    },
    "tags": ["kanban"]
  },
  {
    "id": "tolgee",
    "name": "Tolgee",
    "version": "v3.80.4",
    "description": "Developer & translator friendly web-based localization platform",
    "logo": "tolgee.svg",
    "links": {
      "github": "https://github.com/tolgee/tolgee-platform",
      "website": "https://tolgee.io",
      "docs": "https://tolgee.io/platform"
    },
    "tags": ["self-hosted", "i18n", "localization", "translations"]
  },
  {
    "id": "portainer",
    "name": "Portainer",
    "version": "2.21.4",
    "description": "Portainer is a container management tool for deploying, troubleshooting, and securing applications across cloud, data centers, and IoT.",
    "logo": "portainer.svg",
    "links": {
      "github": "https://github.com/portainer/portainer",
      "website": "https://www.portainer.io/",
      "docs": "https://docs.portainer.io/"
    },
    "tags": ["cloud", "monitoring"]
  },
  {
    "id": "plane",
    "name": "Plane",
    "version": "v0.27.1",
    "description": "Easy, flexible, open source project management software",
    "logo": "plane.png",
    "links": {
      "github": "https://github.com/makeplane/plane",
      "website": "https://plane.so",
      "docs": "https://docs.plane.so/"
    },
    "tags": ["kanban"]
  },
  {
    "id": "pterodactyl",
    "name": "Pterodactyl",
    "version": "latest",
    "description": "A free, open-source game server management panel.",
    "logo": "pterodactyl.png",
    "links": {
      "github": "https://github.com/pterodactyl/panel",
      "website": "https://pterodactyl.io",
      "docs": "https://pterodactyl.io/project/introduction.html"
    },
    "tags": ["self-hosted", "open-source", "management"]
  },
  {
    "id": "pyrodactyl",
    "name": "Pyrodactyl",
    "version": "main",
    "description": "Pyrodactyl is the Pterodactyl-based game server panel that's faster, smaller, safer, and more accessible than Pelican. ",
    "logo": "pyrodactyl.png",
    "links": {
      "github": "https://github.com/pyrohost/pyrodactyl",
      "website": "https://pyrodactyl.dev",
      "docs": "https://pyrodactyl.dev/docs"
    },
    "tags": ["self-hosted", "open-source", "management"]
  },
  {
    "id": "influxdb",
    "name": "InfluxDB",
    "version": "2.7.10",
    "description": "InfluxDB 2.7 is the platform purpose-built to collect, store, process and visualize time series data.",
    "logo": "influxdb.png",
    "links": {
      "github": "https://github.com/influxdata/influxdb",
      "website": "https://www.influxdata.com/",
      "docs": "https://docs.influxdata.com/influxdb/v2/"
    },
    "tags": ["self-hosted", "open-source", "storage", "database"]
  },
  {
    "id": "infisical",
    "name": "Infisical",
    "version": "0.90.1",
    "description": "All-in-one platform to securely manage application configuration and secrets across your team and infrastructure.",
    "logo": "infisical.jpg",
    "links": {
      "github": "https://github.com/Infisical/infisical",
      "website": "https://infisical.com/",
      "docs": "https://infisical.com/docs/documentation/getting-started/introduction"
    },
    "tags": ["self-hosted", "open-source"]
  },
  {
    "id": "docmost",
    "name": "Docmost",
    "version": "0.4.1",
    "description": "Docmost, is an open-source collaborative wiki and documentation software.",
    "logo": "docmost.png",
    "links": {
      "github": "https://github.com/docmost/docmost",
      "website": "https://docmost.com/",
      "docs": "https://docmost.com/docs/"
    },
    "tags": ["self-hosted", "open-source", "manager"]
  },
  {
    "id": "vaultwarden",
    "name": "Vaultwarden",
    "version": "1.33.2",
    "description": "Unofficial Bitwarden compatible server written in Rust, formerly known as bitwarden_rs",
    "logo": "vaultwarden.svg",
    "links": {
      "github": "https://github.com/dani-garcia/vaultwarden",
      "website": "",
      "docs": "https://github.com/dani-garcia/vaultwarden/wiki"
    },
    "tags": ["open-source"]
  },
  {
    "id": "linkding",
    "name": "Linkding",
    "version": "latest",
    "description": "Linkding is a self-hosted bookmark manager with a clean and simple interface.",
    "logo": "linkding.svg",
    "links": {
      "github": "https://github.com/sissbruecker/linkding",
      "website": "https://linkding.link/",
      "docs": "https://github.com/sissbruecker/linkding/tree/master/docs"
    },
    "tags": ["bookmark-manager", "self-hosted"]
  },
  {
    "id": "linkwarden",
    "name": "Linkwarden",
    "version": "2.9.3",
    "description": "Self-hosted, open-source collaborative bookmark manager to collect, organize and archive webpages.",
    "logo": "linkwarden.png",
    "links": {
      "github": "https://github.com/linkwarden/linkwarden",
      "website": "https://linkwarden.app/",
      "docs": "https://docs.linkwarden.app/"
    },
    "tags": ["bookmarks", "link-sharing"]
  },
  {
    "id": "hi-events",
    "name": "Hi.events",
    "version": "0.8.0-beta.1",
    "description": "Hi.Events is a self-hosted event management and ticket selling platform that allows you to create, manage and promote events easily.",
    "logo": "hi-events.svg",
    "links": {
      "github": "https://github.com/HiEventsDev/hi.events",
      "website": "https://hi.events/",
      "docs": "https://hi.events/docs"
    },
    "tags": ["self-hosted", "open-source", "manager"]
  },
  {
    "id": "habitica",
    "name": "Habitica",
    "version": "latest",
    "description": "Habitica is a free habit and productivity app that treats your real life like a game. With in-game rewards and punishments to motivate you and a strong social network to inspire you, Habitica can help you achieve your goals to become healthy and hard-working.",
    "logo": "image.png",
    "links": {
      "github": "https://github.com/HabitRPG/habitica",
      "website": "https://habitica.com/",
      "docs": "https://habitica.fandom.com/wiki/Setting_up_Habitica_Locally"
    },
    "tags": [
      "productivity",
      "gamification",
      "habits",
      "self-hosted"
    ]
  },
  {
    "id": "hoarder",
    "name": "Hoarder",
    "version": "0.22.0",
    "description": "Hoarder is an open source \"Bookmark Everything\" app that uses AI for automatically tagging the content you throw at it.",
    "logo": "hoarder.svg",
    "links": {
      "github": "https://github.com/hoarder/hoarder",
      "website": "https://hoarder.app/",
      "docs": "https://docs.hoarder.app/"
    },
    "tags": ["self-hosted", "bookmarks", "link-sharing"]
  },
  {
    "id": "windows",
    "name": "Windows (dockerized)",
    "version": "4.00",
    "description": "Windows inside a Docker container.",
    "logo": "windows.png",
    "links": {
      "github": "https://github.com/dockur/windows",
      "website": "",
      "docs": "https://github.com/dockur/windows?tab=readme-ov-file#how-do-i-use-it"
    },
    "tags": ["self-hosted", "open-source", "os"]
  },
  {
    "id": "macos",
    "name": "MacOS (dockerized)",
    "version": "1.14",
    "description": "MacOS inside a Docker container.",
    "logo": "macos.png",
    "links": {
      "github": "https://github.com/dockur/macos",
      "website": "",
      "docs": "https://github.com/dockur/macos?tab=readme-ov-file#how-do-i-use-it"
    },
    "tags": ["self-hosted", "open-source", "os"]
  },
  {
    "id": "coder",
    "name": "Coder",
    "version": "2.15.3",
    "description": "Coder is an open-source cloud development environment (CDE) that you host in your cloud or on-premises.",
    "logo": "coder.svg",
    "links": {
      "github": "https://github.com/coder/coder",
      "website": "https://coder.com/",
      "docs": "https://coder.com/docs"
    },
    "tags": ["self-hosted", "open-source", "builder"]
  },
  {
    "id": "stirling",
    "name": "Stirling PDF",
    "version": "0.30.1",
    "description": "A locally hosted one-stop shop for all your PDF needs",
    "logo": "stirling.svg",
    "links": {
      "github": "https://github.com/Stirling-Tools/Stirling-PDF",
      "website": "https://www.stirlingpdf.com/",
      "docs": "https://docs.stirlingpdf.com/"
    },
    "tags": ["pdf", "tools"]
  },
  {
    "id": "lobe-chat",
    "name": "Lobe Chat",
    "version": "v1.26.1",
    "description": "Lobe Chat - an open-source, modern-design AI chat framework.",
    "logo": "lobe-chat.png",
    "links": {
      "github": "https://github.com/lobehub/lobe-chat",
      "website": "https://chat-preview.lobehub.com/",
      "docs": "https://lobehub.com/docs/self-hosting/platform/docker-compose"
    },
    "tags": ["IA", "chat"]
  },
  {
    "id": "peppermint",
    "name": "Peppermint",
    "version": "latest",
    "description": "Peppermint is a modern, open-source API development platform that helps you build, test and document your APIs.",
    "logo": "peppermint.svg",
    "links": {
      "github": "https://github.com/Peppermint-Lab/peppermint",
      "website": "https://peppermint.sh/",
      "docs": "https://docs.peppermint.sh/"
    },
    "tags": ["api", "development", "documentation"]
  },
  {
    "id": "windmill",
    "name": "Windmill",
    "version": "latest",
    "description": "A developer platform to build production-grade workflows and internal apps. Open-source alternative to Airplane, Retool, and GitHub Actions.",
    "logo": "windmill.svg",
    "links": {
      "github": "https://github.com/windmill-labs/windmill",
      "website": "https://www.windmill.dev/",
      "docs": "https://docs.windmill.dev/"
    },
    "tags": ["workflow", "automation", "development"]
  },
  {
    "id": "activepieces",
    "name": "Activepieces",
    "version": "0.35.0",
    "description": "Open-source no-code business automation tool. An alternative to Zapier, Make.com, and Tray.",
    "logo": "activepieces.svg",
    "links": {
      "github": "https://github.com/activepieces/activepieces",
      "website": "https://www.activepieces.com/",
      "docs": "https://www.activepieces.com/docs"
    },
    "tags": ["automation", "workflow", "no-code"]
  },
  {
    "id": "invoiceshelf",
    "name": "InvoiceShelf",
    "version": "latest",
    "description": "InvoiceShelf is a self-hosted open source invoicing system for freelancers and small businesses.",
    "logo": "invoiceshelf.png",
    "links": {
      "github": "https://github.com/InvoiceShelf/invoiceshelf",
      "website": "https://invoiceshelf.com",
      "docs": "https://github.com/InvoiceShelf/invoiceshelf#readme"
    },
    "tags": ["invoice", "business", "finance"]
  },
  {
    "id": "postiz",
    "name": "Postiz",
    "version": "latest",
    "description": "Postiz is a modern, open-source platform for managing and publishing content across multiple channels.",
    "logo": "postiz.png",
    "links": {
      "github": "https://github.com/gitroomhq/postiz",
      "website": "https://postiz.com",
      "docs": "https://docs.postiz.com"
    },
    "tags": ["cms", "content-management", "publishing"]
  },
  {
    "id": "slash",
    "name": "Slash",
    "version": "latest",
    "description": "Slash is a modern, self-hosted bookmarking service and link shortener that helps you organize and share your favorite links.",
    "logo": "slash.png",
    "links": {
      "github": "https://github.com/yourselfhosted/slash",
      "website": "https://github.com/yourselfhosted/slash#readme",
      "docs": "https://github.com/yourselfhosted/slash/wiki"
    },
    "tags": ["bookmarks", "link-shortener", "self-hosted"]
  },
  {
    "id": "discord-tickets",
    "name": "Discord Tickets",
    "version": "4.0.21",
    "description": "An open-source Discord bot for creating and managing support ticket channels.",
    "logo": "discord-tickets.png",
    "links": {
      "github": "https://github.com/discord-tickets/bot",
      "website": "https://discordtickets.app",
      "docs": "https://discordtickets.app/self-hosting/installation/docker/"
    },
    "tags": ["discord", "tickets", "support"]
  },
  {
    "id": "nextcloud-aio",
    "name": "Nextcloud All in One",
    "version": "30.0.2",
    "description": "Nextcloud (AIO) is a self-hosted file storage and sync platform with powerful collaboration capabilities. It integrates Files, Talk, Groupware, Office, Assistant and more into a single platform for remote work and data protection.",
    "logo": "nextcloud-aio.svg",
    "links": {
      "github": "https://github.com/nextcloud/docker",
      "website": "https://nextcloud.com/",
      "docs": "https://docs.nextcloud.com/"
    },
    "tags": ["file-manager", "sync"]
  },
  {
    "id": "blender",
    "name": "Blender",
    "version": "latest",
    "description": "Blender is a free and open-source 3D creation suite. It supports the entire 3D pipeline—modeling, rigging, animation, simulation, rendering, compositing and motion tracking, video editing and 2D animation pipeline.",
    "logo": "blender.svg",
    "links": {
      "github": "https://github.com/linuxserver/docker-blender",
      "website": "https://www.blender.org/",
      "docs": "https://docs.blender.org/"
    },
    "tags": ["3d", "rendering", "animation"]
  },
  {
    "id": "heyform",
    "name": "HeyForm",
    "version": "latest",
    "description": "Allows anyone to create engaging conversational forms for surveys, questionnaires, quizzes, and polls. No coding skills required.",
    "logo": "heyform.svg",
    "links": {
      "github": "https://github.com/heyform/heyform",
      "website": "https://heyform.net",
      "docs": "https://docs.heyform.net"
    },
    "tags": ["form", "builder", "questionnaire", "quiz", "survey"]
  },
  {
    "id": "chatwoot",
    "name": "Chatwoot",
    "version": "v3.14.1",
    "description": "Open-source customer engagement platform that provides a shared inbox for teams, live chat, and omnichannel support.",
    "logo": "chatwoot.svg",
    "links": {
      "github": "https://github.com/chatwoot/chatwoot",
      "website": "https://www.chatwoot.com",
      "docs": "https://www.chatwoot.com/docs"
    },
    "tags": ["support", "chat", "customer-service"]
  },
  {
    "id": "discourse",
    "name": "Discourse",
    "version": "3.3.2",
    "description": "Discourse is a modern forum software for your community. Use it as a mailing list, discussion forum, or long-form chat room.",
    "logo": "discourse.svg",
    "links": {
      "github": "https://github.com/discourse/discourse",
      "website": "https://www.discourse.org/",
      "docs": "https://meta.discourse.org/"
    },
    "tags": ["forum", "community", "discussion"]
  },
  {
    "id": "immich",
    "name": "Immich",
    "version": "v1.121.0",
    "description": "High performance self-hosted photo and video backup solution directly from your mobile phone.",
    "logo": "immich.svg",
    "links": {
      "github": "https://github.com/immich-app/immich",
      "website": "https://immich.app/",
      "docs": "https://immich.app/docs/overview/introduction"
    },
    "tags": ["photos", "videos", "backup", "media"]
  },
  {
    "id": "twenty",
    "name": "Twenty CRM",
    "version": "latest",
    "description": "Twenty is a modern CRM offering a powerful spreadsheet interface and open-source alternative to Salesforce.",
    "logo": "twenty.svg",
    "links": {
      "github": "https://github.com/twentyhq/twenty",
      "website": "https://twenty.com",
      "docs": "https://docs.twenty.com"
    },
    "tags": ["crm", "sales", "business"]
  },
  {
    "id": "yourls",
    "name": "YOURLS",
    "version": "1.9.2",
    "description": "YOURLS (Your Own URL Shortener) is a set of PHP scripts that will allow you to run your own URL shortening service (a la TinyURL or Bitly).",
    "logo": "yourls.svg",
    "links": {
      "github": "https://github.com/YOURLS/YOURLS",
      "website": "https://yourls.org/",
      "docs": "https://yourls.org/#documentation"
    },
    "tags": ["url-shortener", "php"]
  },
  {
    "id": "ryot",
    "name": "Ryot",
    "version": "v7.10",
    "description": "A self-hosted platform for tracking various media types including movies, TV shows, video games, books, audiobooks, and more.",
    "logo": "ryot.png",
    "links": {
      "github": "https://github.com/IgnisDa/ryot",
      "website": "https://ryot.io/",
      "docs": "https://docs.ryot.io/"
    },
    "tags": ["media", "tracking", "self-hosted"]
  },
  {
    "id": "photoprism",
    "name": "Photoprism",
    "version": "latest",
    "description": "PhotoPrism® is an AI-Powered Photos App for the Decentralized Web. It makes use of the latest technologies to tag and find pictures automatically without getting in your way.",
    "logo": "photoprism.svg",
    "links": {
      "github": "https://github.com/photoprism/photoprism",
      "website": "https://www.photoprism.app/",
      "docs": "https://docs.photoprism.app/"
    },
    "tags": ["media", "photos", "self-hosted"]
  },
  {
    "id": "ontime",
    "name": "Ontime",
    "version": "v3.8.0",
    "description": "Ontime is browser-based application that manages event rundowns, scheduliing and cuing",
    "logo": "ontime.png",
    "links": {
      "github": "https://github.com/cpvalente/ontime/",
      "website": "https://getontime.no",
      "docs": "https://docs.getontime.no"
    },
    "tags": ["event"]
  },
  {
    "id": "triggerdotdev",
    "name": "Trigger.dev",
    "version": "v3",
    "description": "Trigger is a platform for building event-driven applications.",
    "logo": "triggerdotdev.svg",
    "links": {
      "github": "https://github.com/triggerdotdev/trigger.dev",
      "website": "https://trigger.dev/",
      "docs": "https://trigger.dev/docs"
    },
    "tags": ["event-driven", "applications"]
  },
  {
    "id": "browserless",
    "name": "Browserless",
    "version": "2.23.0",
    "description": "Browserless allows remote clients to connect and execute headless work, all inside of docker. It supports the standard, unforked Puppeteer and Playwright libraries, as well offering REST-based APIs for common actions like data collection, PDF generation and more.",
    "logo": "browserless.svg",
    "links": {
      "github": "https://github.com/browserless/browserless",
      "website": "https://www.browserless.io/",
      "docs": "https://docs.browserless.io/"
    },
    "tags": ["browser", "automation"]
  },
  {
    "id": "drawio",
    "name": "draw.io",
    "version": "24.7.17",
    "description": "draw.io is a configurable diagramming/whiteboarding visualization application.",
    "logo": "drawio.svg",
    "links": {
      "github": "https://github.com/jgraph/drawio",
      "website": "https://draw.io/",
      "docs": "https://www.drawio.com/doc/"
    },
    "tags": ["drawing", "diagrams"]
  },
  {
    "id": "kimai",
    "name": "Kimai",
    "version": "2.31.0",
    "description": "Kimai is a web-based multi-user time-tracking application. Works great for everyone: freelancers, companies, organizations - everyone can track their times, generate reports, create invoices and do so much more.",
    "logo": "kimai.svg",
    "links": {
      "github": "https://github.com/kimai/kimai",
      "website": "https://www.kimai.org",
      "docs": "https://www.kimai.org/documentation"
    },
    "tags": ["invoice", "business", "finance"]
  },
  {
    "id": "logto",
    "name": "Logto",
    "version": "1.27.0",
    "description": "Logto is an open-source Identity and Access Management (IAM) platform designed to streamline Customer Identity and Access Management (CIAM) and Workforce Identity Management.",
    "logo": "logto.png",
    "links": {
      "github": "https://github.com/logto-io/logto",
      "website": "https://logto.io/",
      "docs": "https://docs.logto.io/introduction"
    },
    "tags": ["identity", "auth"]
  },
  {
    "id": "pocket-id",
    "name": "Pocket ID",
    "version": "0.35.1",
    "description": "A simple and easy-to-use OIDC provider that allows users to authenticate with their passkeys to your services.",
    "logo": "pocket-id.svg",
    "links": {
      "github": "https://github.com/pocket-id/pocket-id",
      "website": "https://pocket-id.org/",
      "docs": "https://pocket-id.org/docs"
    },
    "tags": ["identity", "auth"]
  },
  {
    "id": "penpot",
    "name": "Penpot",
    "version": "2.3.2",
    "description": "Penpot is the web-based open-source design tool that bridges the gap between designers and developers.",
    "logo": "penpot.svg",
    "links": {
      "github": "https://github.com/penpot/penpot",
      "website": "https://penpot.app/",
      "docs": "https://docs.penpot.app/"
    },
    "tags": ["design", "collaboration"]
  },
  {
    "id": "huly",
    "name": "Huly",
    "version": "0.6.377",
    "description": "Huly — All-in-One Project Management Platform (alternative to Linear, Jira, Slack, Notion, Motion)",
    "logo": "huly.svg",
    "links": {
      "github": "https://github.com/hcengineering/huly-selfhost",
      "website": "https://huly.io/",
      "docs": "https://docs.huly.io/"
    },
    "tags": ["project-management", "community", "discussion"]
  },
  {
    "id": "unsend",
    "name": "Unsend",
    "version": "v1.3.2",
    "description": "Open source alternative to Resend,Sendgrid, Postmark etc. ",
    "logo": "unsend.png",
    "links": {
      "github": "https://github.com/unsend-dev/unsend",
      "website": "https://unsend.dev/",
      "docs": "https://docs.unsend.dev/get-started/"
    },
    "tags": ["e-mail", "marketing", "business"]
  },
  {
    "id": "langflow",
    "name": "Langflow",
    "version": "1.1.1",
    "description": "Langflow is a low-code app builder for RAG and multi-agent AI applications. It's Python-based and agnostic to any model, API, or database. ",
    "logo": "langflow.svg",
    "links": {
      "github": "https://github.com/langflow-ai/langflow/tree/main",
      "website": "https://www.langflow.org/",
      "docs": "https://docs.langflow.org/"
    },
    "tags": ["ai"]
  },
  {
    "id": "elastic-search",
    "name": "Elasticsearch",
    "version": "8.10.2",
    "description": "Elasticsearch is an open-source search and analytics engine, used for full-text search and analytics on structured data such as text, web pages, images, and videos.",
    "logo": "elasticsearch.svg",
    "links": {
      "github": "https://github.com/elastic/elasticsearch",
      "website": "https://www.elastic.co/elasticsearch/",
      "docs": "https://docs.elastic.co/elasticsearch/"
    },
    "tags": ["search", "analytics"]
  },
  {
    "id": "onedev",
    "name": "OneDev",
    "version": "11.6.6",
    "description": "Git server with CI/CD, kanban, and packages. Seamless integration. Unparalleled experience.",
    "logo": "onedev.png",
    "links": {
      "github": "https://github.com/theonedev/onedev/",
      "website": "https://onedev.io/",
      "docs": "https://docs.onedev.io/"
    },
    "tags": ["self-hosted", "development"]
  },
  {
    "id": "unifi",
    "name": "Unifi Network",
    "version": "11.6.6",
    "description": "Unifi Network is an open-source enterprise network management platform for wireless networks.",
    "logo": "unifi.webp",
    "links": {
      "github": "https://github.com/ubiquiti",
      "website": "https://www.ui.com/",
      "docs": "https://help.ui.com/hc/en-us/articles/360012282453-Self-Hosting-a-UniFi-Network-Server"
    },
    "tags": ["self-hosted", "networking"]
  },
  {
    "id": "glpi",
    "name": "GLPI Project",
    "version": "10.0.16",
    "description": "The most complete open source service management software",
    "logo": "glpi.webp",
    "links": {
      "github": "https://github.com/glpi-project/glpi",
      "website": "https://glpi-project.org/",
      "docs": "https://glpi-project.org/documentation/"
    },
    "tags": ["self-hosted", "project-management", "management"]
  },
  {
    "id": "checkmate",
    "name": "Checkmate",
    "version": "latest",
    "description": "Checkmate is an open-source, self-hosted tool designed to track and monitor server hardware, uptime, response times, and incidents in real-time with beautiful visualizations.",
    "logo": "checkmate.png",
    "links": {
      "github": "https://github.com/bluewave-labs/checkmate",
      "website": "https://checkmate.so/",
      "docs": "https://docs.checkmate.so"
    },
    "tags": ["self-hosted", "monitoring", "uptime"]
  },
  {
    "id": "gotenberg",
    "name": "Gotenberg",
    "version": "latest",
    "description": "Gotenberg is a Docker-powered stateless API for PDF files.",
    "logo": "gotenberg.png",
    "links": {
      "github": "https://github.com/gotenberg/gotenberg",
      "website": "https://gotenberg.dev",
      "docs": "https://gotenberg.dev/docs/getting-started/introduction"
    },
    "tags": ["api", "backend", "pdf", "tools"]
  },
  {
    "id": "actualbudget",
    "name": "Actual Budget",
    "version": "latest",
    "description": "A super fast and privacy-focused app for managing your finances.",
    "logo": "actualbudget.png",
    "links": {
      "github": "https://github.com/actualbudget/actual",
      "website": "https://actualbudget.org",
      "docs": "https://actualbudget.org/docs"
    },
    "tags": ["budgeting", "finance", "money"]
  },
  {
    "id": "conduit",
    "name": "Conduit",
    "version": "v0.9.0",
    "description": "Conduit is a simple, fast and reliable chat server powered by Matrix",
    "logo": "conduit.svg",
    "links": {
      "github": "https://gitlab.com/famedly/conduit",
      "website": "https://conduit.rs/",
      "docs": "https://docs.conduit.rs/"
    },
    "tags": ["matrix", "communication"]
  },
  {
    "id": "evolutionapi",
    "name": "Evolution API",
    "version": "v2.1.2",
    "description": "Evolution API is a robust platform dedicated to empowering small businesses with limited resources, going beyond a simple messaging solution via WhatsApp.",
    "logo": "evolutionapi.png",
    "links": {
      "github": "https://github.com/EvolutionAPI/evolution-api",
      "docs": "https://doc.evolution-api.com/v2/en/get-started/introduction",
      "website": "https://evolution-api.com/opensource-whatsapp-api/"
    },
    "tags": ["api", "whatsapp", "messaging"]
  },
  {
    "id": "conduwuit",
    "name": "Conduwuit",
    "version": "latest",
    "description": "Well-maintained, featureful Matrix chat homeserver (fork of Conduit)",
    "logo": "conduwuit.svg",
    "links": {
      "github": "https://github.com/girlbossceo/conduwuit",
      "website": "https://conduwuit.puppyirl.gay",
      "docs": "https://conduwuit.puppyirl.gay/configuration.html"
    },
    "tags": ["backend", "chat", "communication", "matrix", "server"]
  },
  {
    "id": "cloudflared",
    "name": "Cloudflared",
    "version": "latest",
    "description": "A lightweight daemon that securely connects local services to the internet through Cloudflare Tunnel.",
    "logo": "cloudflared.svg",
    "links": {
      "github": "https://github.com/cloudflare/cloudflared",
      "website": "https://developers.cloudflare.com/cloudflare-one/connections/connect-apps/",
      "docs": "https://developers.cloudflare.com/cloudflare-one/connections/connect-apps/install-and-setup/"
    },
    "tags": ["cloud", "networking", "security", "tunnel"]
  },
  {
    "id": "couchdb",
    "name": "CouchDB",
    "version": "latest",
    "description": "CouchDB is a document-oriented NoSQL database that excels at replication and horizontal scaling.",
    "logo": "couchdb.png",
    "links": {
      "github": "https://github.com/apache/couchdb",
      "website": "https://couchdb.apache.org/",
      "docs": "https://docs.couchdb.org/en/stable/"
    },
    "tags": ["database", "storage"]
  },
  {
    "id": "it-tools",
    "name": "IT Tools",
    "version": "latest",
    "description": "A collection of handy online it-tools for developers.",
    "logo": "it-tools.svg",
    "links": {
      "github": "https://github.com/CorentinTh/it-tools",
      "website": "https://it-tools.tech",
      "docs": "https://it-tools.tech/docs"
    },
    "tags": ["developer", "tools"]
  },
  {
    "id": "superset",
    "name": "Superset (Unofficial)",
    "version": "latest",
    "description": "Data visualization and data exploration platform.",
    "logo": "superset.svg",
    "links": {
      "github": "https://github.com/amancevice/docker-superset",
      "website": "https://superset.apache.org",
      "docs": "https://superset.apache.org/docs/intro"
    },
    "tags": ["analytics", "bi", "dashboard", "database", "sql"]
  },
  {
    "id": "glance",
    "name": "Glance",
    "version": "latest",
    "description": "A self-hosted dashboard that puts all your feeds in one place. Features RSS feeds, weather, bookmarks, site monitoring, and more in a minimal, fast interface.",
    "logo": "glance.png",
    "links": {
      "github": "https://github.com/glanceapp/glance",
      "docs": "https://github.com/glanceapp/glance/blob/main/docs/configuration.md",
      "website": "https://glance.app/"
    },
    "tags": ["dashboard", "monitoring", "widgets", "rss"]
  },
  {
    "id": "homarr",
    "name": "Homarr",
    "version": "latest",
    "description": "A sleek, modern dashboard that puts all your apps and services in one place with Docker integration.",
    "logo": "homarr.png",
    "links": {
      "github": "https://github.com/homarr-labs/homarr",
      "docs": "https://homarr.dev/docs/getting-started/installation/docker",
      "website": "https://homarr.dev/"
    },
    "tags": ["dashboard", "monitoring"]
  },
  {
    "id": "erpnext",
    "name": "ERPNext",
    "version": "version-15",
    "description": "100% Open Source and highly customizable ERP software.",
    "logo": "erpnext.svg",
    "links": {
      "github": "https://github.com/frappe/erpnext",
      "docs": "https://docs.frappe.io/erpnext",
      "website": "https://erpnext.com"
    },
    "tags": [
      "erp",
      "accounts",
      "manufacturing",
      "retail",
      "sales",
      "pos",
      "hrms"
    ]
  },
  {
    "id": "maybe",
    "name": "Maybe",
    "version": "latest",
    "description": "Maybe is a self-hosted finance tracking application designed to simplify budgeting and expenses.",
    "logo": "maybe.svg",
    "links": {
      "github": "https://github.com/maybe-finance/maybe",
      "website": "https://maybe.finance/",
      "docs": "https://docs.maybe.finance/"
    },
    "tags": ["finance", "self-hosted"]
  },
  {
    "id": "spacedrive",
    "name": "Spacedrive",
    "version": "latest",
    "description": "Spacedrive is a cross-platform file manager. It connects your devices together to help you organize files from anywhere. powered by a virtual distributed filesystem (VDFS) written in Rust. Organize files across many devices in one place.",
    "links": {
      "github": "https://github.com/spacedriveapp/spacedrive",
      "website": "https://spacedrive.com/",
      "docs": "https://www.spacedrive.com/docs/product/getting-started/introduction"
    },
    "logo": "spacedrive.png",
    "tags": ["file-manager", "vdfs", "storage"]
  },
  {
    "id": "registry",
    "name": "Docker Registry",
    "version": "2",
    "description": "Distribution implementation for storing and distributing of Docker container images and artifacts.",
    "links": {
      "github": "https://github.com/distribution/distribution",
      "website": "https://hub.docker.com/_/registry",
      "docs": "https://distribution.github.io/distribution/"
    },
    "logo": "registry.png",
    "tags": ["registry", "docker", "self-hosted"]
  },
  {
    "id": "alist",
    "name": "AList",
    "version": "v3.41.0",
    "description": "🗂️A file list/WebDAV program that supports multiple storages, powered by Gin and Solidjs.",
    "logo": "alist.svg",
    "links": {
      "github": "https://github.com/AlistGo/alist",
      "website": "https://alist.nn.ci",
      "docs": "https://alist.nn.ci/guide/install/docker.html"
    },
    "tags": ["file", "webdav", "storage"]
  },
  {
    "id": "answer",
    "name": "Answer",
    "version": "v1.4.1",
    "description": "Answer is an open-source Q&A platform for building a self-hosted question-and-answer service.",
    "logo": "answer.png",
    "links": {
      "github": "https://github.com/apache/answer",
      "website": "https://answer.apache.org/",
      "docs": "https://answer.apache.org/docs"
    },
    "tags": ["q&a", "self-hosted"]
  },
  {
    "id": "shlink",
    "name": "Shlink",
    "version": "stable",
    "description": "URL shortener that can be used to serve shortened URLs under your own domain.",
    "logo": "shlink.svg",
    "links": {
      "github": "https://github.com/shlinkio/shlink",
      "website": "https://shlink.io",
      "docs": "https://shlink.io/documentation"
    },
    "tags": ["sharing", "shortener", "url"]
  },
  {
    "id": "frappe-hr",
    "name": "Frappe HR",
    "version": "version-15",
    "description": "Feature rich HR & Payroll software. 100% FOSS and customizable.",
    "logo": "frappe-hr.svg",
    "links": {
      "github": "https://github.com/frappe/hrms",
      "docs": "https://docs.frappe.io/hr",
      "website": "https://frappe.io/hr"
    },
    "tags": [
      "hrms",
      "payroll",
      "leaves",
      "expenses",
      "attendance",
      "performace"
    ]
  },
  {
    "id": "formbricks",
    "name": "Formbricks",
    "version": "v3.1.3",
    "description": "Formbricks is an open-source survey and form platform for collecting user data.",
    "logo": "formbricks.png",
    "links": {
      "github": "https://github.com/formbricks/formbricks",
      "website": "https://formbricks.com/",
      "docs": "https://formbricks.com/docs"
    },
    "tags": ["forms", "analytics"]
  },
  {
    "id": "trilium",
    "name": "Trilium",
    "description": "Trilium Notes is a hierarchical note taking application with focus on building large personal knowledge bases.",
    "logo": "trilium.png",
    "version": "latest",
    "links": {
      "github": "https://github.com/zadam/trilium",
      "website": "https://github.com/zadam/trilium",
      "docs": "https://github.com/zadam/trilium/wiki/"
    },
    "tags": ["self-hosted", "productivity", "personal-use"]
  },
  {
    "id": "convex",
    "name": "Convex",
    "version": "latest",
    "description": "Convex is an open-source reactive database designed to make life easy for web app developers.",
    "logo": "convex.svg",
    "links": {
      "github": "https://github.com/get-convex/convex",
      "website": "https://www.convex.dev/",
      "docs": "https://www.convex.dev/docs"
    },
    "tags": ["backend", "database", "api"]
  },
  {
    "id": "wikijs",
    "name": "Wiki.js",
    "version": "2.5",
    "description": "The most powerful and extensible open source Wiki software.",
    "logo": "wikijs.svg",
    "links": {
      "github": "https://github.com/requarks/wiki",
      "website": "https://js.wiki/",
      "docs": "https://docs.requarks.io/"
    },
    "tags": ["knowledge-base", "self-hosted", "documentation"]
  },
  {
    "id": "otterwiki",
    "name": "Otter Wiki",
    "version": "2",
    "description": "An Otter Wiki is a simple, lightweight, and fast wiki engine built with Python and Flask. It provides a user-friendly interface for creating and managing wiki content with markdown support.",
    "logo": "otterwiki.png",
    "links": {
      "github": "https://github.com/redimp/otterwiki",
      "website": "https://otterwiki.com/",
      "docs": "https://github.com/redimp/otterwiki/wiki"
    },
    "tags": ["wiki", "documentation", "knowledge-base", "markdown"]
  },
  {
    "id": "lowcoder",
    "name": "Lowcoder",
    "version": "2.6.4",
    "description": "Rapid business App Builder for Everyone",
    "logo": "lowcoder.png",
    "links": {
      "github": "https://github.com/lowcoder-org/lowcoder",
      "website": "https://www.lowcoder.cloud/",
      "docs": "https://docs.lowcoder.cloud/lowcoder-documentation"
    },
    "tags": ["low-code", "no-code", "development"]
  },
  {
    "id": "backrest",
    "name": "Backrest",
    "version": "1.6.0",
    "description": "Backrest is a web-based backup solution powered by restic, offering an intuitive WebUI for easy repository management, snapshot browsing, and file restoration. It runs in the background, automating snapshot scheduling and repository maintenance. Built with Go, Backrest is a lightweight standalone binary with restic as its only dependency. It provides a secure and user-friendly way to manage backups while still allowing direct access to the restic CLI for advanced operations.",
    "links": {
      "github": "https://github.com/garethgeorge/backrest",
      "website": "https://garethgeorge.github.io/backrest",
      "docs": "https://garethgeorge.github.io/backrest/introduction/getting-started"
    },
    "logo": "backrest.svg",
    "tags": ["backup"]
  },
  {
    "id": "blinko",
    "name": "Blinko",
    "version": "latest",
    "description": "Blinko is a modern web application for managing and organizing your digital content and workflows.",
    "logo": "blinko.svg",
    "links": {
      "github": "https://github.com/blinkospace/blinko",
      "website": "https://blinko.space/",
      "docs": "https://docs.blinko.space/"
    },
    "tags": ["productivity", "organization", "workflow", "nextjs"]
  },
  {
    "id": "pgadmin",
    "name": "pgAdmin",
    "version": "8.3",
    "description": "pgAdmin is the most popular and feature rich Open Source administration and development platform for PostgreSQL, the most advanced Open Source database in the world.",
    "links": {
      "github": "https://github.com/pgadmin-org/pgadmin4",
      "website": "https://www.pgadmin.org/",
      "docs": "https://www.pgadmin.org/docs/"
    },
    "logo": "pgadmin.webp",
    "tags": ["database", "postgres", "admin"]
  },
  {
    "id": "ackee",
    "name": "Ackee",
    "version": "latest",
    "description": "Ackee is a self-hosted analytics tool for your website.",
    "logo": "logo.png",
    "links": {
      "github": "https://github.com/electerious/Ackee",
      "website": "https://ackee.electerious.com/",
      "docs": "https://docs.ackee.electerious.com/"
    },
    "tags": ["analytics", "self-hosted"]
  },
  {
    "id": "adguardhome",
    "name": "AdGuard Home",
    "version": "latest",
    "description": "AdGuard Home is a comprehensive solution designed to enhance your online browsing experience by eliminating all kinds of ads, from annoying banners and pop-ups to intrusive video ads. It provides privacy protection, browsing security, and parental control features while maintaining website functionality.",
    "logo": "logo.svg",
    "links": {
      "github": "https://github.com/AdguardTeam/AdGuardHome",
      "website": "https://adguard.com",
      "docs": "https://github.com/AdguardTeam/AdGuardHome/wiki"
    },
    "tags": ["privacy", "security", "dns", "ad-blocking"]
  },
  {
    "id": "adminer",
    "name": "Adminer",
    "version": "4.8.1",
    "description": "Adminer is a comprehensive database management tool that supports MySQL, MariaDB, PostgreSQL, SQLite, MS SQL, Oracle, Elasticsearch, MongoDB and others. It provides a clean interface for efficient database operations, with strong security features and extensive customization options.",
    "logo": "logo.svg",
    "links": {
      "github": "https://github.com/vrana/adminer",
      "website": "https://www.adminer.org/",
      "docs": "https://www.adminer.org/en/plugins/"
    },
    "tags": ["databases", "developer-tools", "mysql", "postgresql"]
  },
  {
    "id": "affinepro",
    "name": "Affine Pro",
    "version": "stable-780dd83",
    "description": "Affine Pro is a modern, self-hosted platform designed for collaborative content creation and project management. It offers an intuitive interface, seamless real-time collaboration, and powerful tools for organizing tasks, notes, and ideas.",
    "logo": "logo.png",
    "links": {
      "github": "https://github.com/toeverything/Affine",
      "website": "https://affine.pro/",
      "docs": "https://affine.pro/docs"
    },
    "tags": [
      "collaboration",
      "self-hosted",
      "productivity",
      "project-management"
    ]
  },
  {
    "id": "alltube",
    "name": "AllTube",
    "version": "latest",
    "description": "AllTube Download is an application designed to facilitate the downloading of videos from YouTube and other video sites. It provides an HTML GUI for youtube-dl with video conversion capabilities and JSON API support.",
    "logo": "logo.png",
    "links": {
      "github": "https://github.com/Rudloff/alltube",
      "website": "https://github.com/Rudloff/alltube",
      "docs": "https://github.com/Rudloff/alltube/wiki"
    },
    "tags": ["media", "video", "downloader"]
  },
  {
    "id": "ampache",
    "name": "Ampache",
    "version": "latest",
    "description": "Ampache is a web-based audio/video streaming application and file manager allowing you to access your music & videos from anywhere, using almost any internet enabled device.",
    "logo": "logo.png",
    "links": {
      "github": "https://github.com/ampache/ampache",
      "website": "http://ampache.org/",
      "docs": "https://github.com/ampache/ampache/wiki"
    },
    "tags": ["media", "music", "streaming"]
  },
  {
    "id": "anythingllm",
    "name": "AnythingLLM",
    "version": "latest",
    "description": "AnythingLLM is a private, self-hosted, and local document chatbot platform that allows you to chat with your documents using various LLM providers.",
    "logo": "logo.png",
    "links": {
      "github": "https://github.com/Mintplex-Labs/anything-llm",
      "website": "https://useanything.com",
      "docs": "https://github.com/Mintplex-Labs/anything-llm/tree/master/docs"
    },
    "tags": ["ai", "llm", "chatbot"]
  },
  {
    "id": "apprise-api",
    "name": "Apprise API",
    "version": "latest",
    "description": "Apprise API provides a simple interface for sending notifications to almost all of the most popular notification services available to us today.",
    "logo": "logo.png",
    "links": {
      "github": "https://github.com/caronc/apprise-api",
      "website": "https://github.com/caronc/apprise-api",
      "docs": "https://github.com/caronc/apprise-api/wiki"
    },
    "tags": ["notifications", "api"]
  },
  {
    "id": "arangodb",
    "name": "ArangoDB",
    "version": "latest",
    "description": "ArangoDB is a native multi-model database with flexible data models for documents, graphs, and key-values. Build high performance applications using a convenient SQL-like query language or JavaScript extensions.",
    "logo": "logo.png",
    "links": {
      "github": "https://github.com/arangodb/arangodb",
      "website": "https://www.arangodb.com/",
      "docs": "https://www.arangodb.com/docs/"
    },
    "tags": ["database", "graph-database", "nosql"]
  },
  {
    "id": "anonupload",
    "name": "AnonUpload",
    "version": "1",
    "description": "AnonUpload is a secure, anonymous file sharing application that does not require a database. It is built with privacy as a priority, ensuring that the direct filename used is not displayed.",
    "logo": "logo.png",
    "links": {
      "github": "https://github.com/supernova3339/anonupload",
      "docs": "https://github.com/Supernova3339/anonupload/blob/main/env.md",
      "website": "https://anonupload.com/"
    },
    "tags": ["file-sharing", "privacy"]
  },
  {
    "id": "argilla",
    "name": "Argilla",
    "version": "latest",
    "description": "Argilla is a robust platform designed to help engineers and data scientists streamline the management of machine learning data workflows. It simplifies tasks like data labeling, annotation, and quality control.",
    "logo": "logo.svg",
    "links": {
      "github": "https://github.com/argilla-io/argilla",
      "website": "https://www.argilla.io/",
      "docs": "https://docs.argilla.io/"
    },
    "tags": ["machine-learning", "data-labeling", "ai"]
  },
  {
    "id": "audiobookshelf",
    "name": "Audiobookshelf",
    "version": "2.19.4",
    "description": "Audiobookshelf is a self-hosted server designed to manage and play your audiobooks and podcasts. It works best when you have an organized directory structure.",
    "logo": "logo.png",
    "links": {
      "github": "https://github.com/advplyr/audiobookshelf",
      "website": "https://www.audiobookshelf.org",
      "docs": "https://www.audiobookshelf.org/docs"
    },
    "tags": ["media", "audiobooks", "podcasts"]
  },
  {
    "id": "authorizer",
    "name": "Authorizer",
    "version": "1.4.4",
    "description": "Authorizer is a powerful tool designed to simplify the process of user authentication and authorization in your applications. It allows you to build secure apps 10x faster with its low code tool and low-cost deployment.",
    "logo": "logo.png",
    "links": {
      "github": "https://github.com/authorizerdev/authorizer",
      "website": "https://authorizer.dev",
      "docs": "https://docs.authorizer.dev/"
    },
    "tags": ["authentication", "authorization", "security"]
  },
  {
    "id": "automatisch",
    "name": "Automatisch",
    "version": "2.0",
    "description": "Automatisch is a powerful, self-hosted workflow automation tool designed for connecting your apps and automating repetitive tasks. With Automatisch, you can create workflows to sync data, send notifications, and perform various actions seamlessly across different services.",
    "logo": "logo.png",
    "links": {
      "github": "https://github.com/automatisch/automatisch",
      "website": "https://automatisch.io/docs",
      "docs": "https://automatisch.io/docs"
    },
    "tags": ["automation", "workflow", "integration"]
  },
  {
    "id": "babybuddy",
    "name": "BabyBuddy",
    "version": "2.7.0",
    "description": "BabyBuddy is a comprehensive, user-friendly platform designed to help parents and caregivers manage essential details about their child's growth and development. It provides tools for tracking feedings, sleep schedules, diaper changes, and milestones.",
    "logo": "logo.png",
    "links": {
      "github": "https://github.com/babybuddy/babybuddy",
      "website": "https://babybuddy.app",
      "docs": "https://docs.babybuddy.app"
    },
    "tags": ["parenting", "tracking", "family"]
  },
  {
    "id": "baikal",
    "name": "Baikal",
    "version": "nginx-php8.2",
    "description": "Baikal is a lightweight, self-hosted CalDAV and CardDAV server that enables users to manage calendars and contacts efficiently. It provides a simple and effective solution for syncing and sharing events, tasks, and address books across multiple devices.",
    "logo": "logo.png",
    "links": {
      "website": "https://sabre.io/baikal/",
      "github": "https://sabre.io/baikal/",
      "docs": "https://sabre.io/baikal/install/"
    },
    "tags": ["calendar", "contacts", "caldav", "carddav"]
  },
  {
    "id": "barrage",
    "name": "Barrage",
    "version": "0.3.0",
    "description": "Barrage is a minimalistic Deluge WebUI app with full mobile support. It features a responsive mobile-first design, allowing you to manage your torrents with ease from any device.",
    "logo": "logo.png",
    "links": {
      "github": "https://github.com/maulik9898/barrage",
      "website": "https://github.com/maulik9898/barrage",
      "docs": "https://github.com/maulik9898/barrage/blob/main/README.md"
    },
    "tags": ["torrents", "deluge", "mobile"]
  },
  {
    "id": "bazarr",
    "name": "Bazarr",
    "version": "latest",
    "description": "Bazarr is a companion application to Sonarr and Radarr that manages and downloads subtitles based on your requirements.",
    "logo": "logo.png",
    "links": {
      "github": "https://github.com/morpheus65535/bazarr",
      "website": "https://www.bazarr.media/",
      "docs": "https://www.bazarr.media/docs"
    },
    "tags": ["subtitles", "sonarr", "radarr"]
  },
  {
    "id": "beszel",
    "name": "Beszel",
    "version": "0.10.2",
    "description": "A lightweight server monitoring hub with historical data, docker stats, and alerts.",
    "logo": "logo.svg",
    "links": {
      "github": "https://github.com/henrygd/beszel",
      "website": "https://beszel.dev",
      "docs": "https://beszel.dev/guide/getting-started"
    },
    "tags": ["monitoring", "docker", "alerts"]
  },
  {
    "id": "bytestash",
    "name": "ByteStash",
    "version": "latest",
    "description": "ByteStash is a self-hosted file storage solution that allows you to store and share files with ease. It provides a simple and effective solution for storing and accessing files from anywhere.",
    "logo": "logo.png",
    "links": {
      "github": "https://github.com/bytestash/bytestash",
      "website": "https://bytestash.com",
      "docs": "https://bytestash.com/docs"
    },
    "tags": ["file-storage", "self-hosted"]
  },
  {
    "id": "bookstack",
    "name": "BookStack",
    "version": "24.12.1",
    "description": "BookStack is a self-hosted platform for creating beautiful, feature-rich documentation sites.",
    "logo": "logo.svg",
    "links": {
      "github": "https://github.com/BookStackApp/BookStack",
      "website": "https://www.bookstackapp.com",
      "docs": "https://www.bookstackapp.com/docs"
    },
    "tags": ["documentation", "self-hosted"]
  },
  {
    "id": "bytebase",
    "name": "Bytebase",
    "version": "latest",
    "description": "Bytebase is a database management tool that allows you to manage your databases with ease. It provides a simple and effective solution for managing your databases from anywhere.",
    "logo": "image.png",
    "links": {
      "github": "https://github.com/bytebase/bytebase",
      "website": "https://www.bytebase.com",
      "docs": "https://www.bytebase.com/docs"
    },
    "tags": ["database", "self-hosted"]
  },
  {
    "id": "botpress",
    "name": "Botpress",
    "version": "latest",
    "description": "Botpress is a platform for building conversational AI agents. It provides a simple and effective solution for building conversational AI agents from anywhere.",
    "logo": "logo.png",
    "links": {
      "github": "https://github.com/botpress/botpress",
      "website": "https://botpress.com",
      "docs": "https://botpress.com/docs"
    },
    "tags": ["ai", "self-hosted"]
  },
  {
    "id": "calibre",
    "name": "Calibre",
    "version": "7.26.0",
    "description": "Calibre is a comprehensive e-book management tool designed to organize, convert, and read your e-book collection. It supports most of the major e-book formats and is compatible with various e-book reader devices.",
    "logo": "logo.png",
    "links": {
      "github": "https://github.com/kovidgoyal/calibre",
      "website": "https://calibre-ebook.com/",
      "docs": "https://manual.calibre-ebook.com/"
    },
    "tags": ["Documents", "E-Commerce"]
  },
  {
    "id": "carbone",
    "name": "Carbone",
    "version": "4.25.5",
    "description": "Carbone is a high-performance, self-hosted document generation engine. It allows you to generate reports, invoices, and documents in various formats (e.g., PDF, DOCX, XLSX) using JSON data and template-based rendering.",
    "logo": "logo.png",
    "links": {
      "github": "https://github.com/carboneio/carbone",
      "website": "https://carbone.io/",
      "docs": "https://carbone.io/documentation/design/overview/getting-started.html"
    },
    "tags": ["Document Generation", "Automation", "Reporting", "Productivity"]
  },
  {
    "id": "casdoor",
    "name": "Casdoor",
    "version": "latest",
    "description": "An open-source UI-first Identity and Access Management (IAM) / Single-Sign-On (SSO) platform with web UI supporting OAuth 2.0, OIDC, SAML, CAS, LDAP, SCIM, WebAuthn, TOTP, MFA, and more.",
    "logo": "casdoor.png",
    "links": {
      "github": "https://github.com/casdoor/casdoor",
      "website": "https://casdoor.org/",
      "docs": "https://casdoor.org/docs/overview"
    },
    "tags": [
      "authentication",
      "authorization",
      "oauth2",
      "oidc",
      "sso",
      "saml",
      "identity-management",
      "access-management",
      "security"
    ]
  },
  {
    "id": "changedetection",
    "name": "Change Detection",
    "version": "0.49",
    "description": "Changedetection.io is an intelligent tool designed to monitor changes on websites. Perfect for smart shoppers, data journalists, research engineers, data scientists, and security researchers.",
    "logo": "logo.png",
    "links": {
      "github": "https://github.com/dgtlmoon/changedetection.io",
      "website": "https://changedetection.io",
      "docs": "https://github.com/dgtlmoon/changedetection.io/wiki"
    },
    "tags": ["Monitoring", "Data", "Notifications"]
  },
  {
    "id": "chevereto",
    "name": "Chevereto",
    "version": "4",
    "description": "Chevereto is a powerful, self-hosted image and video hosting platform designed for individuals, communities, and businesses. It allows users to upload, organize, and share media effortlessly.",
    "logo": "logo.png",
    "links": {
      "github": "https://github.com/chevereto/chevereto",
      "website": "https://chevereto.com/",
      "docs": "https://v4-docs.chevereto.com/"
    },
    "tags": [
      "Image Hosting",
      "File Management",
      "Open Source",
      "Multi-User",
      "Private Albums"
    ]
  },
  {
    "id": "chiefonboarding",
    "name": "Chief-Onboarding",
    "version": "v2.2.5",
    "description": "Chief-Onboarding is a comprehensive, self-hosted onboarding and employee management platform designed for businesses to streamline their onboarding processes.",
    "logo": "logo.png",
    "links": {
      "github": "https://github.com/chiefonboarding/chiefonboarding",
      "website": "https://demo.chiefonboarding.com/",
      "docs": "https://docs.chiefonboarding.com/"
    },
    "tags": [
      "Employee Onboarding",
      "HR Management",
      "Task Tracking",
      "Role-Based Access",
      "Document Management"
    ]
  },
  {
    "id": "classicpress",
    "name": "ClassicPress",
    "version": "php8.3-apache",
    "description": "ClassicPress is a community-led open source content management system for creators. It is a fork of WordPress 6.2 that preserves the TinyMCE classic editor as the default option.",
    "logo": "logo.png",
    "links": {
      "github": "https://github.com/ClassicPress/",
      "website": "https://www.classicpress.net/",
      "docs": "https://docs.classicpress.net/"
    },
    "tags": ["cms", "wordpress", "content-management"]
  },
  {
    "id": "cloud9",
    "name": "Cloud9",
    "version": "1.29.2",
    "description": "Cloud9 is a cloud-based integrated development environment (IDE) designed for developers to code, build, and debug applications collaboratively in real time.",
    "logo": "logo.png",
    "links": {
      "github": "https://github.com/c9",
      "website": "https://aws.amazon.com/cloud9/",
      "docs": "https://docs.aws.amazon.com/cloud9/"
    },
    "tags": ["ide", "development", "cloud"]
  },
  {
    "id": "cloudcommander",
    "name": "Cloud Commander",
    "version": "18.5.1",
    "description": "Cloud Commander is a file manager for the web. It includes a command-line console and a text editor. Cloud Commander helps you manage your server and work with files, directories and programs in a web browser.",
    "logo": "logo.png",
    "links": {
      "github": "https://github.com/coderaiser/cloudcmd",
      "website": "https://cloudcmd.io",
      "docs": "https://cloudcmd.io/#install"
    },
    "tags": ["file-manager", "web-based", "console"]
  },
  {
    "id": "cockpit",
    "name": "Cockpit",
    "version": "core-2.11.0",
    "description": "Cockpit is a headless content platform designed to streamline the creation, connection, and delivery of content for creators, marketers, and developers. It is built with an API-first approach, enabling limitless digital solutions.",
    "logo": "logo.png",
    "links": {
      "github": "https://github.com/Cockpit-HQ",
      "website": "https://getcockpit.com",
      "docs": "https://getcockpit.com/documentation"
    },
    "tags": ["cms", "content-management", "api"]
  },
  {
    "id": "chromium",
    "name": "Chromium",
    "version": "5f5dd27e-ls102",
    "description": "Chromium is an open-source browser project that is designed to provide a safer, faster, and more stable way for all users to experience the web in a containerized environment.",
    "logo": "logo.png",
    "links": {
      "github": "https://github.com/linuxserver/docker-chromium",
      "docs": "https://docs.linuxserver.io/images/docker-chromium",
      "website": "https://docs.linuxserver.io/images/docker-chromium"
    },
    "tags": ["browser", "development", "web"]
  },
  {
    "id": "codex-docs",
    "name": "CodeX Docs",
    "version": "v2.2",
    "description": "CodeX is a comprehensive platform that brings together passionate engineers, designers, and specialists to create high-quality open-source projects. It includes Editor.js, Hawk.so, CodeX Notes, and more.",
    "logo": "logo.svg",
    "links": {
      "github": "https://github.com/codex-team/codex.docs",
      "website": "https://codex.so",
      "docs": "https://docs.codex.so"
    },
    "tags": ["documentation", "development", "collaboration"]
  },
  {
    "id": "colanode",
    "name": "Colanode Server",
    "version": "v0.1.6",
    "description": "Open-source and local-first Slack and Notion alternative that puts you in control of your data",
    "logo": "logo.svg",
    "links": {
      "github": "https://github.com/colanode/colanode",
      "website": "https://colanode.com",
      "docs": "https://colanode.com/docs/"
    },
    "tags": ["documentation", "knowledge-base", "collaboration"]
  },
  {
    "id": "collabora-office",
    "name": "Collabora Office",
    "version": "latest",
    "description": "Collabora Online is a powerful, flexible, and secure online office suite designed to break free from vendor lock-in and put you in full control of your documents.",
    "logo": "logo.svg",
    "links": {
      "github": "https://github.com/CollaboraOnline",
      "website": "https://collaboraonline.com",
      "docs": "https://sdk.collaboraonline.com/docs"
    },
    "tags": ["office", "documents", "collaboration"]
  },
  {
    "id": "confluence",
    "name": "Confluence",
    "version": "8.6",
    "description": "Confluence is a powerful team collaboration and knowledge-sharing tool. It allows you to create, organize, and collaborate on content in a centralized space. Designed for project management, documentation, and team communication, Confluence helps streamline workflows and enhances productivity.",
    "links": {
      "website": "https://confluence.atlassian.com",
      "docs": "https://confluence.atlassian.com/doc/confluence-documentation-135922.html",
      "github": "https://confluence.atlassian.com"
    },
    "logo": "logo.svg",
    "tags": [
      "collaboration",
      "documentation",
      "productivity",
      "project-management"
    ]
  },
  {
    "id": "commento",
    "name": "Commento",
    "version": "v1.8.0",
    "description": "Commento is a comments widget designed to enhance the interaction on your website. It allows your readers to contribute to the discussion by upvoting comments that add value and downvoting those that don't. The widget supports markdown formatting and provides moderation tools to manage conversations.",
    "links": {
      "website": "https://commento.io/",
      "docs": "https://commento.io/",
      "github": "https://github.com/souramoo/commentoplusplus"
    },
    "logo": "logo.png",
    "tags": ["comments", "discussion", "website"]
  },
  {
    "id": "commentoplusplus",
    "name": "Commento++",
    "version": "v1.8.7",
    "description": "Commento++ is a free, open-source application designed to provide a fast, lightweight comments box that you can embed in your static website. It offers features like Markdown support, Disqus import, voting, automated spam detection, moderation tools, sticky comments, thread locking, and OAuth login.",
    "links": {
      "website": "https://commento.io/",
      "docs": "https://commento.io/",
      "github": "https://github.com/souramoo/commentoplusplus"
    },
    "logo": "logo.png",
    "tags": ["comments", "website", "open-source"]
  },
  {
    "id": "coralproject",
    "name": "Coral",
    "version": "9.7.0",
    "description": "Coral is a revolutionary commenting platform designed to enhance website interactions. It features smart technology for meaningful discussions, journalist identification, moderation tools with AI support, and complete data control without ads or trackers. Used by major news sites worldwide.",
    "links": {
      "website": "https://coralproject.net/",
      "docs": "https://docs.coralproject.net/",
      "github": "https://github.com/coralproject/talk"
    },
    "logo": "logo.png",
    "tags": ["communication", "community", "privacy"]
  },
  {
    "id": "rsshub",
    "name": "RSSHub",
    "version": "1.0.0",
    "description": "RSSHub is the world's largest RSS network, consisting of over 5,000 global instances.RSSHub delivers millions of contents aggregated from all kinds of sources, our vibrant open source community is ensuring the deliver of RSSHub's new routes, new features and bug fixes.",
    "logo": "rsshub.png",
    "links": {
      "github": "https://github.com/DIYgod/RSSHub",
      "website": "https://rsshub.app/",
      "docs": "https://docs.rsshub.app/"
    },
    "tags": ["rss", "api", "self-hosted"]
  },
  {
    "id": "tailscale-exitnode",
    "name": "Tailscale Exit nodes",
    "version": "1.0.0",
    "description": "Tailscale ExitNode is a feature that lets you route your internet traffic through a specific device in your Tailscale network.",
    "logo": "tailscale-exitnode.svg",
    "links": {
      "github": "https://github.com/tailscale-dev/docker-guide-code-examples",
      "website": "https://tailscale.com/",
      "docs": "https://tailscale.com/kb/1408/quick-guide-exit-nodes"
    },
    "tags": ["network"]
  },
  {
    "id": "homebridge",
    "name": "Homebridge",
    "version": "latest",
    "description": "Bringing HomeKit support where there is none. Homebridge allows you to integrate with smart home devices that do not natively support HomeKit.",
    "logo": "homebridge.svg",
    "links": {
      "github": "https://github.com/homebridge/homebridge",
      "website": "https://homebridge.io/",
      "docs": "https://github.com/homebridge/homebridge/wiki"
    },
    "tags": ["iot", "homekit", "internet-of-things", "self-hosted", "server"]
  },
  {
    "id": "homeassistant",
    "name": "Home Assistant",
    "version": "stable",
    "description": "Open source home automation that puts local control and privacy first.",
    "logo": "homeassistant.svg",
    "links": {
      "github": "https://github.com/home-assistant/core",
      "website": "https://www.home-assistant.io/",
      "docs": "https://www.home-assistant.io/getting-started/onboarding/"
    },
    "tags": [
      "iot",
      "home-automation",
      "internet-of-things",
      "self-hosted",
      "server"
    ]
  },
  {
    "id": "tooljet",
    "name": "Tooljet",
    "version": "ee-lts-latest",
    "description": "Tooljet is an open-source low-code platform that allows you to build internal tools quickly and efficiently. It provides a user-friendly interface for creating applications without extensive coding knowledge.",
    "logo": "logo.png",
    "links": {
      "github": "https://github.com/ToolJet/ToolJet",
      "website": "https://tooljet.ai/",
      "docs": "https://docs.tooljet.ai/"
    },
    "tags": ["file-sync", "file-sharing", "self-hosted"]
  },
  {
    "id": "onetimesecret",
    "name": "One Time Secret",
    "version": "latest",
    "description": "Share sensitive information securely with self-destructing links that are only viewable once.",
    "logo": "onetimesecret.svg",
    "links": {
      "github": "https://github.com/onetimesecret/onetimesecret",
      "website": "https://onetimesecret.com",
      "docs": "https://docs.onetimesecret.com"
    },
    "tags": ["auth", "password", "secret", "secure"]
  },
  {
    "id": "bugsink",
    "name": "Bugsink",
    "version": "v1.4.2",
    "description": "Bugsink is a self-hosted Error Tracker. Built to self-host; Sentry-SDK compatible; Scalable and reliable",
    "logo": "bugsink.png",
    "links": {
      "github": "https://github.com/bugsink/bugsink/",
      "website": "https://www.bugsink.com/",
      "docs": "https://www.bugsink.com/docs/"
    },
    "tags": ["hosting", "self-hosted", "development"]
  },
  {
    "id": "bolt.diy",
    "name": "bolt.diy",
    "version": "latest",
    "description": "Prompt, run, edit, and deploy full-stack web applications using any LLM you want!",
    "logo": "logo.jpg",
    "links": {
      "github": "https://github.com/stackblitz-labs/bolt.diy",
      "website": "https://stackblitz-labs.github.io/bolt.diy/",
      "docs": "https://stackblitz-labs.github.io/bolt.diy/"
    },
    "tags": ["ai", "self-hosted", "development", "chatbot", "ide", "llm"]
  },
  {
    "id": "qdrant",
    "name": "Qdrant",
    "version": "latest",
    "description": "An open-source vector database designed for high-performance similarity search and storage of embeddings.",
    "logo": "qdrant.svg",
    "links": {
      "github": "https://github.com/qdrant/qdrant",
      "website": "https://qdrant.tech/",
      "docs": "https://qdrant.tech/documentation/"
    },
    "tags": ["vector-db", "database", "search"]
  },
  {
    "id": "trmnl-byos-laravel",
    "name": "TRMNL BYOS Laravel",
    "version": "0.3.2",
    "description": "TRMNL BYOS Laravel is a self-hosted application to manage TRMNL e-ink devices.",
    "logo": "byos-laravel.svg",
    "links": {
      "github": "https://github.com/usetrmnl/byos_laravel",
      "website": "https://docs.usetrmnl.com/go/diy/byos",
      "docs": "https://github.com/usetrmnl/byos_laravel/blob/main/README.md"
    },
    "tags": ["e-ink"]
  },
  {
    "id": "chibisafe",
    "name": "Chibisafe",
    "version": "latest",
    "description": "A beautiful and performant vault to save all your files in the cloud.",
    "logo": "chibisafe.svg",
    "links": {
      "github": "https://github.com/chibisafe/chibisafe",
      "website": "https://chibisafe.app",
      "docs": "https://chibisafe.app/docs/intro"
    },
    "tags": ["media system", "storage", "file-sharing"]
  },
  {
    "id": "rybbit",
    "name": "Rybbit",
    "version": "v1.5.1",
    "description": "Open-source and privacy-friendly alternative to Google Analytics that is 10x more intuitive",
    "logo": "rybbit.png",
    "links": {
      "github": "https://github.com/rybbit-io/rybbit",
      "website": "https://rybbit.io",
      "docs": "https://www.rybbit.io/docs"
    },
    "tags": ["analytics"]
  },
  {
    "id": "seafile",
    "name": "Seafile",
    "version": "12.0-latest",
    "description": "Open source cloud storage system for file sync, share and document collaboration",
    "logo": "seafile.svg",
    "links": {
      "github": "https://github.com/haiwen/seafile",
      "website": "https://seafile.com",
      "docs": "https://manual.seafile.com/12.0"
    },
    "tags": ["file-manager", "file-sharing", "storage"]
  },
  {
    "id": "flagsmith",
    "name": "Flagsmith",
    "version": "2.177.1",
    "description": "Flagsmith is an open-source feature flagging and remote config service.",
    "logo": "flagsmith.png",
    "links": {
      "github": "https://github.com/Flagsmith/flagsmith",
      "website": "https://www.flagsmith.com/",
      "docs": "https://docs.flagsmith.com/"
    },
    "tags": [
      "feature-flag",
      "feature-management",
      "feature-toggle",
      "remote-configuration"
    ]
  },
  {
    "id": "docuseal",
    "name": "Docuseal",
    "version": "latest",
    "description": "Docuseal is a self-hosted document management system.",
    "logo": "docuseal.png",
    "links": {
      "github": "https://github.com/docusealco/docuseal",
      "website": "https://www.docuseal.com/",
      "docs": "https://www.docuseal.com/"
    },
    "tags": ["document-signing"]
  },
  {
    "id": "kutt",
    "name": "Kutt",
    "version": "latest",
    "description": "Kutt is a modern URL shortener with support for custom domains. Create and edit links, view statistics, manage users, and more.",
    "logo": "kutt.png",
    "links": {
      "github": "https://github.com/thedevs-network/kutt",
      "website": "https://kutt.it",
      "docs": "https://github.com/thedevs-network/kutt#kuttit"
    },
    "tags": ["link-shortener", "link-sharing"]
  },
  {
    "id": "kener",
    "name": "Kener",
    "version": "latest",
    "description": "Kener is an open-source status page system for monitoring and alerting. It provides a modern interface for tracking service uptime and sending notifications.",
    "logo": "image.png",
    "links": {
      "github": "https://github.com/rajnandan1/kener",
      "website": "https://kener.ing/",
      "docs": "https://kener.ing/docs/"
    },
    "tags": ["monitoring", "status-page", "alerting", "self-hosted"]
  },
  {
    "id": "palmr",
    "name": "Palmr",
    "version": "latest",
    "description": "Palmr the open-source, self-hosted alternative to WeTransfer. Share files securely, without tracking or limitations.",
    "logo": "palmr.png",
    "links": {
      "github": "https://github.com/kyantech/Palmr",
      "website": "https://palmr.kyantech.com.br/",
      "docs": "https://palmr.kyantech.com.br/docs/3.0-beta"
    },
    "tags": ["file-sharing", "self-hosted", "open-source"]
  },
  {
    "id": "karakeep",
    "name": "KaraKeep",
    "version": "0.25.0",
    "description": "A self-hostable bookmark-everything app (links, notes and images) with AI-based automatic tagging and full text search. Previously known as Hoarder.",
    "logo": "karakeep.svg",
    "links": {
      "github": "https://github.com/karakeep-app/karakeep",
      "website": "https://karakeep.app/",
      "docs": "https://github.com/karakeep-app/karakeep/tree/main/docs"
    },
    "tags": [
      "bookmarks",
      "bookmark-manager",
      "self-hosted",
      "ai",
      "search",
      "notes",
      "productivity"
    ]
  },
  {
    "id": "freshrss",
    "name": "FreshRSS",
    "version": "latest",
    "description": "A free, self-hostable RSS and Atom feed aggregator. Lightweight, easy to work with, powerful, and customizable with themes and extensions.",
    "logo": "freshrss.svg",
    "links": {
      "github": "https://github.com/FreshRSS/FreshRSS",
      "website": "https://freshrss.org/",
      "docs": "https://freshrss.github.io/FreshRSS/"
    },
    "tags": [
      "rss",
      "feed-reader",
      "news",
      "self-hosted",
      "aggregator",
      "reader"
    ]
  },
  {
    "id": "movary",
    "name": "Movary",
    "version": "latest",
    "description": "Movary is a self-hosted platform for tracking and managing your watched movies using TMDB.",
    "logo": "movary.png",
    "links": {
      "github": "https://github.com/leepeuker/movary",
      "website": "https://movary.org/",
      "docs": "https://docs.movary.org/"
    },
    "tags": [
      "media",
      "movies",
      "movie-tracker",
      "self-hosted",
      "plex",
      "jellyfin",
      "emby",
      "kodi",
      "trakt",
      "letterboxd",
      "netflix",
      "tmdb",
      "statistics",
      "rating"
    ]
  },
  {
    "id": "go-whatsapp-web-multidevice",
    "name": "WhatsApp API Multi Device Version",
    "version": "latest",
    "description": "WhatsApp API Multi Device Version the open-source, self-hosted whatsapp api. Send a chat, image and voice note with your own server.",
    "logo": "go-whatsapp-web-multidevice.svg",
    "links": {
      "github": "https://github.com/aldinokemal/go-whatsapp-web-multidevice",
      "website": "https://github.com/aldinokemal/go-whatsapp-web-multidevice",
      "docs": "https://github.com/aldinokemal/go-whatsapp-web-multidevice"
    },
    "tags": ["whatsapp", "self-hosted", "open-source", "api"]
  },
  {
    "id": "rabbitmq",
    "name": "RabbitMQ",
    "version": "4.1-management",
    "description": "RabbitMQ is an open source multi-protocol messaging broker.",
    "logo": "rabbitmq.svg",
    "links": {
      "github": "https://github.com/rabbitmq/rabbitmq-server",
      "website": "https://www.rabbitmq.com/",
      "docs": "https://www.rabbitmq.com/documentation.html"
    },
    "tags": ["message-broker", "queue", "rabbitmq"]
  },
  {
    "id": "livekit",
    "name": "Livekit",
    "version": "v1.9.0",
    "description": "LiveKit is an open source platform for developers building realtime media applications.",
    "logo": "livekit.svg",
    "links": {
      "github": "https://github.com/livekit/livekit",
      "website": "https://livekit.io/",
      "docs": "https://docs.livekit.io/"
    },
    "tags": ["Video", "Audio", "Real-time", "Streaming", "Webrtc"]
  },
  {
    "id": "livekit",
    "name": "Livekit",
    "version": "v1.9.0",
    "description": "LiveKit is an open source platform for developers building realtime media applications.",
    "logo": "livekit.svg",
    "links": {
      "github": "https://github.com/livekit/livekit",
      "website": "https://livekit.io/",
      "docs": "https://docs.livekit.io/"
    },
<<<<<<< HEAD
    "tags": ["Video", "Audio", "Real-time", "Streaming", "Webrtc"]
=======
    "tags": [
      "Video",
      "Audio",
      "Real-time",
      "Streaming",
      "Webrtc"
    ]
>>>>>>> dd2a349a
  },
  {
    "id": "ezbookkeeping",
    "name": "EZBookkeeping",
    "version": "latest",
    "description": "EZBookkeeping is a self-hosted bookkeeping application that helps you manage your personal and business finances. It provides features for tracking income, expenses, accounts, and generating financial reports.",
    "logo": "logo.png",
    "links": {
      "github": "https://github.com/mayswind/ezbookkeeping",
      "website": "https://github.com/mayswind/ezbookkeeping",
      "docs": "https://github.com/mayswind/ezbookkeeping"
    },
    "tags": [
      "bookkeeping",
      "finance",
      "accounting",
      "self-hosted",
      "personal-finance",
      "business-finance"
    ]
  },
  {
    "id": "zitadel",
    "name": "Zitadel",
    "version": "latest",
    "description": "Open-source identity and access management platform with multi-tenancy, OpenID Connect, SAML, and OAuth 2.0 support.",
    "logo": "zitadel.png",
    "links": {
      "github": "https://github.com/zitadel/zitadel",
      "website": "https://zitadel.com/",
      "docs": "https://zitadel.com/docs/"
    },
    "tags": [
      "identity",
      "authentication",
      "authorization",
      "iam",
      "security",
      "oauth",
      "openid-connect",
      "saml",
      "multi-tenant"
    ]
  },
  {
    "id": "cyberchef",
    "name": "CyberChef",
    "version": "latest",
    "description": "CyberChef is a web application for encryption, encoding, compression, and data analysis, developed by GCHQ.",
    "logo": "cyberchef.svg",
    "links": {
      "github": "https://github.com/gchq/CyberChef",
      "website": "https://gchq.github.io/CyberChef/",
      "docs": "https://github.com/gchq/CyberChef/wiki"
    },
    "tags": ["security", "encryption", "data-analysis"]
  },
  {
    "id": "filestash",
    "name": "Filestash",
    "version": "latest",
    "description": "Filestash is the enterprise-grade file manager connecting your storage with your identity provider and authorisations.",
    "logo": "filestash.svg",
    "links": {
      "github": "https://github.com/mickael-kerjean/filestash",
      "website": "https://www.filestash.app/",
      "docs": "https://www.filestash.app/docs/"
    },
    "tags": [
      "file-manager",
      "document-editor",
      "self-hosted"
    ]
  },
  {
    "id": "mazanoke",
    "name": "MAZANOKE",
    "version": "latest",
    "description": "MAZANOKE is a modern, self-hosted image hosting and sharing platform. Upload, organize, and share your images with a clean and intuitive interface.",
    "logo": "mazanoke.svg",
    "links": {
      "github": "https://github.com/civilblur/mazanoke",
      "website": "https://github.com/civilblur/mazanoke",
      "docs": "https://github.com/civilblur/mazanoke"
    },
    "tags": ["image-hosting", "file-sharing", "self-hosted", "media", "gallery"]
  },
  {
    "id": "ihatemoney",
    "name": "I Hate Money",
    "version": "latest",
    "description": "I Hate Money is a web application for managing shared expenses among groups of people. It helps you track who owes what to whom, making it easy to split bills and manage group finances.",
    "logo": "image.png",
    "links": {
      "github": "https://github.com/spiral-project/ihatemoney",
      "website": "https://ihatemoney.org/",
      "docs": "https://ihatemoney.readthedocs.io/"
    },
    "tags": [
      "budget",
      "finance",
      "expense-sharing",
      "self-hosted",
      "money-management",
      "group-finances"
    ]
  },
  {
    "id": "searxng",
    "name": "SearXNG",
    "version": "latest",
    "description": "SearXNG is a privacy-respecting, hackable metasearch engine that aggregates results from various search engines without tracking users.",
    "logo": "searxng.png",
    "links": {
      "github": "https://github.com/searxng/searxng",
      "website": "https://searxng.github.io/",
      "docs": "https://docs.searxng.github.io/"
    },
    "tags": [
      "search-engine",
      "metasearch",
      "privacy",
      "self-hosted",
      "aggregator"
    ]
  },
  {
    "id": "memos",
    "name": "Memos",
    "version": "latest",
    "description": "Memos is a self-hosted, open-source note-taking application that allows you to create, organize, and share notes with ease. It provides a simple and effective solution for managing your notes from anywhere.",
    "logo": "memos.png",
    "links": {
      "github": "https://github.com/usememos/memos",
      "website": "https://www.usememos.com/",
      "docs": "https://www.usememos.com/docs"
    },
    "tags": [
      "productivity",
      "notes",
      "bookmarks"
    ]
  },
  {
    "id": "linkstack",
    "name": "LinkStack",
    "version": "latest",
    "description": "LinkStack is an open-source link-in-bio platform for sharing multiple links using a customizable landing page.",
    "logo": "logo.svg",
    "links": {
      "github": "https://github.com/linkstackorg/linkstack",
      "website": "https://linkstack.org/",
      "docs": "https://docs.linkstack.org/"
    },
    "tags": [
      "bio",
      "personal",
      "cms",
      "php"
    ]
  },
  {
    "id": "opengist",
    "name": "OpenGist",
    "version": "1",
    "description": "OpenGist is a self-hosted pastebin alternative.",
    "logo": "logo.svg",
    "links": {
      "github": "https://github.com/thomiceli/opengist",
      "website": "https://github.com/thomiceli/opengist",
      "docs": "https://github.com/thomiceli/opengist"
    },
    "tags": ["pastebin", "code", "snippets", "self-hosted"]
  },
  {
    "id": "snapp",
    "name": "Snapp",
    "version": "0.9-rc-020",
    "description": "Snapp is a self-hosted screenshot sharing service with user management and authentication.",
    "logo": "logo.png",
    "links": {
      "github": "https://github.com/UraniaDev/snapp",
      "website": "https://github.com/UraniaDev/snapp",
      "docs": "https://github.com/UraniaDev/snapp"
    },
    "tags": ["screenshot", "sharing", "self-hosted", "authentication"]
  },
  {
    "id": "commafeed",
    "name": "CommaFeed",
    "version": "latest",
    "description": "CommaFeed is an open-source feed reader and news aggregator, designed to be lightweight and extensible, with PostgreSQL as its database.",
    "logo": "logo.svg",
    "links": {
      "github": "https://github.com/Athou/commafeed",
      "website": "https://www.commafeed.com/",
      "docs": "https://github.com/Athou/commafeed/wiki"
    },
    "tags": ["feed-reader", "news-aggregator", "rss"]
  },
  {
    "id": "convertx",
    "name": "ConvertX",
    "version": "latest",
    "description": "ConvertX is a service for converting media files, with optional user registration and file management features.",
    "logo": "logo.png",
    "links": {
      "github": "https://github.com/c4illin/ConvertX",
      "website": "https://github.com/c4illin/ConvertX",
      "docs": "https://github.com/c4illin/ConvertX#environment-variables"
    },
    "tags": ["media", "converter", "ffmpeg"]
  },
  {
    "id": "metube",
    "name": "MeTube",
    "version": "latest",
    "description": "MeTube is a web-based YouTube downloader that allows downloading videos and audio using yt-dlp.",
    "logo": "logo.png",
    "links": {
      "github": "https://github.com/alexta69/metube",
      "website": "https://github.com/alexta69/metube",
      "docs": "https://github.com/alexta69/metube/wiki"
    },
    "tags": ["downloader", "youtube", "media"]
  },
  {
    "id": "pinchflat",
    "name": "Pinchflat",
    "version": "latest",
    "description": "Pinchflat is a self-hosted YouTube downloader that allows you to download videos and playlists with a simple web interface.",
    "logo": "logo.png",
    "links": {
      "github": "https://github.com/kieraneglin/pinchflat",
      "website": "https://github.com/kieraneglin/pinchflat",
      "docs": "https://github.com/kieraneglin/pinchflat"
    },
    "tags": ["youtube", "downloader", "media"]
  },
  {
    "id": "yt-dlp-webui",
    "name": "yt-dlp-webui",
    "version": "latest",
    "description": "yt-dlp-webui is a web interface for yt-dlp, allowing you to download videos and audio from various platforms with a simple web UI.",
    "logo": "logo.ico",
    "links": {
      "github": "https://github.com/marcopiovanello/yt-dlp-web-ui",
      "website": "https://github.com/marcopiovanello/yt-dlp-web-ui",
      "docs": "https://github.com/marcopiovanello/yt-dlp-web-ui"
    },
    "tags": ["downloader", "youtube", "media", "webui"]
  },
  {
    "id": "flaresolverr",
    "name": "FlareSolverr",
    "version": "latest",
    "description": "FlareSolverr is a proxy server to bypass Cloudflare and DDoS-GUARD protection.",
    "logo": "logo.png",
    "links": {
      "github": "https://github.com/FlareSolverr/FlareSolverr",
      "website": "https://github.com/FlareSolverr/FlareSolverr",
      "docs": "https://github.com/FlareSolverr/FlareSolverr"
    },
    "tags": ["proxy", "cloudflare", "bypass", "ddos-guard"]
  },
  {
    "id": "neko",
    "name": "Neko",
    "version": "latest",
    "description": "Neko is a self-hosted virtual browser that runs in Docker and allows you to share browser sessions with others.",
    "logo": "logo.png",
    "links": {
      "github": "https://github.com/m1k1o/neko",
      "website": "https://github.com/m1k1o/neko",
      "docs": "https://github.com/m1k1o/neko"
    },
    "tags": ["browser", "virtual", "sharing", "remote"]
  },
  {
    "id": "omni-tools",
    "name": "Omni-Tools",
    "version": "latest",
    "description": "Omni-Tools is a collection of useful tools in a single self-hosted web application.",
    "logo": "logo.png",
    "links": {
      "github": "https://github.com/iib0011/omni-tools",
      "website": "https://github.com/iib0011/omni-tools",
      "docs": "https://github.com/iib0011/omni-tools"
    },
    "tags": ["tools", "utilities", "collection", "self-hosted"]
  },
  {
    "id": "openhands",
    "name": "OpenHands",
    "version": "0.1.1",
    "description": "OpenHands is an open-source platform for running and managing AI agents.",
    "logo": "image.png",
    "links": {
      "github": "https://github.com/all-hands-ai/OpenHands",
      "website": "https://github.com/all-hands-ai/OpenHands",
      "docs": "https://github.com/all-hands-ai/OpenHands"
    },
    "tags": ["ai", "agents", "llm", "openai"]
  },
  {
    "id": "web-check",
    "name": "Web-Check",
    "version": "latest",
    "description": "Web-Check is a powerful all-in-one website analyzer that provides detailed insights into any website's security, performance, and functionality.",
    "logo": "logo.png",
    "links": {
      "github": "https://github.com/lissy93/web-check",
      "website": "https://github.com/lissy93/web-check",
      "docs": "https://github.com/lissy93/web-check"
    },
    "tags": ["website-analyzer", "security", "performance", "seo"]
  },
  {
    "id": "dumbdrop",
    "name": "DumbDrop",
    "version": "latest",
    "description": "DumbDrop is a simple, self-hosted file sharing service with no database or authentication required.",
    "logo": "logo.svg",
    "links": {
      "github": "https://github.com/dumbwareio/dumbdrop",
      "website": "https://www.dumbware.io/software/DumbDrop/",
      "docs": "https://github.com/dumbwareio/dumbdrop"
    },
    "tags": ["file-sharing", "self-hosted", "simple"]
  },
  {
    "id": "dumbassets",
    "name": "DumbAssets",
    "version": "latest",
    "description": "DumbAssets is a simple, self-hosted asset tracking service with no database or authentication required.",
    "logo": "logo.svg",
    "links": {
      "github": "https://github.com/dumbwareio/dumbassets",
      "website": "https://www.dumbware.io/software/DumbAssets/",
      "docs": "https://github.com/dumbwareio/dumbassets"
    },
    "tags": ["asset-tracking", "self-hosted", "simple"]
  },
  {
    "id": "dumbpad",
    "name": "DumbPad",
    "version": "latest",
    "description": "DumbPad is a simple, self-hosted notepad service with PIN protection and no database required.",
    "logo": "logo.svg",
    "links": {
      "github": "https://github.com/dumbwareio/dumbpad",
      "website": "https://www.dumbware.io/software/DumbPad/",
      "docs": "https://github.com/dumbwareio/dumbpad"
    },
    "tags": ["notepad", "self-hosted", "simple"]
  },
  {
    "id": "dumbbudget",
    "name": "DumbBudget",
    "version": "latest",
    "description": "DumbBudget is a simple, self-hosted budget tracking service with PIN protection and no database required.",
    "logo": "logo.svg",
    "links": {
      "github": "https://github.com/dumbwareio/dumbbudget",
      "website": "https://www.dumbware.io/software/DumbBudget/",
      "docs": "https://github.com/dumbwareio/dumbbudget"
    },
    "tags": ["budget", "finance", "self-hosted", "simple"]
  },
  {
    "id": "tianji",
    "name": "Tianji",
    "version": "latest",
    "description": "Tianji is a lightweight web analytic service and uptime monitoring tool.",
    "logo": "logo.svg",
    "links": {
      "github": "https://github.com/msgbyte/tianji",
      "website": "https://github.com/msgbyte/tianji",
      "docs": "https://github.com/msgbyte/tianji"
    },
    "tags": ["analytics", "monitoring", "web", "uptime"]
  },
  {
    "id": "directory-lister",
    "name": "Directory Lister",
    "version": "latest",
    "description": "Directory Lister is a simple PHP application that lists the contents of any web-accessible directory and allows navigation there within.",
    "logo": "logo.png",
    "links": {
      "github": "https://github.com/DirectoryLister/DirectoryLister",
      "website": "https://www.directorylister.com/",
      "docs": "https://docs.directorylister.com/"
    },
    "tags": ["file-manager", "directory-listing", "php"]
  },
  {
    "id": "grimoire",
    "name": "Grimoire",
    "version": "latest",
    "description": "Grimoire is a self-hosted bookmarking app designed for speed and simplicity.",
    "logo": "logo.webp",
    "links": {
      "github": "https://github.com/goniszewski/grimoire",
      "website": "https://github.com/goniszewski/grimoire",
      "docs": "https://github.com/goniszewski/grimoire"
    },
    "tags": ["bookmarks", "self-hosted", "knowledge-management"]
  },
  {
    "id": "keycloak",
    "name": "Keycloak",
    "version": "26.0",
    "description": "Keycloak is an open source Identity and Access Management solution for modern applications and services.",
    "logo": "keycloak.svg",
    "links": {
      "github": "https://github.com/keycloak/keycloak",
      "website": "https://www.keycloak.org/",
      "docs": "https://www.keycloak.org/documentation"
    },
    "tags": ["authentication", "identity", "sso", "oauth2", "openid-connect"]
  },
  {
    "id": "openpanel",
    "name": "OpenPanel",
    "version": "latest",
    "description": "An open-source web and product analytics platform that combines the power of Mixpanel with the ease of Plausible and one of the best Google Analytics replacements.",
    "logo": "logo.svg",
    "links": {
      "github": "https://github.com/Openpanel-dev/openpanel",
      "website": "https://openpanel.dev/",
      "docs": "https://openpanel.dev/docs"
    },
    "tags": ["analytics"]
  },
  {
    "id": "wg-easy",
    "name": "WG-Easy",
    "version": "15",
    "description": "WG-Easy is a simple and user-friendly WireGuard VPN server with a web interface for easy management.",
    "logo": "image.png",
    "links": {
      "github": "https://github.com/wg-easy/wg-easy",
      "website": "https://wg-easy.github.io/",
      "docs": "https://github.com/wg-easy/wg-easy/wiki"
    },
    "tags": ["vpn", "wireguard", "networking"]
  },
  {
    "id": "open_notebook",
    "name": "Open Notebook",
    "version": "latest",
    "description": "Open Notebook with SurrealDB for data storage and AI-powered features.",
    "logo": "open_notebook.svg",
    "links": {
      "github": "https://github.com/lfnovo/open_notebook",
      "website": "https://www.open-notebook.ai/",
      "docs": "https://www.open-notebook.ai/get-started.html"
    },
    "tags": ["notebook", "ai", "database", "surrealdb"]
  },
  {
    "id": "booklore",
    "name": "Booklore",
    "version": "latest",
    "description": "Booklore is an application for managing and serving book-related data, backed by a MariaDB database.",
    "logo": "image.png",
    "links": {
      "github": "https://github.com/booklore-app/BookLore",
      "website": "https://github.com/booklore-app/BookLore",
      "docs": "https://github.com/booklore-app/BookLore/tree/develop/docs"
    },
    "tags": ["books", "library", "database", "mariadb"]
  },
  {
    "id": "scrypted",
    "name": "Scrypted",
    "version": "latest",
    "description": "Scrypted is a home automation platform that integrates with various smart home devices and provides NVR capabilities for video surveillance.",
    "logo": "image.png",
    "links": {
      "github": "https://github.com/koush/scrypted",
      "website": "https://www.scrypted.app/",
      "docs": "https://docs.scrypted.app/"
    },
    "tags": ["home-automation", "nvr", "smart-home", "surveillance"]
  },
  {
    "id": "wallos",
    "name": "Wallos",
    "version": "latest",
    "description": "Wallos is a self-hosted subscription tracking application that helps you manage and monitor your subscriptions, providing insights into your spending habits.",
    "logo": "wallos.png",
    "links": {
      "github": "https://github.com/ellite/wallos",
      "website": "https://wallosapp.com",
      "docs": "https://github.com/ellite/wallos?tab=readme-ov-file#getting-started"
    },
    "tags": [
      "finance",
      "subscription",
      "budgeting",
      "expense-tracking",
      "spending"
    ]
  },
  {
    "id": "n8n-with-postgres",
    "name": "n8n with Postgres",
    "version": "latest",
    "description": "n8n is an open source low-code platform for automating workflows and integrations with PostgreSQL database for better performance and scalability.",
    "logo": "n8n.png",
    "links": {
      "github": "https://github.com/n8n-io/n8n",
      "website": "https://n8n.io/",
      "docs": "https://docs.n8n.io/"
    },
    "tags": ["automation", "workflow", "low-code", "postgres"]
  },
  {
    "id": "statping-ng",
    "name": "Statping-NG",
    "version": "latest",
    "description": "Statping-NG is an easy-to-use status page for monitoring websites and applications with beautiful metrics, analytics, and health checks.",
    "logo": "statping-ng.png",
    "links": {
      "github": "https://github.com/adamboutcher/statping-ng",
      "website": "https://statping-ng.github.io/",
      "docs": "https://statping-ng.github.io/install.html"
    },
    "tags": ["monitoring", "status-page"]
  },
  {
    "id": "poke",
    "name": "Poke",
    "version": "latest",
    "description": "Poke is an open-source, self-hosted alternative to YouTube. A privacy-focused video platform that allows you to watch and share videos without tracking.",
    "logo": "image.png",
    "links": {
      "github": "https://codeberg.org/ashley/poke",
      "website": "https://poketube.fun/",
      "docs": "https://codeberg.org/ashley/poke"
    },
    "tags": [
      "video",
      "youtube-alternative",
      "self-hosted",
      "privacy",
      "streaming"
    ]
  },
  {
    "id": "wg-easy",
    "name": "WG-Easy",
    "version": "15",
    "description": "WG-Easy is a simple and user-friendly WireGuard VPN server with a web interface for easy management.",
    "logo": "image.png",
    "links": {
      "github": "https://github.com/wg-easy/wg-easy",
      "website": "https://wg-easy.github.io/",
      "docs": "https://github.com/wg-easy/wg-easy/wiki"
    },
<<<<<<< HEAD
    "tags": ["vpn", "wireguard", "networking"]
=======
    "tags": [
      "vpn",
      "wireguard",
      "networking"
    ]
>>>>>>> dd2a349a
  },
  {
    "id": "open_notebook",
    "name": "Open Notebook",
    "version": "latest",
    "description": "Open Notebook with SurrealDB for data storage and AI-powered features.",
    "logo": "open_notebook.svg",
    "links": {
      "github": "https://github.com/lfnovo/open_notebook",
      "website": "https://www.open-notebook.ai/",
      "docs": "https://www.open-notebook.ai/get-started.html"
    },
<<<<<<< HEAD
    "tags": ["notebook", "ai", "database", "surrealdb"]
=======
    "tags": [
      "notebook",
      "ai",
      "database",
      "surrealdb"
    ]
>>>>>>> dd2a349a
  },
  {
    "id": "booklore",
    "name": "Booklore",
    "version": "latest",
    "description": "Booklore is an application for managing and serving book-related data, backed by a MariaDB database.",
    "logo": "image.png",
    "links": {
      "github": "https://github.com/booklore-app/BookLore",
      "website": "https://github.com/booklore-app/BookLore",
      "docs": "https://github.com/booklore-app/BookLore/tree/develop/docs"
    },
<<<<<<< HEAD
    "tags": ["books", "library", "database", "mariadb"]
=======
    "tags": [
      "books",
      "library",
      "database",
      "mariadb"
    ]
>>>>>>> dd2a349a
  },
  {
    "id": "scrypted",
    "name": "Scrypted",
    "version": "latest",
    "description": "Scrypted is a home automation platform that integrates with various smart home devices and provides NVR capabilities for video surveillance.",
    "logo": "image.png",
    "links": {
      "github": "https://github.com/koush/scrypted",
      "website": "https://www.scrypted.app/",
      "docs": "https://docs.scrypted.app/"
    },
    "tags": ["home-automation", "nvr", "smart-home", "surveillance"]
  },
  {
    "id": "wallos",
    "name": "Wallos",
    "version": "latest",
    "description": "Wallos is a self-hosted subscription tracking application that helps you manage and monitor your subscriptions, providing insights into your spending habits.",
    "logo": "wallos.png",
    "links": {
      "github": "https://github.com/ellite/wallos",
      "website": "https://wallosapp.com",
      "docs": "https://github.com/ellite/wallos?tab=readme-ov-file#getting-started"
    },
<<<<<<< HEAD
    "tags": [
      "finance",
      "subscription",
      "budgeting",
      "expense-tracking",
      "spending"
    ]
  },
  {
    "id": "n8n-with-postgres",
    "name": "n8n with Postgres",
    "version": "latest",
    "description": "n8n is an open source low-code platform for automating workflows and integrations with PostgreSQL database for better performance and scalability.",
    "logo": "n8n.png",
    "links": {
      "github": "https://github.com/n8n-io/n8n",
      "website": "https://n8n.io/",
      "docs": "https://docs.n8n.io/"
=======
    "tags": ["finance", "subscription", "budgeting", "expense-tracking", "spending"]
  },
  {
  "id": "n8n-with-postgres",
  "name": "n8n with Postgres",
  "version": "latest", 
  "description": "n8n is an open source low-code platform for automating workflows and integrations with PostgreSQL database for better performance and scalability.",
  "logo": "n8n.png",
  "links": {
    "github": "https://github.com/n8n-io/n8n",
    "website": "https://n8n.io/",
    "docs": "https://docs.n8n.io/"
>>>>>>> dd2a349a
    },
    "tags": ["automation", "workflow", "low-code", "postgres"]
  },
  {
    "id": "statping-ng",
    "name": "Statping-NG",
    "version": "latest",
    "description": "Statping-NG is an easy-to-use status page for monitoring websites and applications with beautiful metrics, analytics, and health checks.",
    "logo": "statping-ng.png",
    "links": {
      "github": "https://github.com/adamboutcher/statping-ng",
      "website": "https://statping-ng.github.io/",
      "docs": "https://statping-ng.github.io/install.html"
    },
    "tags": ["monitoring", "status-page"]
  }
]
<|MERGE_RESOLUTION|>--- conflicted
+++ resolved
@@ -2800,9 +2800,6 @@
       "website": "https://livekit.io/",
       "docs": "https://docs.livekit.io/"
     },
-<<<<<<< HEAD
-    "tags": ["Video", "Audio", "Real-time", "Streaming", "Webrtc"]
-=======
     "tags": [
       "Video",
       "Audio",
@@ -2810,7 +2807,6 @@
       "Streaming",
       "Webrtc"
     ]
->>>>>>> dd2a349a
   },
   {
     "id": "ezbookkeeping",
@@ -3372,15 +3368,11 @@
       "website": "https://wg-easy.github.io/",
       "docs": "https://github.com/wg-easy/wg-easy/wiki"
     },
-<<<<<<< HEAD
-    "tags": ["vpn", "wireguard", "networking"]
-=======
     "tags": [
       "vpn",
       "wireguard",
       "networking"
     ]
->>>>>>> dd2a349a
   },
   {
     "id": "open_notebook",
@@ -3393,16 +3385,12 @@
       "website": "https://www.open-notebook.ai/",
       "docs": "https://www.open-notebook.ai/get-started.html"
     },
-<<<<<<< HEAD
-    "tags": ["notebook", "ai", "database", "surrealdb"]
-=======
     "tags": [
       "notebook",
       "ai",
       "database",
       "surrealdb"
     ]
->>>>>>> dd2a349a
   },
   {
     "id": "booklore",
@@ -3415,16 +3403,12 @@
       "website": "https://github.com/booklore-app/BookLore",
       "docs": "https://github.com/booklore-app/BookLore/tree/develop/docs"
     },
-<<<<<<< HEAD
-    "tags": ["books", "library", "database", "mariadb"]
-=======
     "tags": [
       "books",
       "library",
       "database",
       "mariadb"
     ]
->>>>>>> dd2a349a
   },
   {
     "id": "scrypted",
@@ -3450,26 +3434,6 @@
       "website": "https://wallosapp.com",
       "docs": "https://github.com/ellite/wallos?tab=readme-ov-file#getting-started"
     },
-<<<<<<< HEAD
-    "tags": [
-      "finance",
-      "subscription",
-      "budgeting",
-      "expense-tracking",
-      "spending"
-    ]
-  },
-  {
-    "id": "n8n-with-postgres",
-    "name": "n8n with Postgres",
-    "version": "latest",
-    "description": "n8n is an open source low-code platform for automating workflows and integrations with PostgreSQL database for better performance and scalability.",
-    "logo": "n8n.png",
-    "links": {
-      "github": "https://github.com/n8n-io/n8n",
-      "website": "https://n8n.io/",
-      "docs": "https://docs.n8n.io/"
-=======
     "tags": ["finance", "subscription", "budgeting", "expense-tracking", "spending"]
   },
   {
@@ -3482,7 +3446,6 @@
     "github": "https://github.com/n8n-io/n8n",
     "website": "https://n8n.io/",
     "docs": "https://docs.n8n.io/"
->>>>>>> dd2a349a
     },
     "tags": ["automation", "workflow", "low-code", "postgres"]
   },
