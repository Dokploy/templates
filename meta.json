[
  {
    "id": "ackee",
    "name": "Ackee",
    "version": "latest",
    "description": "Ackee is a self-hosted analytics tool for your website.",
    "logo": "logo.png",
    "links": {
      "github": "https://github.com/electerious/Ackee",
      "website": "https://ackee.electerious.com/",
      "docs": "https://docs.ackee.electerious.com/"
    },
    "tags": [
      "analytics",
      "self-hosted"
    ]
  },
  {
    "id": "activepieces",
    "name": "Activepieces",
    "version": "0.35.0",
    "description": "Open-source no-code business automation tool. An alternative to Zapier, Make.com, and Tray.",
    "logo": "activepieces.svg",
    "links": {
      "github": "https://github.com/activepieces/activepieces",
      "website": "https://www.activepieces.com/",
      "docs": "https://www.activepieces.com/docs"
    },
    "tags": [
      "automation",
      "workflow",
      "no-code"
    ]
  },
  {
    "id": "actualbudget",
    "name": "Actual Budget",
    "version": "latest",
    "description": "A super fast and privacy-focused app for managing your finances.",
    "logo": "actualbudget.png",
    "links": {
      "github": "https://github.com/actualbudget/actual",
      "website": "https://actualbudget.org",
      "docs": "https://actualbudget.org/docs"
    },
    "tags": [
      "budgeting",
      "finance",
      "money"
    ]
  },
  {
    "id": "adguardhome",
    "name": "AdGuard Home",
    "version": "latest",
    "description": "AdGuard Home is a comprehensive solution designed to enhance your online browsing experience by eliminating all kinds of ads, from annoying banners and pop-ups to intrusive video ads. It provides privacy protection, browsing security, and parental control features while maintaining website functionality.",
    "logo": "logo.svg",
    "links": {
      "github": "https://github.com/AdguardTeam/AdGuardHome",
      "website": "https://adguard.com",
      "docs": "https://github.com/AdguardTeam/AdGuardHome/wiki"
    },
    "tags": [
      "privacy",
      "security",
      "dns",
      "ad-blocking"
    ]
  },
  {
    "id": "adminer",
    "name": "Adminer",
    "version": "4.8.1",
    "description": "Adminer is a comprehensive database management tool that supports MySQL, MariaDB, PostgreSQL, SQLite, MS SQL, Oracle, Elasticsearch, MongoDB and others. It provides a clean interface for efficient database operations, with strong security features and extensive customization options.",
    "logo": "logo.svg",
    "links": {
      "github": "https://github.com/vrana/adminer",
      "website": "https://www.adminer.org/",
      "docs": "https://www.adminer.org/en/plugins/"
    },
    "tags": [
      "databases",
      "developer-tools",
      "mysql",
      "postgresql"
    ]
  },
  {
    "id": "affinepro",
    "name": "Affine Pro",
    "version": "stable-780dd83",
    "description": "Affine Pro is a modern, self-hosted platform designed for collaborative content creation and project management. It offers an intuitive interface, seamless real-time collaboration, and powerful tools for organizing tasks, notes, and ideas.",
    "logo": "logo.png",
    "links": {
      "github": "https://github.com/toeverything/Affine",
      "website": "https://affine.pro/",
      "docs": "https://affine.pro/docs"
    },
    "tags": [
      "collaboration",
      "self-hosted",
      "productivity",
      "project-management"
    ]
  },
  {
    "id": "alist",
    "name": "AList",
    "version": "v3.41.0",
    "description": "🗂️A file list/WebDAV program that supports multiple storages, powered by Gin and Solidjs.",
    "logo": "alist.svg",
    "links": {
      "github": "https://github.com/AlistGo/alist",
      "website": "https://alist.nn.ci",
      "docs": "https://alist.nn.ci/guide/install/docker.html"
    },
    "tags": [
      "file",
      "webdav",
      "storage"
    ]
  },
  {
    "id": "alltube",
    "name": "AllTube",
    "version": "latest",
    "description": "AllTube Download is an application designed to facilitate the downloading of videos from YouTube and other video sites. It provides an HTML GUI for youtube-dl with video conversion capabilities and JSON API support.",
    "logo": "logo.png",
    "links": {
      "github": "https://github.com/Rudloff/alltube",
      "website": "https://github.com/Rudloff/alltube",
      "docs": "https://github.com/Rudloff/alltube/wiki"
    },
    "tags": [
      "media",
      "video",
      "downloader"
    ]
  },
  {
    "id": "ampache",
    "name": "Ampache",
    "version": "latest",
    "description": "Ampache is a web-based audio/video streaming application and file manager allowing you to access your music & videos from anywhere, using almost any internet enabled device.",
    "logo": "logo.png",
    "links": {
      "github": "https://github.com/ampache/ampache",
      "website": "http://ampache.org/",
      "docs": "https://github.com/ampache/ampache/wiki"
    },
    "tags": [
      "media",
      "music",
      "streaming"
    ]
  },
  {
    "id": "anonupload",
    "name": "AnonUpload",
    "version": "1",
    "description": "AnonUpload is a secure, anonymous file sharing application that does not require a database. It is built with privacy as a priority, ensuring that the direct filename used is not displayed.",
    "logo": "logo.png",
    "links": {
      "github": "https://github.com/supernova3339/anonupload",
      "docs": "https://github.com/Supernova3339/anonupload/blob/main/env.md",
      "website": "https://anonupload.com/"
    },
    "tags": [
      "file-sharing",
      "privacy"
    ]
  },
  {
    "id": "answer",
    "name": "Answer",
    "version": "v1.4.1",
    "description": "Answer is an open-source Q&A platform for building a self-hosted question-and-answer service.",
    "logo": "answer.png",
    "links": {
      "github": "https://github.com/apache/answer",
      "website": "https://answer.apache.org/",
      "docs": "https://answer.apache.org/docs"
    },
    "tags": [
      "q&a",
      "self-hosted"
    ]
  },
  {
    "id": "anythingllm",
    "name": "AnythingLLM",
    "version": "latest",
    "description": "AnythingLLM is a private, self-hosted, and local document chatbot platform that allows you to chat with your documents using various LLM providers.",
    "logo": "logo.png",
    "links": {
      "github": "https://github.com/Mintplex-Labs/anything-llm",
      "website": "https://useanything.com",
      "docs": "https://github.com/Mintplex-Labs/anything-llm/tree/master/docs"
    },
    "tags": [
      "ai",
      "llm",
      "chatbot"
    ]
  },
  {
    "id": "apprise-api",
    "name": "Apprise API",
    "version": "latest",
    "description": "Apprise API provides a simple interface for sending notifications to almost all of the most popular notification services available to us today.",
    "logo": "logo.png",
    "links": {
      "github": "https://github.com/caronc/apprise-api",
      "website": "https://github.com/caronc/apprise-api",
      "docs": "https://github.com/caronc/apprise-api/wiki"
    },
    "tags": [
      "notifications",
      "api"
    ]
  },
  {
    "id": "appsmith",
    "name": "Appsmith",
    "version": "v1.29",
    "description": "Appsmith is a free and open source platform for building internal tools and applications.",
    "logo": "appsmith.png",
    "links": {
      "github": "https://github.com/appsmithorg/appsmith",
      "website": "https://appsmith.com/",
      "docs": "https://docs.appsmith.com/"
    },
    "tags": [
      "cms"
    ]
  },
  {
    "id": "appwrite",
    "name": "Appwrite",
    "version": "1.6.1",
    "description": "Appwrite is an end-to-end backend server for Web, Mobile, Native, or Backend apps. Appwrite abstracts the complexity and repetitiveness required to build a modern backend API from scratch and allows you to build secure apps faster.\nUsing Appwrite, you can easily integrate your app with user authentication and multiple sign-in methods, a database for storing and querying users and team data, storage and file management, image manipulation, Cloud Functions, messaging, and more services.",
    "links": {
      "github": "https://github.com/appwrite/appwrite",
      "website": "https://appwrite.io/",
      "docs": "https://appwrite.io/docs"
    },
    "logo": "appwrite.svg",
    "tags": [
      "database",
      "firebase",
      "postgres"
    ]
  },
  {
    "id": "aptabase",
    "name": "Aptabase",
    "version": "v1.0.0",
    "description": "Aptabase is a self-hosted web analytics platform that lets you track website traffic and user behavior.",
    "logo": "aptabase.svg",
    "links": {
      "github": "https://github.com/aptabase/aptabase",
      "website": "https://aptabase.com/",
      "docs": "https://github.com/aptabase/aptabase/blob/main/README.md"
    },
    "tags": [
      "analytics",
      "self-hosted"
    ]
  },
  {
    "id": "arangodb",
    "name": "ArangoDB",
    "version": "latest",
    "description": "ArangoDB is a native multi-model database with flexible data models for documents, graphs, and key-values. Build high performance applications using a convenient SQL-like query language or JavaScript extensions.",
    "logo": "logo.png",
    "links": {
      "github": "https://github.com/arangodb/arangodb",
      "website": "https://www.arangodb.com/",
      "docs": "https://www.arangodb.com/docs/"
    },
    "tags": [
      "database",
      "graph-database",
      "nosql"
    ]
  },
  {
    "id": "argilla",
    "name": "Argilla",
    "version": "latest",
    "description": "Argilla is a robust platform designed to help engineers and data scientists streamline the management of machine learning data workflows. It simplifies tasks like data labeling, annotation, and quality control.",
    "logo": "logo.svg",
    "links": {
      "github": "https://github.com/argilla-io/argilla",
      "website": "https://www.argilla.io/",
      "docs": "https://docs.argilla.io/"
    },
    "tags": [
      "machine-learning",
      "data-labeling",
      "ai"
    ]
  },
  {
    "id": "audiobookshelf",
    "name": "Audiobookshelf",
    "version": "2.19.4",
    "description": "Audiobookshelf is a self-hosted server designed to manage and play your audiobooks and podcasts. It works best when you have an organized directory structure.",
    "logo": "logo.png",
    "links": {
      "github": "https://github.com/advplyr/audiobookshelf",
      "website": "https://www.audiobookshelf.org",
      "docs": "https://www.audiobookshelf.org/docs"
    },
    "tags": [
      "media",
      "audiobooks",
      "podcasts"
    ]
  },
  {
    "id": "authelia",
    "name": "Authelia",
    "version": "latest",
    "description": "The Single Sign-On Multi-Factor portal for web apps. An open-source authentication and authorization server providing 2FA and SSO via web portal.",
    "logo": "authelia.png",
    "links": {
      "github": "https://github.com/authelia/authelia",
      "website": "https://www.authelia.com/",
      "docs": "https://www.authelia.com/overview/prologue/introduction/"
    },
    "tags": [
      "authentication",
      "authorization",
      "2fa",
      "sso",
      "security",
      "reverse-proxy",
      "ldap"
    ]
  },
  {
    "id": "authentik",
    "name": "Authentik",
    "version": "2025.6.3",
    "description": "Authentik is an open-source Identity Provider for authentication and authorization. It provides a comprehensive solution for managing user authentication, authorization, and identity federation with support for SAML, OAuth2, OIDC, and more.",
    "links": {
      "github": "https://github.com/goauthentik/authentik",
      "website": "https://goauthentik.io/",
      "docs": "https://goauthentik.io/docs/"
    },
    "logo": "authentik.svg",
    "tags": [
      "authentication",
      "identity",
      "sso",
      "oidc",
      "saml",
      "oauth2",
      "self-hosted"
    ]
  },
  {
    "id": "authorizer",
    "name": "Authorizer",
    "version": "1.4.4",
    "description": "Authorizer is a powerful tool designed to simplify the process of user authentication and authorization in your applications. It allows you to build secure apps 10x faster with its low code tool and low-cost deployment.",
    "logo": "logo.png",
    "links": {
      "github": "https://github.com/authorizerdev/authorizer",
      "website": "https://authorizer.dev",
      "docs": "https://docs.authorizer.dev/"
    },
    "tags": [
      "authentication",
      "authorization",
      "security"
    ]
  },
  {
    "id": "autobase",
    "name": "Autobase",
    "version": "2.3.0",
    "description": "Autobase for PostgreSQL® is an open-source alternative to cloud-managed databases (DBaaS) such as Amazon RDS, Google Cloud SQL, Azure Database, and more.",
    "links": {
      "github": "https://github.com/vitabaks/autobase",
      "website": "https://autobase.tech/",
      "docs": "https://autobase.tech/docs"
    },
    "logo": "autobase.svg",
    "tags": [
      "database",
      "postgres",
      "automation",
      "self-hosted",
      "dbaas"
    ]
  },
  {
    "id": "automatisch",
    "name": "Automatisch",
    "version": "2.0",
    "description": "Automatisch is a powerful, self-hosted workflow automation tool designed for connecting your apps and automating repetitive tasks. With Automatisch, you can create workflows to sync data, send notifications, and perform various actions seamlessly across different services.",
    "logo": "logo.png",
    "links": {
      "github": "https://github.com/automatisch/automatisch",
      "website": "https://automatisch.io/docs",
      "docs": "https://automatisch.io/docs"
    },
    "tags": [
      "automation",
      "workflow",
      "integration"
    ]
  },
  {
    "id": "babybuddy",
    "name": "BabyBuddy",
    "version": "2.7.0",
    "description": "BabyBuddy is a comprehensive, user-friendly platform designed to help parents and caregivers manage essential details about their child's growth and development. It provides tools for tracking feedings, sleep schedules, diaper changes, and milestones.",
    "logo": "logo.png",
    "links": {
      "github": "https://github.com/babybuddy/babybuddy",
      "website": "https://babybuddy.app",
      "docs": "https://docs.babybuddy.app"
    },
    "tags": [
      "parenting",
      "tracking",
      "family"
    ]
  },
  {
    "id": "backrest",
    "name": "Backrest",
    "version": "1.6.0",
    "description": "Backrest is a web-based backup solution powered by restic, offering an intuitive WebUI for easy repository management, snapshot browsing, and file restoration. It runs in the background, automating snapshot scheduling and repository maintenance. Built with Go, Backrest is a lightweight standalone binary with restic as its only dependency. It provides a secure and user-friendly way to manage backups while still allowing direct access to the restic CLI for advanced operations.",
    "links": {
      "github": "https://github.com/garethgeorge/backrest",
      "website": "https://garethgeorge.github.io/backrest",
      "docs": "https://garethgeorge.github.io/backrest/introduction/getting-started"
    },
    "logo": "backrest.svg",
    "tags": [
      "backup"
    ]
  },
  {
    "id": "baikal",
    "name": "Baikal",
    "version": "nginx-php8.2",
    "description": "Baikal is a lightweight, self-hosted CalDAV and CardDAV server that enables users to manage calendars and contacts efficiently. It provides a simple and effective solution for syncing and sharing events, tasks, and address books across multiple devices.",
    "logo": "logo.png",
    "links": {
      "website": "https://sabre.io/baikal/",
      "github": "https://sabre.io/baikal/",
      "docs": "https://sabre.io/baikal/install/"
    },
    "tags": [
      "calendar",
      "contacts",
      "caldav",
      "carddav"
    ]
  },
  {
    "id": "barrage",
    "name": "Barrage",
    "version": "0.3.0",
    "description": "Barrage is a minimalistic Deluge WebUI app with full mobile support. It features a responsive mobile-first design, allowing you to manage your torrents with ease from any device.",
    "logo": "logo.png",
    "links": {
      "github": "https://github.com/maulik9898/barrage",
      "website": "https://github.com/maulik9898/barrage",
      "docs": "https://github.com/maulik9898/barrage/blob/main/README.md"
    },
    "tags": [
      "torrents",
      "deluge",
      "mobile"
    ]
  },
  {
    "id": "baserow",
    "name": "Baserow",
    "version": "1.25.2",
    "description": "Baserow is an open source database management tool that allows you to create and manage databases.",
    "logo": "baserow.webp",
    "links": {
      "github": "https://github.com/Baserow/baserow",
      "website": "https://baserow.io/",
      "docs": "https://baserow.io/docs/index"
    },
    "tags": [
      "database"
    ]
  },
  {
    "id": "bazarr",
    "name": "Bazarr",
    "version": "latest",
    "description": "Bazarr is a companion application to Sonarr and Radarr that manages and downloads subtitles based on your requirements.",
    "logo": "logo.png",
    "links": {
      "github": "https://github.com/morpheus65535/bazarr",
      "website": "https://www.bazarr.media/",
      "docs": "https://www.bazarr.media/docs"
    },
    "tags": [
      "subtitles",
      "sonarr",
      "radarr"
    ]
  },
  {
    "id": "beszel",
    "name": "Beszel",
    "version": "0.10.2",
    "description": "A lightweight server monitoring hub with historical data, docker stats, and alerts.",
    "logo": "logo.svg",
    "links": {
      "github": "https://github.com/henrygd/beszel",
      "website": "https://beszel.dev",
      "docs": "https://beszel.dev/guide/getting-started"
    },
    "tags": [
      "monitoring",
      "docker",
      "alerts"
    ]
  },
  {
    "id": "blender",
    "name": "Blender",
    "version": "latest",
    "description": "Blender is a free and open-source 3D creation suite. It supports the entire 3D pipeline—modeling, rigging, animation, simulation, rendering, compositing and motion tracking, video editing and 2D animation pipeline.",
    "logo": "blender.svg",
    "links": {
      "github": "https://github.com/linuxserver/docker-blender",
      "website": "https://www.blender.org/",
      "docs": "https://docs.blender.org/"
    },
    "tags": [
      "3d",
      "rendering",
      "animation"
    ]
  },
  {
    "id": "blinko",
    "name": "Blinko",
    "version": "latest",
    "description": "Blinko is a modern web application for managing and organizing your digital content and workflows.",
    "logo": "blinko.svg",
    "links": {
      "github": "https://github.com/blinkospace/blinko",
      "website": "https://blinko.space/",
      "docs": "https://docs.blinko.space/"
    },
    "tags": [
      "productivity",
      "organization",
      "workflow",
      "nextjs"
    ]
  },
  {
    "id": "bolt.diy",
    "name": "bolt.diy",
    "version": "latest",
    "description": "Prompt, run, edit, and deploy full-stack web applications using any LLM you want!",
    "logo": "logo.jpg",
    "links": {
      "github": "https://github.com/stackblitz-labs/bolt.diy",
      "website": "https://stackblitz-labs.github.io/bolt.diy/",
      "docs": "https://stackblitz-labs.github.io/bolt.diy/"
    },
    "tags": [
      "ai",
      "self-hosted",
      "development",
      "chatbot",
      "ide",
      "llm"
    ]
  },
  {
    "id": "booklore",
    "name": "Booklore",
    "version": "latest",
    "description": "Booklore is an application for managing and serving book-related data, backed by a MariaDB database.",
    "logo": "image.png",
    "links": {
      "github": "https://github.com/booklore-app/BookLore",
      "website": "https://github.com/booklore-app/BookLore",
      "docs": "https://github.com/booklore-app/BookLore/tree/develop/docs"
    },
    "tags": [
      "books",
      "library",
      "database",
      "mariadb"
    ]
  },
  {
    "id": "bookstack",
    "name": "BookStack",
    "version": "24.12.1",
    "description": "BookStack is a self-hosted platform for creating beautiful, feature-rich documentation sites.",
    "logo": "logo.svg",
    "links": {
      "github": "https://github.com/BookStackApp/BookStack",
      "website": "https://www.bookstackapp.com",
      "docs": "https://www.bookstackapp.com/docs"
    },
    "tags": [
      "documentation",
      "self-hosted"
    ]
  },
  {
    "id": "botpress",
    "name": "Botpress",
    "version": "latest",
    "description": "Botpress is a platform for building conversational AI agents. It provides a simple and effective solution for building conversational AI agents from anywhere.",
    "logo": "logo.png",
    "links": {
      "github": "https://github.com/botpress/botpress",
      "website": "https://botpress.com",
      "docs": "https://botpress.com/docs"
    },
    "tags": [
      "ai",
      "self-hosted"
    ]
  },
  {
    "id": "browserless",
    "name": "Browserless",
    "version": "2.23.0",
    "description": "Browserless allows remote clients to connect and execute headless work, all inside of docker. It supports the standard, unforked Puppeteer and Playwright libraries, as well offering REST-based APIs for common actions like data collection, PDF generation and more.",
    "logo": "browserless.svg",
    "links": {
      "github": "https://github.com/browserless/browserless",
      "website": "https://www.browserless.io/",
      "docs": "https://docs.browserless.io/"
    },
    "tags": [
      "browser",
      "automation"
    ]
  },
  {
    "id": "budibase",
    "name": "Budibase",
    "version": "3.5.3",
    "description": "Budibase is an open-source low-code platform that saves engineers 100s of hours building forms, portals, and approval apps, securely.",
    "logo": "budibase.svg",
    "links": {
      "github": "https://github.com/Budibase/budibase",
      "website": "https://budibase.com/",
      "docs": "https://docs.budibase.com/docs/"
    },
    "tags": [
      "database",
      "low-code",
      "nocode",
      "applications"
    ]
  },
  {
    "id": "bugsink",
    "name": "Bugsink",
    "version": "v1.4.2",
    "description": "Bugsink is a self-hosted Error Tracker. Built to self-host; Sentry-SDK compatible; Scalable and reliable",
    "logo": "bugsink.png",
    "links": {
      "github": "https://github.com/bugsink/bugsink/",
      "website": "https://www.bugsink.com/",
      "docs": "https://www.bugsink.com/docs/"
    },
    "tags": [
      "hosting",
      "self-hosted",
      "development"
    ]
  },
  {
    "id": "bytebase",
    "name": "Bytebase",
    "version": "latest",
    "description": "Bytebase is a database management tool that allows you to manage your databases with ease. It provides a simple and effective solution for managing your databases from anywhere.",
    "logo": "image.png",
    "links": {
      "github": "https://github.com/bytebase/bytebase",
      "website": "https://www.bytebase.com",
      "docs": "https://www.bytebase.com/docs"
    },
    "tags": [
      "database",
      "self-hosted"
    ]
  },
  {
    "id": "bytestash",
    "name": "ByteStash",
    "version": "latest",
    "description": "ByteStash is a self-hosted file storage solution that allows you to store and share files with ease. It provides a simple and effective solution for storing and accessing files from anywhere.",
    "logo": "logo.png",
    "links": {
      "github": "https://github.com/bytestash/bytestash",
      "website": "https://bytestash.com",
      "docs": "https://bytestash.com/docs"
    },
    "tags": [
      "file-storage",
      "self-hosted"
    ]
  },
  {
    "id": "calcom",
    "name": "Calcom",
    "version": "v2.7.6",
    "description": "Calcom is a open source alternative to Calendly that allows to create scheduling and booking services.",
    "links": {
      "github": "https://github.com/calcom/cal.com",
      "website": "https://cal.com/",
      "docs": "https://cal.com/docs"
    },
    "logo": "calcom.jpg",
    "tags": [
      "scheduling",
      "booking"
    ]
  },
  {
    "id": "calibre",
    "name": "Calibre",
    "version": "7.26.0",
    "description": "Calibre is a comprehensive e-book management tool designed to organize, convert, and read your e-book collection. It supports most of the major e-book formats and is compatible with various e-book reader devices.",
    "logo": "logo.png",
    "links": {
      "github": "https://github.com/kovidgoyal/calibre",
      "website": "https://calibre-ebook.com/",
      "docs": "https://manual.calibre-ebook.com/"
    },
    "tags": [
      "Documents",
      "E-Commerce"
    ]
  },
  {
    "id": "capso",
    "name": "Cap.so",
    "version": "latest",
    "description": "Cap.so is a platform for web and desktop applications with MySQL and S3 storage. It provides a complete development environment with database and file storage capabilities.",
    "links": {
      "github": "https://github.com/CapSoftware/Cap",
      "website": "https://cap.so/",
      "docs": "https://cap.so/docs/"
    },
    "logo": "capso.png",
    "tags": [
      "web",
      "s3",
      "mysql",
      "development",
      "self-hosted"
    ]
  },
  {
    "id": "carbone",
    "name": "Carbone",
    "version": "4.25.5",
    "description": "Carbone is a high-performance, self-hosted document generation engine. It allows you to generate reports, invoices, and documents in various formats (e.g., PDF, DOCX, XLSX) using JSON data and template-based rendering.",
    "logo": "logo.png",
    "links": {
      "github": "https://github.com/carboneio/carbone",
      "website": "https://carbone.io/",
      "docs": "https://carbone.io/documentation/design/overview/getting-started.html"
    },
    "tags": [
      "Document Generation",
      "Automation",
      "Reporting",
      "Productivity"
    ]
  },
  {
    "id": "casdoor",
    "name": "Casdoor",
    "version": "latest",
    "description": "An open-source UI-first Identity and Access Management (IAM) / Single-Sign-On (SSO) platform with web UI supporting OAuth 2.0, OIDC, SAML, CAS, LDAP, SCIM, WebAuthn, TOTP, MFA, and more.",
    "logo": "casdoor.png",
    "links": {
      "github": "https://github.com/casdoor/casdoor",
      "website": "https://casdoor.org/",
      "docs": "https://casdoor.org/docs/overview"
    },
    "tags": [
      "authentication",
      "authorization",
      "oauth2",
      "oidc",
      "sso",
      "saml",
      "identity-management",
      "access-management",
      "security"
    ]
  },
  {
    "id": "changedetection",
    "name": "Change Detection",
    "version": "0.49",
    "description": "Changedetection.io is an intelligent tool designed to monitor changes on websites. Perfect for smart shoppers, data journalists, research engineers, data scientists, and security researchers.",
    "logo": "logo.png",
    "links": {
      "github": "https://github.com/dgtlmoon/changedetection.io",
      "website": "https://changedetection.io",
      "docs": "https://github.com/dgtlmoon/changedetection.io/wiki"
    },
    "tags": [
      "Monitoring",
      "Data",
      "Notifications"
    ]
  },
  {
    "id": "chatwoot",
    "name": "Chatwoot",
    "version": "v3.14.1",
    "description": "Open-source customer engagement platform that provides a shared inbox for teams, live chat, and omnichannel support.",
    "logo": "chatwoot.svg",
    "links": {
      "github": "https://github.com/chatwoot/chatwoot",
      "website": "https://www.chatwoot.com",
      "docs": "https://www.chatwoot.com/docs"
<<<<<<< HEAD
    },
    "tags": [
      "support",
      "chat",
      "customer-service"
    ]
  },
  {
    "id": "checkmate",
    "name": "Checkmate",
    "version": "latest",
    "description": "Checkmate is an open-source, self-hosted tool designed to track and monitor server hardware, uptime, response times, and incidents in real-time with beautiful visualizations.",
    "logo": "checkmate.png",
    "links": {
      "github": "https://github.com/bluewave-labs/checkmate",
      "website": "https://checkmate.so/",
      "docs": "https://docs.checkmate.so"
    },
    "tags": [
      "self-hosted",
      "monitoring",
      "uptime"
    ]
  },
  {
    "id": "chevereto",
    "name": "Chevereto",
    "version": "4",
    "description": "Chevereto is a powerful, self-hosted image and video hosting platform designed for individuals, communities, and businesses. It allows users to upload, organize, and share media effortlessly.",
    "logo": "logo.png",
    "links": {
      "github": "https://github.com/chevereto/chevereto",
      "website": "https://chevereto.com/",
      "docs": "https://v4-docs.chevereto.com/"
    },
    "tags": [
      "Image Hosting",
      "File Management",
      "Open Source",
      "Multi-User",
      "Private Albums"
    ]
  },
  {
    "id": "chibisafe",
    "name": "Chibisafe",
    "version": "latest",
    "description": "A beautiful and performant vault to save all your files in the cloud.",
    "logo": "chibisafe.svg",
    "links": {
      "github": "https://github.com/chibisafe/chibisafe",
      "website": "https://chibisafe.app",
      "docs": "https://chibisafe.app/docs/intro"
    },
    "tags": [
      "media system",
      "storage",
      "file-sharing"
    ]
  },
  {
    "id": "chiefonboarding",
    "name": "Chief-Onboarding",
    "version": "v2.2.5",
    "description": "Chief-Onboarding is a comprehensive, self-hosted onboarding and employee management platform designed for businesses to streamline their onboarding processes.",
    "logo": "logo.png",
    "links": {
      "github": "https://github.com/chiefonboarding/chiefonboarding",
      "website": "https://demo.chiefonboarding.com/",
      "docs": "https://docs.chiefonboarding.com/"
    },
    "tags": [
      "Employee Onboarding",
      "HR Management",
      "Task Tracking",
      "Role-Based Access",
      "Document Management"
    ]
  },
  {
    "id": "chromium",
    "name": "Chromium",
    "version": "5f5dd27e-ls102",
    "description": "Chromium is an open-source browser project that is designed to provide a safer, faster, and more stable way for all users to experience the web in a containerized environment.",
    "logo": "logo.png",
    "links": {
      "github": "https://github.com/linuxserver/docker-chromium",
      "docs": "https://docs.linuxserver.io/images/docker-chromium",
      "website": "https://docs.linuxserver.io/images/docker-chromium"
    },
    "tags": [
      "browser",
      "development",
      "web"
    ]
  },
  {
    "id": "classicpress",
    "name": "ClassicPress",
    "version": "php8.3-apache",
    "description": "ClassicPress is a community-led open source content management system for creators. It is a fork of WordPress 6.2 that preserves the TinyMCE classic editor as the default option.",
    "logo": "logo.png",
    "links": {
      "github": "https://github.com/ClassicPress/",
      "website": "https://www.classicpress.net/",
      "docs": "https://docs.classicpress.net/"
    },
    "tags": [
      "cms",
      "wordpress",
      "content-management"
    ]
  },
  {
    "id": "cloud9",
    "name": "Cloud9",
    "version": "1.29.2",
    "description": "Cloud9 is a cloud-based integrated development environment (IDE) designed for developers to code, build, and debug applications collaboratively in real time.",
    "logo": "logo.png",
    "links": {
      "github": "https://github.com/c9",
      "website": "https://aws.amazon.com/cloud9/",
      "docs": "https://docs.aws.amazon.com/cloud9/"
    },
    "tags": [
      "ide",
      "development",
      "cloud"
    ]
  },
  {
    "id": "cloudcommander",
    "name": "Cloud Commander",
    "version": "18.5.1",
    "description": "Cloud Commander is a file manager for the web. It includes a command-line console and a text editor. Cloud Commander helps you manage your server and work with files, directories and programs in a web browser.",
    "logo": "logo.png",
    "links": {
      "github": "https://github.com/coderaiser/cloudcmd",
      "website": "https://cloudcmd.io",
      "docs": "https://cloudcmd.io/#install"
    },
    "tags": [
      "file-manager",
      "web-based",
      "console"
    ]
  },
  {
    "id": "cloudflared",
    "name": "Cloudflared",
    "version": "latest",
    "description": "A lightweight daemon that securely connects local services to the internet through Cloudflare Tunnel.",
    "logo": "cloudflared.svg",
    "links": {
      "github": "https://github.com/cloudflare/cloudflared",
      "website": "https://developers.cloudflare.com/cloudflare-one/connections/connect-apps/",
      "docs": "https://developers.cloudflare.com/cloudflare-one/connections/connect-apps/install-and-setup/"
    },
    "tags": [
      "cloud",
      "networking",
      "security",
      "tunnel"
    ]
  },
  {
    "id": "cockpit",
    "name": "Cockpit",
    "version": "core-2.11.0",
    "description": "Cockpit is a headless content platform designed to streamline the creation, connection, and delivery of content for creators, marketers, and developers. It is built with an API-first approach, enabling limitless digital solutions.",
    "logo": "logo.png",
    "links": {
      "github": "https://github.com/Cockpit-HQ",
      "website": "https://getcockpit.com",
      "docs": "https://getcockpit.com/documentation"
    },
    "tags": [
      "cms",
      "content-management",
      "api"
    ]
  },
  {
    "id": "coder",
    "name": "Coder",
    "version": "2.15.3",
    "description": "Coder is an open-source cloud development environment (CDE) that you host in your cloud or on-premises.",
    "logo": "coder.svg",
    "links": {
      "github": "https://github.com/coder/coder",
      "website": "https://coder.com/",
      "docs": "https://coder.com/docs"
    },
    "tags": [
      "self-hosted",
      "open-source",
      "builder"
    ]
  },
  {
    "id": "codex-docs",
    "name": "CodeX Docs",
    "version": "v2.2",
    "description": "CodeX is a comprehensive platform that brings together passionate engineers, designers, and specialists to create high-quality open-source projects. It includes Editor.js, Hawk.so, CodeX Notes, and more.",
    "logo": "logo.svg",
    "links": {
      "github": "https://github.com/codex-team/codex.docs",
      "website": "https://codex.so",
      "docs": "https://docs.codex.so"
    },
    "tags": [
      "documentation",
      "development",
      "collaboration"
    ]
  },
  {
    "id": "colanode",
    "name": "Colanode Server",
    "version": "v0.1.6",
    "description": "Open-source and local-first Slack and Notion alternative that puts you in control of your data",
    "logo": "logo.svg",
    "links": {
      "github": "https://github.com/colanode/colanode",
      "website": "https://colanode.com",
      "docs": "https://colanode.com/docs/"
    },
    "tags": [
      "documentation",
      "knowledge-base",
      "collaboration"
    ]
  },
  {
    "id": "collabora-office",
    "name": "Collabora Office",
    "version": "latest",
    "description": "Collabora Online is a powerful, flexible, and secure online office suite designed to break free from vendor lock-in and put you in full control of your documents.",
    "logo": "logo.svg",
    "links": {
      "github": "https://github.com/CollaboraOnline",
      "website": "https://collaboraonline.com",
      "docs": "https://sdk.collaboraonline.com/docs"
    },
    "tags": [
      "office",
      "documents",
      "collaboration"
    ]
  },
  {
    "id": "commafeed",
    "name": "CommaFeed",
    "version": "latest",
    "description": "CommaFeed is an open-source feed reader and news aggregator, designed to be lightweight and extensible, with PostgreSQL as its database.",
    "logo": "logo.svg",
    "links": {
      "github": "https://github.com/Athou/commafeed",
      "website": "https://www.commafeed.com/",
      "docs": "https://github.com/Athou/commafeed/wiki"
    },
    "tags": [
      "feed-reader",
      "news-aggregator",
      "rss"
    ]
  },
  {
    "id": "commento",
    "name": "Commento",
    "version": "v1.8.0",
    "description": "Commento is a comments widget designed to enhance the interaction on your website. It allows your readers to contribute to the discussion by upvoting comments that add value and downvoting those that don't. The widget supports markdown formatting and provides moderation tools to manage conversations.",
    "links": {
      "website": "https://commento.io/",
      "docs": "https://commento.io/",
      "github": "https://github.com/souramoo/commentoplusplus"
    },
    "logo": "logo.png",
    "tags": [
      "comments",
      "discussion",
      "website"
    ]
  },
  {
    "id": "commentoplusplus",
    "name": "Commento++",
    "version": "v1.8.7",
    "description": "Commento++ is a free, open-source application designed to provide a fast, lightweight comments box that you can embed in your static website. It offers features like Markdown support, Disqus import, voting, automated spam detection, moderation tools, sticky comments, thread locking, and OAuth login.",
    "links": {
      "website": "https://commento.io/",
      "docs": "https://commento.io/",
      "github": "https://github.com/souramoo/commentoplusplus"
    },
    "logo": "logo.png",
    "tags": [
      "comments",
      "website",
      "open-source"
    ]
  },
  {
    "id": "conduit",
    "name": "Conduit",
    "version": "v0.9.0",
    "description": "Conduit is a simple, fast and reliable chat server powered by Matrix",
    "logo": "conduit.svg",
    "links": {
      "github": "https://gitlab.com/famedly/conduit",
      "website": "https://conduit.rs/",
      "docs": "https://docs.conduit.rs/"
    },
    "tags": [
      "matrix",
      "communication"
    ]
  },
  {
    "id": "conduwuit",
    "name": "Conduwuit",
    "version": "latest",
    "description": "Well-maintained, featureful Matrix chat homeserver (fork of Conduit)",
    "logo": "conduwuit.svg",
    "links": {
      "github": "https://github.com/girlbossceo/conduwuit",
      "website": "https://conduwuit.puppyirl.gay",
      "docs": "https://conduwuit.puppyirl.gay/configuration.html"
    },
    "tags": [
      "backend",
      "chat",
      "communication",
      "matrix",
      "server"
    ]
  },
  {
    "id": "confluence",
    "name": "Confluence",
    "version": "8.6",
    "description": "Confluence is a powerful team collaboration and knowledge-sharing tool. It allows you to create, organize, and collaborate on content in a centralized space. Designed for project management, documentation, and team communication, Confluence helps streamline workflows and enhances productivity.",
    "links": {
      "website": "https://confluence.atlassian.com",
      "docs": "https://confluence.atlassian.com/doc/confluence-documentation-135922.html",
      "github": "https://confluence.atlassian.com"
    },
    "logo": "logo.svg",
    "tags": [
      "collaboration",
      "documentation",
      "productivity",
      "project-management"
    ]
  },
  {
    "id": "convertx",
    "name": "ConvertX",
    "version": "latest",
    "description": "ConvertX is a service for converting media files, with optional user registration and file management features.",
    "logo": "logo.png",
    "links": {
      "github": "https://github.com/c4illin/ConvertX",
      "website": "https://github.com/c4illin/ConvertX",
      "docs": "https://github.com/c4illin/ConvertX#environment-variables"
    },
    "tags": [
      "media",
      "converter",
      "ffmpeg"
    ]
  },
  {
    "id": "convex",
    "name": "Convex",
    "version": "latest",
    "description": "Convex is an open-source reactive database designed to make life easy for web app developers.",
    "logo": "convex.svg",
    "links": {
      "github": "https://github.com/get-convex/convex",
      "website": "https://www.convex.dev/",
      "docs": "https://www.convex.dev/docs"
    },
    "tags": [
      "backend",
      "database",
      "api"
    ]
  },
  {
    "id": "coralproject",
    "name": "Coral",
    "version": "9.7.0",
    "description": "Coral is a revolutionary commenting platform designed to enhance website interactions. It features smart technology for meaningful discussions, journalist identification, moderation tools with AI support, and complete data control without ads or trackers. Used by major news sites worldwide.",
    "links": {
      "website": "https://coralproject.net/",
      "docs": "https://docs.coralproject.net/",
      "github": "https://github.com/coralproject/talk"
    },
    "logo": "logo.png",
    "tags": [
      "communication",
      "community",
      "privacy"
    ]
  },
  {
    "id": "couchdb",
    "name": "CouchDB",
    "version": "latest",
    "description": "CouchDB is a document-oriented NoSQL database that excels at replication and horizontal scaling.",
    "logo": "couchdb.png",
    "links": {
      "github": "https://github.com/apache/couchdb",
      "website": "https://couchdb.apache.org/",
      "docs": "https://docs.couchdb.org/en/stable/"
    },
    "tags": [
      "database",
      "storage"
    ]
  },
  {
    "id": "cyberchef",
    "name": "CyberChef",
    "version": "latest",
    "description": "CyberChef is a web application for encryption, encoding, compression, and data analysis, developed by GCHQ.",
    "logo": "cyberchef.svg",
    "links": {
      "github": "https://github.com/gchq/CyberChef",
      "website": "https://gchq.github.io/CyberChef/",
      "docs": "https://github.com/gchq/CyberChef/wiki"
    },
    "tags": [
      "security",
      "encryption",
      "data-analysis"
    ]
  },
  {
    "id": "datalens",
    "name": "DataLens",
    "version": "1.23.0",
    "description": "A modern, scalable business intelligence and data visualization system.",
    "logo": "datalens.svg",
    "links": {
      "github": "https://github.com/datalens-tech/datalens",
      "website": "https://datalens.tech/",
      "docs": "https://datalens.tech/docs/"
    },
    "tags": [
      "analytics",
      "self-hosted",
      "bi",
      "monitoring"
    ]
  },
  {
    "id": "directory-lister",
    "name": "Directory Lister",
    "version": "latest",
    "description": "Directory Lister is a simple PHP application that lists the contents of any web-accessible directory and allows navigation there within.",
    "logo": "logo.png",
    "links": {
      "github": "https://github.com/DirectoryLister/DirectoryLister",
      "website": "https://www.directorylister.com/",
      "docs": "https://docs.directorylister.com/"
    },
    "tags": [
      "file-manager",
      "directory-listing",
      "php"
    ]
  },
  {
    "id": "directus",
    "name": "Directus",
    "version": "11.0.2",
    "description": "Directus is an open source headless CMS that provides an API-first solution for building custom backends.",
    "logo": "directus.jpg",
    "links": {
      "github": "https://github.com/directus/directus",
      "website": "https://directus.io/",
      "docs": "https://docs.directus.io/"
    },
    "tags": [
      "cms"
    ]
  },
  {
    "id": "discord-tickets",
    "name": "Discord Tickets",
    "version": "4.0.21",
    "description": "An open-source Discord bot for creating and managing support ticket channels.",
    "logo": "discord-tickets.png",
    "links": {
      "github": "https://github.com/discord-tickets/bot",
      "website": "https://discordtickets.app",
      "docs": "https://discordtickets.app/self-hosting/installation/docker/"
    },
    "tags": [
      "discord",
      "tickets",
      "support"
    ]
  },
  {
    "id": "discourse",
    "name": "Discourse",
    "version": "3.3.2",
    "description": "Discourse is a modern forum software for your community. Use it as a mailing list, discussion forum, or long-form chat room.",
    "logo": "discourse.svg",
    "links": {
      "github": "https://github.com/discourse/discourse",
      "website": "https://www.discourse.org/",
      "docs": "https://meta.discourse.org/"
    },
    "tags": [
      "forum",
      "community",
      "discussion"
    ]
  },
  {
    "id": "docmost",
    "name": "Docmost",
    "version": "0.4.1",
    "description": "Docmost, is an open-source collaborative wiki and documentation software.",
    "logo": "docmost.png",
    "links": {
      "github": "https://github.com/docmost/docmost",
      "website": "https://docmost.com/",
      "docs": "https://docmost.com/docs/"
    },
    "tags": [
      "self-hosted",
      "open-source",
      "manager"
    ]
  },
  {
    "id": "documenso",
    "name": "Documenso",
    "version": "v1.5.6",
    "description": "Documenso is the open source alternative to DocuSign for signing documents digitally",
    "links": {
      "github": "https://github.com/documenso/documenso",
      "website": "https://documenso.com/",
      "docs": "https://documenso.com/docs"
    },
    "logo": "documenso.png",
    "tags": [
      "document-signing"
    ]
  },
  {
    "id": "docuseal",
    "name": "Docuseal",
    "version": "latest",
    "description": "Docuseal is a self-hosted document management system.",
    "logo": "docuseal.png",
    "links": {
      "github": "https://github.com/docusealco/docuseal",
      "website": "https://www.docuseal.com/",
      "docs": "https://www.docuseal.com/"
    },
    "tags": [
      "document-signing"
    ]
  },
  {
    "id": "doublezero",
    "name": "Double Zero",
    "version": "v0.2.1",
    "description": "00 is a self hostable SES dashboard for sending and monitoring emails with AWS",
    "logo": "doublezero.svg",
    "links": {
      "github": "https://github.com/technomancy-dev/00",
      "website": "https://www.double-zero.cloud/",
      "docs": "https://github.com/technomancy-dev/00"
    },
    "tags": [
      "email"
    ]
  },
  {
    "id": "dragonfly-db",
    "name": "Dragonfly",
    "version": "1.28.1",
    "description": "Dragonfly is a drop-in Redis replacement that is designed for heavy data workloads running on modern cloud hardware.",
    "logo": "dragonfly-db.png",
    "links": {
      "github": "https://github.com/dragonflydb/dragonfly",
      "website": "https://www.dragonflydb.io/",
      "docs": "https://www.dragonflydb.io/docs"
    },
    "tags": [
      "database",
      "redis"
    ]
  },
  {
    "id": "drawio",
    "name": "draw.io",
    "version": "24.7.17",
    "description": "draw.io is a configurable diagramming/whiteboarding visualization application.",
    "logo": "drawio.svg",
    "links": {
      "github": "https://github.com/jgraph/drawio",
      "website": "https://draw.io/",
      "docs": "https://www.drawio.com/doc/"
    },
    "tags": [
      "drawing",
      "diagrams"
    ]
  },
  {
    "id": "dumbassets",
    "name": "DumbAssets",
    "version": "latest",
    "description": "DumbAssets is a simple, self-hosted asset tracking service with no database or authentication required.",
    "logo": "logo.svg",
    "links": {
      "github": "https://github.com/dumbwareio/dumbassets",
      "website": "https://www.dumbware.io/software/DumbAssets/",
      "docs": "https://github.com/dumbwareio/dumbassets"
    },
    "tags": [
      "asset-tracking",
=======
    },
    "tags": [
      "support",
      "chat",
      "customer-service"
    ]
  },
  {
    "id": "checkmate",
    "name": "Checkmate",
    "version": "latest",
    "description": "Checkmate is an open-source, self-hosted tool designed to track and monitor server hardware, uptime, response times, and incidents in real-time with beautiful visualizations.",
    "logo": "checkmate.png",
    "links": {
      "github": "https://github.com/bluewave-labs/checkmate",
      "website": "https://checkmate.so/",
      "docs": "https://docs.checkmate.so"
    },
    "tags": [
      "self-hosted",
      "monitoring",
      "uptime"
    ]
  },
  {
    "id": "chevereto",
    "name": "Chevereto",
    "version": "4",
    "description": "Chevereto is a powerful, self-hosted image and video hosting platform designed for individuals, communities, and businesses. It allows users to upload, organize, and share media effortlessly.",
    "logo": "logo.png",
    "links": {
      "github": "https://github.com/chevereto/chevereto",
      "website": "https://chevereto.com/",
      "docs": "https://v4-docs.chevereto.com/"
    },
    "tags": [
      "Image Hosting",
      "File Management",
      "Open Source",
      "Multi-User",
      "Private Albums"
    ]
  },
  {
    "id": "chibisafe",
    "name": "Chibisafe",
    "version": "latest",
    "description": "A beautiful and performant vault to save all your files in the cloud.",
    "logo": "chibisafe.svg",
    "links": {
      "github": "https://github.com/chibisafe/chibisafe",
      "website": "https://chibisafe.app",
      "docs": "https://chibisafe.app/docs/intro"
    },
    "tags": [
      "media system",
      "storage",
      "file-sharing"
    ]
  },
  {
    "id": "chiefonboarding",
    "name": "Chief-Onboarding",
    "version": "v2.2.5",
    "description": "Chief-Onboarding is a comprehensive, self-hosted onboarding and employee management platform designed for businesses to streamline their onboarding processes.",
    "logo": "logo.png",
    "links": {
      "github": "https://github.com/chiefonboarding/chiefonboarding",
      "website": "https://demo.chiefonboarding.com/",
      "docs": "https://docs.chiefonboarding.com/"
    },
    "tags": [
      "Employee Onboarding",
      "HR Management",
      "Task Tracking",
      "Role-Based Access",
      "Document Management"
    ]
  },
  {
    "id": "chromium",
    "name": "Chromium",
    "version": "5f5dd27e-ls102",
    "description": "Chromium is an open-source browser project that is designed to provide a safer, faster, and more stable way for all users to experience the web in a containerized environment.",
    "logo": "logo.png",
    "links": {
      "github": "https://github.com/linuxserver/docker-chromium",
      "docs": "https://docs.linuxserver.io/images/docker-chromium",
      "website": "https://docs.linuxserver.io/images/docker-chromium"
    },
    "tags": [
      "browser",
      "development",
      "web"
    ]
  },
  {
    "id": "classicpress",
    "name": "ClassicPress",
    "version": "php8.3-apache",
    "description": "ClassicPress is a community-led open source content management system for creators. It is a fork of WordPress 6.2 that preserves the TinyMCE classic editor as the default option.",
    "logo": "logo.png",
    "links": {
      "github": "https://github.com/ClassicPress/",
      "website": "https://www.classicpress.net/",
      "docs": "https://docs.classicpress.net/"
    },
    "tags": [
      "cms",
      "wordpress",
      "content-management"
    ]
  },
  {
    "id": "cloud9",
    "name": "Cloud9",
    "version": "1.29.2",
    "description": "Cloud9 is a cloud-based integrated development environment (IDE) designed for developers to code, build, and debug applications collaboratively in real time.",
    "logo": "logo.png",
    "links": {
      "github": "https://github.com/c9",
      "website": "https://aws.amazon.com/cloud9/",
      "docs": "https://docs.aws.amazon.com/cloud9/"
    },
    "tags": [
      "ide",
      "development",
      "cloud"
    ]
  },
  {
    "id": "cloudcommander",
    "name": "Cloud Commander",
    "version": "18.5.1",
    "description": "Cloud Commander is a file manager for the web. It includes a command-line console and a text editor. Cloud Commander helps you manage your server and work with files, directories and programs in a web browser.",
    "logo": "logo.png",
    "links": {
      "github": "https://github.com/coderaiser/cloudcmd",
      "website": "https://cloudcmd.io",
      "docs": "https://cloudcmd.io/#install"
    },
    "tags": [
      "file-manager",
      "web-based",
      "console"
    ]
  },
  {
    "id": "cloudflared",
    "name": "Cloudflared",
    "version": "latest",
    "description": "A lightweight daemon that securely connects local services to the internet through Cloudflare Tunnel.",
    "logo": "cloudflared.svg",
    "links": {
      "github": "https://github.com/cloudflare/cloudflared",
      "website": "https://developers.cloudflare.com/cloudflare-one/connections/connect-apps/",
      "docs": "https://developers.cloudflare.com/cloudflare-one/connections/connect-apps/install-and-setup/"
    },
    "tags": [
      "cloud",
      "networking",
      "security",
      "tunnel"
    ]
  },
  {
    "id": "cockpit",
    "name": "Cockpit",
    "version": "core-2.11.0",
    "description": "Cockpit is a headless content platform designed to streamline the creation, connection, and delivery of content for creators, marketers, and developers. It is built with an API-first approach, enabling limitless digital solutions.",
    "logo": "logo.png",
    "links": {
      "github": "https://github.com/Cockpit-HQ",
      "website": "https://getcockpit.com",
      "docs": "https://getcockpit.com/documentation"
    },
    "tags": [
      "cms",
      "content-management",
      "api"
    ]
  },
  {
    "id": "coder",
    "name": "Coder",
    "version": "2.15.3",
    "description": "Coder is an open-source cloud development environment (CDE) that you host in your cloud or on-premises.",
    "logo": "coder.svg",
    "links": {
      "github": "https://github.com/coder/coder",
      "website": "https://coder.com/",
      "docs": "https://coder.com/docs"
    },
    "tags": [
      "self-hosted",
      "open-source",
      "builder"
    ]
  },
  {
    "id": "codex-docs",
    "name": "CodeX Docs",
    "version": "v2.2",
    "description": "CodeX is a comprehensive platform that brings together passionate engineers, designers, and specialists to create high-quality open-source projects. It includes Editor.js, Hawk.so, CodeX Notes, and more.",
    "logo": "logo.svg",
    "links": {
      "github": "https://github.com/codex-team/codex.docs",
      "website": "https://codex.so",
      "docs": "https://docs.codex.so"
    },
    "tags": [
      "documentation",
      "development",
      "collaboration"
    ]
  },
  {
    "id": "colanode",
    "name": "Colanode Server",
    "version": "v0.1.6",
    "description": "Open-source and local-first Slack and Notion alternative that puts you in control of your data",
    "logo": "logo.svg",
    "links": {
      "github": "https://github.com/colanode/colanode",
      "website": "https://colanode.com",
      "docs": "https://colanode.com/docs/"
    },
    "tags": [
      "documentation",
      "knowledge-base",
      "collaboration"
    ]
  },
  {
    "id": "collabora-office",
    "name": "Collabora Office",
    "version": "latest",
    "description": "Collabora Online is a powerful, flexible, and secure online office suite designed to break free from vendor lock-in and put you in full control of your documents.",
    "logo": "logo.svg",
    "links": {
      "github": "https://github.com/CollaboraOnline",
      "website": "https://collaboraonline.com",
      "docs": "https://sdk.collaboraonline.com/docs"
    },
    "tags": [
      "office",
      "documents",
      "collaboration"
    ]
  },
  {
    "id": "commafeed",
    "name": "CommaFeed",
    "version": "latest",
    "description": "CommaFeed is an open-source feed reader and news aggregator, designed to be lightweight and extensible, with PostgreSQL as its database.",
    "logo": "logo.svg",
    "links": {
      "github": "https://github.com/Athou/commafeed",
      "website": "https://www.commafeed.com/",
      "docs": "https://github.com/Athou/commafeed/wiki"
    },
    "tags": [
      "feed-reader",
      "news-aggregator",
      "rss"
    ]
  },
  {
    "id": "commento",
    "name": "Commento",
    "version": "v1.8.0",
    "description": "Commento is a comments widget designed to enhance the interaction on your website. It allows your readers to contribute to the discussion by upvoting comments that add value and downvoting those that don't. The widget supports markdown formatting and provides moderation tools to manage conversations.",
    "links": {
      "website": "https://commento.io/",
      "docs": "https://commento.io/",
      "github": "https://github.com/souramoo/commentoplusplus"
    },
    "logo": "logo.png",
    "tags": [
      "comments",
      "discussion",
      "website"
    ]
  },
  {
    "id": "commentoplusplus",
    "name": "Commento++",
    "version": "v1.8.7",
    "description": "Commento++ is a free, open-source application designed to provide a fast, lightweight comments box that you can embed in your static website. It offers features like Markdown support, Disqus import, voting, automated spam detection, moderation tools, sticky comments, thread locking, and OAuth login.",
    "links": {
      "website": "https://commento.io/",
      "docs": "https://commento.io/",
      "github": "https://github.com/souramoo/commentoplusplus"
    },
    "logo": "logo.png",
    "tags": [
      "comments",
      "website",
      "open-source"
    ]
  },
  {
    "id": "conduit",
    "name": "Conduit",
    "version": "v0.9.0",
    "description": "Conduit is a simple, fast and reliable chat server powered by Matrix",
    "logo": "conduit.svg",
    "links": {
      "github": "https://gitlab.com/famedly/conduit",
      "website": "https://conduit.rs/",
      "docs": "https://docs.conduit.rs/"
    },
    "tags": [
      "matrix",
      "communication"
    ]
  },
  {
    "id": "conduwuit",
    "name": "Conduwuit",
    "version": "latest",
    "description": "Well-maintained, featureful Matrix chat homeserver (fork of Conduit)",
    "logo": "conduwuit.svg",
    "links": {
      "github": "https://github.com/girlbossceo/conduwuit",
      "website": "https://conduwuit.puppyirl.gay",
      "docs": "https://conduwuit.puppyirl.gay/configuration.html"
    },
    "tags": [
      "backend",
      "chat",
      "communication",
      "matrix",
      "server"
    ]
  },
  {
    "id": "confluence",
    "name": "Confluence",
    "version": "8.6",
    "description": "Confluence is a powerful team collaboration and knowledge-sharing tool. It allows you to create, organize, and collaborate on content in a centralized space. Designed for project management, documentation, and team communication, Confluence helps streamline workflows and enhances productivity.",
    "links": {
      "website": "https://confluence.atlassian.com",
      "docs": "https://confluence.atlassian.com/doc/confluence-documentation-135922.html",
      "github": "https://confluence.atlassian.com"
    },
    "logo": "logo.svg",
    "tags": [
      "collaboration",
      "documentation",
      "productivity",
      "project-management"
    ]
  },
  {
    "id": "convertx",
    "name": "ConvertX",
    "version": "latest",
    "description": "ConvertX is a service for converting media files, with optional user registration and file management features.",
    "logo": "logo.png",
    "links": {
      "github": "https://github.com/c4illin/ConvertX",
      "website": "https://github.com/c4illin/ConvertX",
      "docs": "https://github.com/c4illin/ConvertX#environment-variables"
    },
    "tags": [
      "media",
      "converter",
      "ffmpeg"
    ]
  },
  {
    "id": "convex",
    "name": "Convex",
    "version": "latest",
    "description": "Convex is an open-source reactive database designed to make life easy for web app developers.",
    "logo": "convex.svg",
    "links": {
      "github": "https://github.com/get-convex/convex",
      "website": "https://www.convex.dev/",
      "docs": "https://www.convex.dev/docs"
    },
    "tags": [
      "backend",
      "database",
      "api"
    ]
  },
  {
    "id": "coralproject",
    "name": "Coral",
    "version": "9.7.0",
    "description": "Coral is a revolutionary commenting platform designed to enhance website interactions. It features smart technology for meaningful discussions, journalist identification, moderation tools with AI support, and complete data control without ads or trackers. Used by major news sites worldwide.",
    "links": {
      "website": "https://coralproject.net/",
      "docs": "https://docs.coralproject.net/",
      "github": "https://github.com/coralproject/talk"
    },
    "logo": "logo.png",
    "tags": [
      "communication",
      "community",
      "privacy"
    ]
  },
  {
    "id": "couchdb",
    "name": "CouchDB",
    "version": "latest",
    "description": "CouchDB is a document-oriented NoSQL database that excels at replication and horizontal scaling.",
    "logo": "couchdb.png",
    "links": {
      "github": "https://github.com/apache/couchdb",
      "website": "https://couchdb.apache.org/",
      "docs": "https://docs.couchdb.org/en/stable/"
    },
    "tags": [
      "database",
      "storage"
    ]
  },
  {
    "id": "cyberchef",
    "name": "CyberChef",
    "version": "latest",
    "description": "CyberChef is a web application for encryption, encoding, compression, and data analysis, developed by GCHQ.",
    "logo": "cyberchef.svg",
    "links": {
      "github": "https://github.com/gchq/CyberChef",
      "website": "https://gchq.github.io/CyberChef/",
      "docs": "https://github.com/gchq/CyberChef/wiki"
    },
    "tags": [
      "security",
      "encryption",
      "data-analysis"
    ]
  },
  {
    "id": "datalens",
    "name": "DataLens",
    "version": "1.23.0",
    "description": "A modern, scalable business intelligence and data visualization system.",
    "logo": "datalens.svg",
    "links": {
      "github": "https://github.com/datalens-tech/datalens",
      "website": "https://datalens.tech/",
      "docs": "https://datalens.tech/docs/"
    },
    "tags": [
      "analytics",
      "self-hosted",
      "bi",
      "monitoring"
    ]
  },
  {
    "id": "directory-lister",
    "name": "Directory Lister",
    "version": "latest",
    "description": "Directory Lister is a simple PHP application that lists the contents of any web-accessible directory and allows navigation there within.",
    "logo": "logo.png",
    "links": {
      "github": "https://github.com/DirectoryLister/DirectoryLister",
      "website": "https://www.directorylister.com/",
      "docs": "https://docs.directorylister.com/"
    },
    "tags": [
      "file-manager",
      "directory-listing",
      "php"
    ]
  },
  {
    "id": "directus",
    "name": "Directus",
    "version": "11.0.2",
    "description": "Directus is an open source headless CMS that provides an API-first solution for building custom backends.",
    "logo": "directus.jpg",
    "links": {
      "github": "https://github.com/directus/directus",
      "website": "https://directus.io/",
      "docs": "https://docs.directus.io/"
    },
    "tags": [
      "cms"
    ]
  },
  {
    "id": "discord-tickets",
    "name": "Discord Tickets",
    "version": "4.0.21",
    "description": "An open-source Discord bot for creating and managing support ticket channels.",
    "logo": "discord-tickets.png",
    "links": {
      "github": "https://github.com/discord-tickets/bot",
      "website": "https://discordtickets.app",
      "docs": "https://discordtickets.app/self-hosting/installation/docker/"
    },
    "tags": [
      "discord",
      "tickets",
      "support"
    ]
  },
  {
    "id": "discourse",
    "name": "Discourse",
    "version": "3.3.2",
    "description": "Discourse is a modern forum software for your community. Use it as a mailing list, discussion forum, or long-form chat room.",
    "logo": "discourse.svg",
    "links": {
      "github": "https://github.com/discourse/discourse",
      "website": "https://www.discourse.org/",
      "docs": "https://meta.discourse.org/"
    },
    "tags": [
      "forum",
      "community",
      "discussion"
    ]
  },
  {
    "id": "docmost",
    "name": "Docmost",
    "version": "0.4.1",
    "description": "Docmost, is an open-source collaborative wiki and documentation software.",
    "logo": "docmost.png",
    "links": {
      "github": "https://github.com/docmost/docmost",
      "website": "https://docmost.com/",
      "docs": "https://docmost.com/docs/"
    },
    "tags": [
      "self-hosted",
      "open-source",
      "manager"
    ]
  },
  {
    "id": "documenso",
    "name": "Documenso",
    "version": "v1.5.6",
    "description": "Documenso is the open source alternative to DocuSign for signing documents digitally",
    "links": {
      "github": "https://github.com/documenso/documenso",
      "website": "https://documenso.com/",
      "docs": "https://documenso.com/docs"
    },
    "logo": "documenso.png",
    "tags": [
      "document-signing"
    ]
  },
  {
    "id": "docuseal",
    "name": "Docuseal",
    "version": "latest",
    "description": "Docuseal is a self-hosted document management system.",
    "logo": "docuseal.png",
    "links": {
      "github": "https://github.com/docusealco/docuseal",
      "website": "https://www.docuseal.com/",
      "docs": "https://www.docuseal.com/"
    },
    "tags": [
      "document-signing"
    ]
  },
  {
    "id": "doublezero",
    "name": "Double Zero",
    "version": "v0.2.1",
    "description": "00 is a self hostable SES dashboard for sending and monitoring emails with AWS",
    "logo": "doublezero.svg",
    "links": {
      "github": "https://github.com/technomancy-dev/00",
      "website": "https://www.double-zero.cloud/",
      "docs": "https://github.com/technomancy-dev/00"
    },
    "tags": [
      "email"
    ]
  },
  {
    "id": "dragonfly-db",
    "name": "Dragonfly",
    "version": "1.28.1",
    "description": "Dragonfly is a drop-in Redis replacement that is designed for heavy data workloads running on modern cloud hardware.",
    "logo": "dragonfly-db.png",
    "links": {
      "github": "https://github.com/dragonflydb/dragonfly",
      "website": "https://www.dragonflydb.io/",
      "docs": "https://www.dragonflydb.io/docs"
    },
    "tags": [
      "database",
      "redis"
    ]
  },
  {
    "id": "drawio",
    "name": "draw.io",
    "version": "24.7.17",
    "description": "draw.io is a configurable diagramming/whiteboarding visualization application.",
    "logo": "drawio.svg",
    "links": {
      "github": "https://github.com/jgraph/drawio",
      "website": "https://draw.io/",
      "docs": "https://www.drawio.com/doc/"
    },
    "tags": [
      "drawing",
      "diagrams"
    ]
  },
  {
    "id": "drizzle-gateway",
    "name": "drizzle gateway",
    "version": "latest",
    "description": "Drizzle Gateway is a self-hosted database gateway that allows you to connect to your databases from anywhere.",
    "logo": "drizzle-gateway.svg",
    "links": {
      "github": "https://github.com/drizzle-team/drizzle-gateway",
      "website": "https://drizzle-team.github.io/",
      "docs": "https://drizzle-team.github.io/docs"
    },
    "tags": [
      "database",
      "gateway"
    ]
  },
  {
    "id": "dumbassets",
    "name": "DumbAssets",
    "version": "latest",
    "description": "DumbAssets is a simple, self-hosted asset tracking service with no database or authentication required.",
    "logo": "logo.svg",
    "links": {
      "github": "https://github.com/dumbwareio/dumbassets",
      "website": "https://www.dumbware.io/software/DumbAssets/",
      "docs": "https://github.com/dumbwareio/dumbassets"
    },
    "tags": [
      "asset-tracking",
      "self-hosted",
      "simple"
    ]
  },
  {
    "id": "dumbbudget",
    "name": "DumbBudget",
    "version": "latest",
    "description": "DumbBudget is a simple, self-hosted budget tracking service with PIN protection and no database required.",
    "logo": "logo.svg",
    "links": {
      "github": "https://github.com/dumbwareio/dumbbudget",
      "website": "https://www.dumbware.io/software/DumbBudget/",
      "docs": "https://github.com/dumbwareio/dumbbudget"
    },
    "tags": [
      "budget",
      "finance",
      "self-hosted",
      "simple"
    ]
  },
  {
    "id": "dumbdrop",
    "name": "DumbDrop",
    "version": "latest",
    "description": "DumbDrop is a simple, self-hosted file sharing service with no database or authentication required.",
    "logo": "logo.svg",
    "links": {
      "github": "https://github.com/dumbwareio/dumbdrop",
      "website": "https://www.dumbware.io/software/DumbDrop/",
      "docs": "https://github.com/dumbwareio/dumbdrop"
    },
    "tags": [
      "file-sharing",
>>>>>>> e69fe112
      "self-hosted",
      "simple"
    ]
  },
  {
<<<<<<< HEAD
    "id": "dumbbudget",
    "name": "DumbBudget",
    "version": "latest",
    "description": "DumbBudget is a simple, self-hosted budget tracking service with PIN protection and no database required.",
    "logo": "logo.svg",
    "links": {
      "github": "https://github.com/dumbwareio/dumbbudget",
      "website": "https://www.dumbware.io/software/DumbBudget/",
      "docs": "https://github.com/dumbwareio/dumbbudget"
    },
    "tags": [
      "budget",
      "finance",
=======
    "id": "dumbpad",
    "name": "DumbPad",
    "version": "latest",
    "description": "DumbPad is a simple, self-hosted notepad service with PIN protection and no database required.",
    "logo": "logo.svg",
    "links": {
      "github": "https://github.com/dumbwareio/dumbpad",
      "website": "https://www.dumbware.io/software/DumbPad/",
      "docs": "https://github.com/dumbwareio/dumbpad"
    },
    "tags": [
      "notepad",
>>>>>>> e69fe112
      "self-hosted",
      "simple"
    ]
  },
  {
<<<<<<< HEAD
    "id": "dumbdrop",
    "name": "DumbDrop",
    "version": "latest",
    "description": "DumbDrop is a simple, self-hosted file sharing service with no database or authentication required.",
    "logo": "logo.svg",
    "links": {
      "github": "https://github.com/dumbwareio/dumbdrop",
      "website": "https://www.dumbware.io/software/DumbDrop/",
      "docs": "https://github.com/dumbwareio/dumbdrop"
    },
    "tags": [
      "file-sharing",
      "self-hosted",
      "simple"
    ]
  },
  {
    "id": "dumbpad",
    "name": "DumbPad",
    "version": "latest",
    "description": "DumbPad is a simple, self-hosted notepad service with PIN protection and no database required.",
    "logo": "logo.svg",
    "links": {
      "github": "https://github.com/dumbwareio/dumbpad",
      "website": "https://www.dumbware.io/software/DumbPad/",
      "docs": "https://github.com/dumbwareio/dumbpad"
    },
    "tags": [
      "notepad",
      "self-hosted",
      "simple"
    ]
  },
  {
    "id": "elastic-search",
    "name": "Elasticsearch",
    "version": "8.10.2",
    "description": "Elasticsearch is an open-source search and analytics engine, used for full-text search and analytics on structured data such as text, web pages, images, and videos.",
    "logo": "elasticsearch.svg",
    "links": {
      "github": "https://github.com/elastic/elasticsearch",
      "website": "https://www.elastic.co/elasticsearch/",
      "docs": "https://docs.elastic.co/elasticsearch/"
    },
    "tags": [
      "search",
      "analytics"
    ]
  },
  {
    "id": "erpnext",
    "name": "ERPNext",
    "version": "version-15",
    "description": "100% Open Source and highly customizable ERP software.",
    "logo": "erpnext.svg",
    "links": {
      "github": "https://github.com/frappe/erpnext",
      "docs": "https://docs.frappe.io/erpnext",
      "website": "https://erpnext.com"
    },
    "tags": [
      "erp",
      "accounts",
      "manufacturing",
      "retail",
      "sales",
      "pos",
      "hrms"
    ]
  },
  {
    "id": "evolutionapi",
    "name": "Evolution API",
    "version": "v2.1.2",
    "description": "Evolution API is a robust platform dedicated to empowering small businesses with limited resources, going beyond a simple messaging solution via WhatsApp.",
    "logo": "evolutionapi.png",
    "links": {
      "github": "https://github.com/EvolutionAPI/evolution-api",
      "docs": "https://doc.evolution-api.com/v2/en/get-started/introduction",
      "website": "https://evolution-api.com/opensource-whatsapp-api/"
    },
    "tags": [
      "api",
      "whatsapp",
      "messaging"
    ]
  },
  {
    "id": "excalidraw",
    "name": "Excalidraw",
    "version": "latest",
    "description": "Excalidraw is a free and open source online diagramming tool that lets you easily create and share beautiful diagrams.",
    "logo": "excalidraw.jpg",
    "links": {
      "github": "https://github.com/excalidraw/excalidraw",
      "website": "https://excalidraw.com/",
      "docs": "https://docs.excalidraw.com/"
    },
    "tags": [
      "drawing"
    ]
  },
  {
    "id": "ezbookkeeping",
    "name": "EZBookkeeping",
    "version": "latest",
    "description": "EZBookkeeping is a self-hosted bookkeeping application that helps you manage your personal and business finances. It provides features for tracking income, expenses, accounts, and generating financial reports.",
    "logo": "logo.png",
    "links": {
      "github": "https://github.com/mayswind/ezbookkeeping",
      "website": "https://github.com/mayswind/ezbookkeeping",
      "docs": "https://github.com/mayswind/ezbookkeeping"
    },
    "tags": [
      "bookkeeping",
      "finance",
      "accounting",
      "self-hosted",
      "personal-finance",
      "business-finance"
    ]
  },
  {
    "id": "filebrowser",
    "name": "File Browser",
    "version": "2.31.2",
    "description": "Filebrowser is a standalone file manager for uploading, deleting, previewing, renaming, and editing files, with support for multiple users, each with their own directory.",
    "logo": "filebrowser.svg",
    "links": {
      "github": "https://github.com/filebrowser/filebrowser",
      "website": "https://filebrowser.org/",
      "docs": "https://filebrowser.org/"
    },
    "tags": [
      "file-manager",
      "storage"
    ]
  },
  {
    "id": "filestash",
    "name": "Filestash",
    "version": "latest",
    "description": "Filestash is the enterprise-grade file manager connecting your storage with your identity provider and authorisations.",
    "logo": "filestash.svg",
    "links": {
      "github": "https://github.com/mickael-kerjean/filestash",
      "website": "https://www.filestash.app/",
      "docs": "https://www.filestash.app/docs/"
    },
    "tags": [
      "file-manager",
      "document-editor",
      "self-hosted"
    ]
  },
  {
    "id": "flagsmith",
    "name": "Flagsmith",
    "version": "2.177.1",
    "description": "Flagsmith is an open-source feature flagging and remote config service.",
    "logo": "flagsmith.png",
    "links": {
      "github": "https://github.com/Flagsmith/flagsmith",
      "website": "https://www.flagsmith.com/",
      "docs": "https://docs.flagsmith.com/"
    },
    "tags": [
      "feature-flag",
      "feature-management",
      "feature-toggle",
      "remote-configuration"
    ]
  },
  {
    "id": "flaresolverr",
    "name": "FlareSolverr",
    "version": "latest",
    "description": "FlareSolverr is a proxy server to bypass Cloudflare and DDoS-GUARD protection.",
    "logo": "logo.png",
    "links": {
      "github": "https://github.com/FlareSolverr/FlareSolverr",
      "website": "https://github.com/FlareSolverr/FlareSolverr",
      "docs": "https://github.com/FlareSolverr/FlareSolverr"
    },
    "tags": [
      "proxy",
      "cloudflare",
      "bypass",
      "ddos-guard"
    ]
  },
  {
    "id": "focalboard",
    "name": "Focalboard",
    "version": "8.0.0",
    "description": "Open source project management for technical teams",
    "logo": "focalboard.png",
    "links": {
      "github": "https://github.com/sysblok/focalboard",
      "website": "https://focalboard.com",
      "docs": "https://www.focalboard.com/docs/"
    },
    "tags": [
      "kanban"
    ]
  },
  {
    "id": "forgejo",
    "name": "Forgejo",
    "version": "10",
    "description": "Forgejo is a self-hosted lightweight software forge. Easy to install and low maintenance, it just does the job",
    "logo": "forgejo.svg",
    "links": {
      "github": "https://codeberg.org/forgejo/forgejo",
      "website": "https://forgejo.org/",
      "docs": "https://forgejo.org/docs/latest/"
    },
    "tags": [
      "self-hosted",
      "storage"
    ]
  },
  {
    "id": "formbricks",
    "name": "Formbricks",
    "version": "v3.1.3",
    "description": "Formbricks is an open-source survey and form platform for collecting user data.",
    "logo": "formbricks.png",
    "links": {
      "github": "https://github.com/formbricks/formbricks",
      "website": "https://formbricks.com/",
      "docs": "https://formbricks.com/docs"
    },
    "tags": [
      "forms",
      "analytics"
    ]
  },
  {
    "id": "frappe-hr",
    "name": "Frappe HR",
    "version": "version-15",
    "description": "Feature rich HR & Payroll software. 100% FOSS and customizable.",
    "logo": "frappe-hr.svg",
    "links": {
      "github": "https://github.com/frappe/hrms",
      "docs": "https://docs.frappe.io/hr",
      "website": "https://frappe.io/hr"
    },
    "tags": [
      "hrms",
      "payroll",
      "leaves",
      "expenses",
      "attendance",
      "performace"
    ]
  },
  {
    "id": "freescout",
    "name": "FreeScout",
    "version": "latest",
    "description": "FreeScout is a free open source help desk and shared inbox system. It's a self-hosted alternative to HelpScout, Zendesk, and similar services that allows you to manage customer communications through email and a clean web interface. FreeScout makes it easy to organize support requests, track customer conversations, and collaborate with your team.",
    "links": {
      "github": "https://github.com/freescout-helpdesk/freescout",
      "website": "https://freescout.net/",
      "docs": "https://github.com/freescout-helpdesk/freescout/wiki/Installation-Guide"
    },
    "logo": "freescout.svg",
    "tags": [
      "helpdesk",
      "support",
      "email",
      "customer-service",
      "self-hosted"
    ]
  },
  {
    "id": "freshrss",
    "name": "FreshRSS",
    "version": "latest",
    "description": "A free, self-hostable RSS and Atom feed aggregator. Lightweight, easy to work with, powerful, and customizable with themes and extensions.",
    "logo": "freshrss.svg",
    "links": {
      "github": "https://github.com/FreshRSS/FreshRSS",
      "website": "https://freshrss.org/",
      "docs": "https://freshrss.github.io/FreshRSS/"
    },
    "tags": [
      "rss",
      "feed-reader",
      "news",
      "self-hosted",
      "aggregator",
      "reader"
    ]
  },
  {
    "id": "garage-with-ui",
    "name": "Garage S3 with Web UI",
    "version": "latest",
    "description": "Garage is an open-source distributed object storage service tailored for self-hosting",
    "logo": "garage.svg",
    "links": {
      "github": "https://git.deuxfleurs.fr/Deuxfleurs/garage",
      "website": "https://garagehq.deuxfleurs.fr",
      "docs": "https://garagehq.deuxfleurs.fr/documentation/quick-start/"
    },
    "tags": [
      "storage",
      "object-storage"
    ]
  },
  {
    "id": "ghost",
    "name": "Ghost",
    "version": "6.0.0",
    "description": "Ghost is a free and open source, professional publishing platform built on a modern Node.js technology stack.",
    "logo": "ghost.jpeg",
    "links": {
      "github": "https://github.com/TryGhost/Ghost",
      "website": "https://ghost.org/",
      "docs": "https://ghost.org/docs/"
    },
    "tags": [
      "cms"
    ]
  },
  {
    "id": "gitea",
    "name": "Gitea",
    "version": "1.22.3",
    "description": "Git with a cup of tea! Painless self-hosted all-in-one software development service, including Git hosting, code review, team collaboration, package registry and CI/CD.",
    "logo": "gitea.png",
    "links": {
      "github": "https://github.com/go-gitea/gitea.git",
      "website": "https://gitea.com/",
      "docs": "https://docs.gitea.com/installation/install-with-docker"
    },
    "tags": [
      "self-hosted",
      "storage"
    ]
  },
  {
    "id": "gitea-mirror",
    "name": "Gitea Mirror",
    "version": "v2.11.2",
    "description": "Gitea Mirror is a modern web app for automatically mirroring repositories from GitHub to your self-hosted Gitea instance. It features a user-friendly interface to sync public, private, or starred GitHub repos, mirror entire organizations with structure preservation, and optionally mirror issues and labels. The application includes smart filtering, detailed logs, and scheduled automatic mirroring.",
    "logo": "gitea-mirror.png",
    "links": {
      "github": "https://github.com/arunavo4/gitea-mirror",
      "website": "https://github.com/arunavo4/gitea-mirror",
      "docs": "https://github.com/arunavo4/gitea-mirror#readme"
    },
    "tags": [
      "git",
      "mirror",
      "github",
      "gitea",
      "self-hosted",
      "automation"
    ]
  },
  {
=======
    "id": "elastic-search",
    "name": "Elasticsearch",
    "version": "8.10.2",
    "description": "Elasticsearch is an open-source search and analytics engine, used for full-text search and analytics on structured data such as text, web pages, images, and videos.",
    "logo": "elasticsearch.svg",
    "links": {
      "github": "https://github.com/elastic/elasticsearch",
      "website": "https://www.elastic.co/elasticsearch/",
      "docs": "https://docs.elastic.co/elasticsearch/"
    },
    "tags": [
      "search",
      "analytics"
    ]
  },
  {
    "id": "emby",
    "name": "Emby",
    "version": "4.9.1.17",
    "description": "Emby Server is a personal media server with apps on just about every device.",
    "logo": "emby.png",
    "links": {
      "github": "https://github.com/MediaBrowser/Emby",
      "website": "https://emby.media/",
      "docs": "https://emby.media/support/articles/Home.html"
    },
    "tags": [
      "media",
      "media system"
    ]
  },
  {
    "id": "erpnext",
    "name": "ERPNext",
    "version": "version-15",
    "description": "100% Open Source and highly customizable ERP software.",
    "logo": "erpnext.svg",
    "links": {
      "github": "https://github.com/frappe/erpnext",
      "docs": "https://docs.frappe.io/erpnext",
      "website": "https://erpnext.com"
    },
    "tags": [
      "erp",
      "accounts",
      "manufacturing",
      "retail",
      "sales",
      "pos",
      "hrms"
    ]
  },
  {
    "id": "evolutionapi",
    "name": "Evolution API",
    "version": "v2.1.2",
    "description": "Evolution API is a robust platform dedicated to empowering small businesses with limited resources, going beyond a simple messaging solution via WhatsApp.",
    "logo": "evolutionapi.png",
    "links": {
      "github": "https://github.com/EvolutionAPI/evolution-api",
      "docs": "https://doc.evolution-api.com/v2/en/get-started/introduction",
      "website": "https://evolution-api.com/opensource-whatsapp-api/"
    },
    "tags": [
      "api",
      "whatsapp",
      "messaging"
    ]
  },
  {
    "id": "excalidraw",
    "name": "Excalidraw",
    "version": "latest",
    "description": "Excalidraw is a free and open source online diagramming tool that lets you easily create and share beautiful diagrams.",
    "logo": "excalidraw.jpg",
    "links": {
      "github": "https://github.com/excalidraw/excalidraw",
      "website": "https://excalidraw.com/",
      "docs": "https://docs.excalidraw.com/"
    },
    "tags": [
      "drawing"
    ]
  },
  {
    "id": "ezbookkeeping",
    "name": "EZBookkeeping",
    "version": "latest",
    "description": "EZBookkeeping is a self-hosted bookkeeping application that helps you manage your personal and business finances. It provides features for tracking income, expenses, accounts, and generating financial reports.",
    "logo": "logo.png",
    "links": {
      "github": "https://github.com/mayswind/ezbookkeeping",
      "website": "https://github.com/mayswind/ezbookkeeping",
      "docs": "https://github.com/mayswind/ezbookkeeping"
    },
    "tags": [
      "bookkeeping",
      "finance",
      "accounting",
      "self-hosted",
      "personal-finance",
      "business-finance"
    ]
  },
  {
    "id": "filebrowser",
    "name": "File Browser",
    "version": "2.31.2",
    "description": "Filebrowser is a standalone file manager for uploading, deleting, previewing, renaming, and editing files, with support for multiple users, each with their own directory.",
    "logo": "filebrowser.svg",
    "links": {
      "github": "https://github.com/filebrowser/filebrowser",
      "website": "https://filebrowser.org/",
      "docs": "https://filebrowser.org/"
    },
    "tags": [
      "file-manager",
      "storage"
    ]
  },
  {
    "id": "filestash",
    "name": "Filestash",
    "version": "latest",
    "description": "Filestash is the enterprise-grade file manager connecting your storage with your identity provider and authorisations.",
    "logo": "filestash.svg",
    "links": {
      "github": "https://github.com/mickael-kerjean/filestash",
      "website": "https://www.filestash.app/",
      "docs": "https://www.filestash.app/docs/"
    },
    "tags": [
      "file-manager",
      "document-editor",
      "self-hosted"
    ]
  },
  {
    "id": "flagsmith",
    "name": "Flagsmith",
    "version": "2.177.1",
    "description": "Flagsmith is an open-source feature flagging and remote config service.",
    "logo": "flagsmith.png",
    "links": {
      "github": "https://github.com/Flagsmith/flagsmith",
      "website": "https://www.flagsmith.com/",
      "docs": "https://docs.flagsmith.com/"
    },
    "tags": [
      "feature-flag",
      "feature-management",
      "feature-toggle",
      "remote-configuration"
    ]
  },
  {
    "id": "flaresolverr",
    "name": "FlareSolverr",
    "version": "latest",
    "description": "FlareSolverr is a proxy server to bypass Cloudflare and DDoS-GUARD protection.",
    "logo": "logo.png",
    "links": {
      "github": "https://github.com/FlareSolverr/FlareSolverr",
      "website": "https://github.com/FlareSolverr/FlareSolverr",
      "docs": "https://github.com/FlareSolverr/FlareSolverr"
    },
    "tags": [
      "proxy",
      "cloudflare",
      "bypass",
      "ddos-guard"
    ]
  },
  {
    "id": "focalboard",
    "name": "Focalboard",
    "version": "8.0.0",
    "description": "Open source project management for technical teams",
    "logo": "focalboard.png",
    "links": {
      "github": "https://github.com/sysblok/focalboard",
      "website": "https://focalboard.com",
      "docs": "https://www.focalboard.com/docs/"
    },
    "tags": [
      "kanban"
    ]
  },
  {
    "id": "forgejo",
    "name": "Forgejo",
    "version": "10",
    "description": "Forgejo is a self-hosted lightweight software forge. Easy to install and low maintenance, it just does the job",
    "logo": "forgejo.svg",
    "links": {
      "github": "https://codeberg.org/forgejo/forgejo",
      "website": "https://forgejo.org/",
      "docs": "https://forgejo.org/docs/latest/"
    },
    "tags": [
      "self-hosted",
      "storage"
    ]
  },
  {
    "id": "formbricks",
    "name": "Formbricks",
    "version": "v3.1.3",
    "description": "Formbricks is an open-source survey and form platform for collecting user data.",
    "logo": "formbricks.png",
    "links": {
      "github": "https://github.com/formbricks/formbricks",
      "website": "https://formbricks.com/",
      "docs": "https://formbricks.com/docs"
    },
    "tags": [
      "forms",
      "analytics"
    ]
  },
  {
    "id": "frappe-hr",
    "name": "Frappe HR",
    "version": "version-15",
    "description": "Feature rich HR & Payroll software. 100% FOSS and customizable.",
    "logo": "frappe-hr.svg",
    "links": {
      "github": "https://github.com/frappe/hrms",
      "docs": "https://docs.frappe.io/hr",
      "website": "https://frappe.io/hr"
    },
    "tags": [
      "hrms",
      "payroll",
      "leaves",
      "expenses",
      "attendance",
      "performace"
    ]
  },
  {
    "id": "freescout",
    "name": "FreeScout",
    "version": "latest",
    "description": "FreeScout is a free open source help desk and shared inbox system. It's a self-hosted alternative to HelpScout, Zendesk, and similar services that allows you to manage customer communications through email and a clean web interface. FreeScout makes it easy to organize support requests, track customer conversations, and collaborate with your team.",
    "links": {
      "github": "https://github.com/freescout-helpdesk/freescout",
      "website": "https://freescout.net/",
      "docs": "https://github.com/freescout-helpdesk/freescout/wiki/Installation-Guide"
    },
    "logo": "freescout.svg",
    "tags": [
      "helpdesk",
      "support",
      "email",
      "customer-service",
      "self-hosted"
    ]
  },
  {
    "id": "freshrss",
    "name": "FreshRSS",
    "version": "latest",
    "description": "A free, self-hostable RSS and Atom feed aggregator. Lightweight, easy to work with, powerful, and customizable with themes and extensions.",
    "logo": "freshrss.svg",
    "links": {
      "github": "https://github.com/FreshRSS/FreshRSS",
      "website": "https://freshrss.org/",
      "docs": "https://freshrss.github.io/FreshRSS/"
    },
    "tags": [
      "rss",
      "feed-reader",
      "news",
      "self-hosted",
      "aggregator",
      "reader"
    ]
  },
  {
    "id": "ghost",
    "name": "Ghost",
    "version": "6.0.0",
    "description": "Ghost is a free and open source, professional publishing platform built on a modern Node.js technology stack.",
    "logo": "ghost.jpeg",
    "links": {
      "github": "https://github.com/TryGhost/Ghost",
      "website": "https://ghost.org/",
      "docs": "https://ghost.org/docs/"
    },
    "tags": [
      "cms"
    ]
  },
  {
    "id": "gitea-mirror",
    "name": "Gitea Mirror",
    "version": "v2.11.2",
    "description": "Gitea Mirror is a modern web app for automatically mirroring repositories from GitHub to your self-hosted Gitea instance. It features a user-friendly interface to sync public, private, or starred GitHub repos, mirror entire organizations with structure preservation, and optionally mirror issues and labels. The application includes smart filtering, detailed logs, and scheduled automatic mirroring.",
    "logo": "gitea-mirror.png",
    "links": {
      "github": "https://github.com/arunavo4/gitea-mirror",
      "website": "https://github.com/arunavo4/gitea-mirror",
      "docs": "https://github.com/arunavo4/gitea-mirror#readme"
    },
    "tags": [
      "git",
      "mirror",
      "github",
      "gitea",
      "self-hosted",
      "automation"
    ]
  },
  {
    "id": "gitea-mysql",
    "name": "Gitea (MySQL)",
    "version": "1.24.4",
    "description": "Gitea bundled with MySQL 8.",
    "logo": "gitea.png",
    "links": {
      "github": "https://github.com/go-gitea/gitea",
      "website": "https://gitea.io/",
      "docs": "https://docs.gitea.com/"
    },
    "tags": [
      "git",
      "scm",
      "mysql",
      "developer-tools",
      "self-hosted"
    ]
  },
  {
    "id": "gitea-postgres",
    "name": "Gitea (PostgreSQL)",
    "version": "1.24.4",
    "description": "Gitea bundled with PostgreSQL.",
    "logo": "gitea.png",
    "links": {
      "github": "https://github.com/go-gitea/gitea",
      "website": "https://gitea.io/",
      "docs": "https://docs.gitea.com/"
    },
    "tags": [
      "git",
      "scm",
      "postgres",
      "developer-tools",
      "self-hosted"
    ]
  },
  {
    "id": "gitea-sqlite",
    "name": "Gitea (SQLite)",
    "version": "1.24.4",
    "description": "Self-hosted Git service using SQLite for a simple one-container setup.",
    "logo": "gitea.png",
    "links": {
      "github": "https://github.com/go-gitea/gitea",
      "website": "https://gitea.io/",
      "docs": "https://docs.gitea.com/"
    },
    "tags": [
      "git",
      "scm",
      "developer-tools",
      "self-hosted"
    ]
  },
  {
>>>>>>> e69fe112
    "id": "gitlab-ce",
    "name": "GitLab CE",
    "version": "latest",
    "description": "GitLab Community Edition is a free and open source platform for managing Git repositories, CI/CD pipelines, and project management.",
    "logo": "gitlab-ce.svg",
    "links": {
      "github": "https://gitlab.com/gitlab-org/gitlab-ce",
      "website": "https://gitlab.com/",
      "docs": "https://docs.gitlab.com/ee/"
    },
    "tags": [
      "git",
      "ci-cd",
      "version-control",
      "project-management"
    ]
  },
  {
    "id": "glance",
    "name": "Glance",
    "version": "latest",
    "description": "A self-hosted dashboard that puts all your feeds in one place. Features RSS feeds, weather, bookmarks, site monitoring, and more in a minimal, fast interface.",
    "logo": "glance.png",
    "links": {
      "github": "https://github.com/glanceapp/glance",
      "docs": "https://github.com/glanceapp/glance/blob/main/docs/configuration.md",
      "website": "https://glance.app/"
    },
    "tags": [
      "dashboard",
      "monitoring",
      "widgets",
      "rss"
    ]
  },
  {
    "id": "glitchtip",
    "name": "Glitchtip",
    "version": "v4.0",
    "description": "Glitchtip is simple, open source error tracking",
    "logo": "glitchtip.png",
    "links": {
      "github": "https://gitlab.com/glitchtip/",
      "website": "https://glitchtip.com/",
      "docs": "https://glitchtip.com/documentation"
    },
    "tags": [
      "hosting"
    ]
  },
  {
    "id": "glpi",
    "name": "GLPI Project",
    "version": "10.0.16",
    "description": "The most complete open source service management software",
    "logo": "glpi.webp",
    "links": {
      "github": "https://github.com/glpi-project/glpi",
      "website": "https://glpi-project.org/",
      "docs": "https://glpi-project.org/documentation/"
    },
    "tags": [
      "self-hosted",
      "project-management",
      "management"
    ]
  },
  {
    "id": "go-whatsapp-web-multidevice",
    "name": "WhatsApp API Multi Device Version",
    "version": "latest",
    "description": "WhatsApp API Multi Device Version the open-source, self-hosted whatsapp api. Send a chat, image and voice note with your own server.",
    "logo": "go-whatsapp-web-multidevice.svg",
    "links": {
      "github": "https://github.com/aldinokemal/go-whatsapp-web-multidevice",
      "website": "https://github.com/aldinokemal/go-whatsapp-web-multidevice",
      "docs": "https://github.com/aldinokemal/go-whatsapp-web-multidevice"
    },
    "tags": [
      "whatsapp",
      "self-hosted",
      "open-source",
      "api"
    ]
  },
  {
    "id": "gotenberg",
    "name": "Gotenberg",
    "version": "latest",
    "description": "Gotenberg is a Docker-powered stateless API for PDF files.",
    "logo": "gotenberg.png",
    "links": {
      "github": "https://github.com/gotenberg/gotenberg",
      "website": "https://gotenberg.dev",
      "docs": "https://gotenberg.dev/docs/getting-started/introduction"
    },
    "tags": [
      "api",
      "backend",
      "pdf",
      "tools"
    ]
<<<<<<< HEAD
  },
  {
    "id": "grafana",
    "name": "Grafana",
    "version": "9.5.20",
    "description": "Grafana is an open source platform for data visualization and monitoring.",
    "logo": "grafana.svg",
    "links": {
      "github": "https://github.com/grafana/grafana",
      "website": "https://grafana.com/",
      "docs": "https://grafana.com/docs/"
    },
    "tags": [
      "monitoring"
    ]
  },
  {
    "id": "grimoire",
    "name": "Grimoire",
    "version": "latest",
    "description": "Grimoire is a self-hosted bookmarking app designed for speed and simplicity.",
    "logo": "logo.webp",
    "links": {
      "github": "https://github.com/goniszewski/grimoire",
      "website": "https://github.com/goniszewski/grimoire",
      "docs": "https://github.com/goniszewski/grimoire"
    },
    "tags": [
      "bookmarks",
      "self-hosted",
      "knowledge-management"
    ]
  },
  {
    "id": "habitica",
    "name": "Habitica",
    "version": "latest",
    "description": "Habitica is a free habit and productivity app that treats your real life like a game. With in-game rewards and punishments to motivate you and a strong social network to inspire you, Habitica can help you achieve your goals to become healthy and hard-working.",
    "logo": "image.png",
    "links": {
      "github": "https://github.com/HabitRPG/habitica",
      "website": "https://habitica.com/",
      "docs": "https://habitica.fandom.com/wiki/Setting_up_Habitica_Locally"
    },
    "tags": [
      "productivity",
      "gamification",
      "habits",
      "self-hosted"
    ]
  },
  {
    "id": "heyform",
    "name": "HeyForm",
    "version": "latest",
    "description": "Allows anyone to create engaging conversational forms for surveys, questionnaires, quizzes, and polls. No coding skills required.",
    "logo": "heyform.svg",
    "links": {
      "github": "https://github.com/heyform/heyform",
      "website": "https://heyform.net",
      "docs": "https://docs.heyform.net"
    },
    "tags": [
      "form",
      "builder",
      "questionnaire",
      "quiz",
      "survey"
    ]
  },
  {
    "id": "hi-events",
    "name": "Hi.events",
    "version": "0.8.0-beta.1",
    "description": "Hi.Events is a self-hosted event management and ticket selling platform that allows you to create, manage and promote events easily.",
    "logo": "hi-events.svg",
    "links": {
      "github": "https://github.com/HiEventsDev/hi.events",
      "website": "https://hi.events/",
      "docs": "https://hi.events/docs"
    },
    "tags": [
      "self-hosted",
      "open-source",
      "manager"
    ]
  },
  {
    "id": "hoarder",
    "name": "Hoarder",
    "version": "0.22.0",
    "description": "Hoarder is an open source \"Bookmark Everything\" app that uses AI for automatically tagging the content you throw at it.",
    "logo": "hoarder.svg",
    "links": {
      "github": "https://github.com/hoarder/hoarder",
      "website": "https://hoarder.app/",
      "docs": "https://docs.hoarder.app/"
    },
    "tags": [
      "self-hosted",
      "bookmarks",
      "link-sharing"
=======
  },
  {
    "id": "grafana",
    "name": "Grafana",
    "version": "9.5.20",
    "description": "Grafana is an open source platform for data visualization and monitoring.",
    "logo": "grafana.svg",
    "links": {
      "github": "https://github.com/grafana/grafana",
      "website": "https://grafana.com/",
      "docs": "https://grafana.com/docs/"
    },
    "tags": [
      "monitoring"
    ]
  },
  {
    "id": "grimoire",
    "name": "Grimoire",
    "version": "latest",
    "description": "Grimoire is a self-hosted bookmarking app designed for speed and simplicity.",
    "logo": "logo.webp",
    "links": {
      "github": "https://github.com/goniszewski/grimoire",
      "website": "https://github.com/goniszewski/grimoire",
      "docs": "https://github.com/goniszewski/grimoire"
    },
    "tags": [
      "bookmarks",
      "self-hosted",
      "knowledge-management"
    ]
  },
  {
    "id": "habitica",
    "name": "Habitica",
    "version": "latest",
    "description": "Habitica is a free habit and productivity app that treats your real life like a game. With in-game rewards and punishments to motivate you and a strong social network to inspire you, Habitica can help you achieve your goals to become healthy and hard-working.",
    "logo": "image.png",
    "links": {
      "github": "https://github.com/HabitRPG/habitica",
      "website": "https://habitica.com/",
      "docs": "https://habitica.fandom.com/wiki/Setting_up_Habitica_Locally"
    },
    "tags": [
      "productivity",
      "gamification",
      "habits",
      "self-hosted"
    ]
  },
  {
    "id": "heyform",
    "name": "HeyForm",
    "version": "latest",
    "description": "Allows anyone to create engaging conversational forms for surveys, questionnaires, quizzes, and polls. No coding skills required.",
    "logo": "heyform.svg",
    "links": {
      "github": "https://github.com/heyform/heyform",
      "website": "https://heyform.net",
      "docs": "https://docs.heyform.net"
    },
    "tags": [
      "form",
      "builder",
      "questionnaire",
      "quiz",
      "survey"
    ]
  },
  {
    "id": "hi-events",
    "name": "Hi.events",
    "version": "0.8.0-beta.1",
    "description": "Hi.Events is a self-hosted event management and ticket selling platform that allows you to create, manage and promote events easily.",
    "logo": "hi-events.svg",
    "links": {
      "github": "https://github.com/HiEventsDev/hi.events",
      "website": "https://hi.events/",
      "docs": "https://hi.events/docs"
    },
    "tags": [
      "self-hosted",
      "open-source",
      "manager"
    ]
  },
  {
    "id": "hoarder",
    "name": "Hoarder",
    "version": "0.22.0",
    "description": "Hoarder is an open source \"Bookmark Everything\" app that uses AI for automatically tagging the content you throw at it.",
    "logo": "hoarder.svg",
    "links": {
      "github": "https://github.com/hoarder/hoarder",
      "website": "https://hoarder.app/",
      "docs": "https://docs.hoarder.app/"
    },
    "tags": [
      "self-hosted",
      "bookmarks",
      "link-sharing"
    ]
  },
  {
    "id": "homarr",
    "name": "Homarr",
    "version": "latest",
    "description": "A sleek, modern dashboard that puts all your apps and services in one place with Docker integration.",
    "logo": "homarr.png",
    "links": {
      "github": "https://github.com/homarr-labs/homarr",
      "docs": "https://homarr.dev/docs/getting-started/installation/docker",
      "website": "https://homarr.dev/"
    },
    "tags": [
      "dashboard",
      "monitoring"
    ]
  },
  {
    "id": "homeassistant",
    "name": "Home Assistant",
    "version": "stable",
    "description": "Open source home automation that puts local control and privacy first.",
    "logo": "homeassistant.svg",
    "links": {
      "github": "https://github.com/home-assistant/core",
      "website": "https://www.home-assistant.io/",
      "docs": "https://www.home-assistant.io/getting-started/onboarding/"
    },
    "tags": [
      "iot",
      "home-automation",
      "internet-of-things",
      "self-hosted",
      "server"
    ]
  },
  {
    "id": "homebridge",
    "name": "Homebridge",
    "version": "latest",
    "description": "Bringing HomeKit support where there is none. Homebridge allows you to integrate with smart home devices that do not natively support HomeKit.",
    "logo": "homebridge.svg",
    "links": {
      "github": "https://github.com/homebridge/homebridge",
      "website": "https://homebridge.io/",
      "docs": "https://github.com/homebridge/homebridge/wiki"
    },
    "tags": [
      "iot",
      "homekit",
      "internet-of-things",
      "self-hosted",
      "server"
    ]
  },
  {
    "id": "huly",
    "name": "Huly",
    "version": "0.6.377",
    "description": "Huly — All-in-One Project Management Platform (alternative to Linear, Jira, Slack, Notion, Motion)",
    "logo": "huly.svg",
    "links": {
      "github": "https://github.com/hcengineering/huly-selfhost",
      "website": "https://huly.io/",
      "docs": "https://docs.huly.io/"
    },
    "tags": [
      "project-management",
      "community",
      "discussion"
    ]
  },
  {
    "id": "ihatemoney",
    "name": "I Hate Money",
    "version": "latest",
    "description": "I Hate Money is a web application for managing shared expenses among groups of people. It helps you track who owes what to whom, making it easy to split bills and manage group finances.",
    "logo": "image.png",
    "links": {
      "github": "https://github.com/spiral-project/ihatemoney",
      "website": "https://ihatemoney.org/",
      "docs": "https://ihatemoney.readthedocs.io/"
    },
    "tags": [
      "budget",
      "finance",
      "expense-sharing",
      "self-hosted",
      "money-management",
      "group-finances"
>>>>>>> e69fe112
    ]
  },
  {
    "id": "immich",
    "name": "Immich",
    "version": "v1.121.0",
    "description": "High performance self-hosted photo and video backup solution directly from your mobile phone.",
    "logo": "immich.svg",
    "links": {
      "github": "https://github.com/immich-app/immich",
      "website": "https://immich.app/",
      "docs": "https://immich.app/docs/overview/introduction"
    },
    "tags": [
<<<<<<< HEAD
      "dashboard",
      "monitoring"
    ]
  },
  {
    "id": "homeassistant",
    "name": "Home Assistant",
    "version": "stable",
    "description": "Open source home automation that puts local control and privacy first.",
    "logo": "homeassistant.svg",
    "links": {
      "github": "https://github.com/home-assistant/core",
      "website": "https://www.home-assistant.io/",
      "docs": "https://www.home-assistant.io/getting-started/onboarding/"
    },
    "tags": [
      "iot",
      "home-automation",
      "internet-of-things",
      "self-hosted",
      "server"
    ]
  },
  {
    "id": "homebridge",
    "name": "Homebridge",
    "version": "latest",
    "description": "Bringing HomeKit support where there is none. Homebridge allows you to integrate with smart home devices that do not natively support HomeKit.",
    "logo": "homebridge.svg",
    "links": {
      "github": "https://github.com/homebridge/homebridge",
      "website": "https://homebridge.io/",
      "docs": "https://github.com/homebridge/homebridge/wiki"
    },
    "tags": [
      "iot",
      "homekit",
      "internet-of-things",
      "self-hosted",
      "server"
    ]
  },
  {
    "id": "huly",
    "name": "Huly",
    "version": "0.6.377",
    "description": "Huly — All-in-One Project Management Platform (alternative to Linear, Jira, Slack, Notion, Motion)",
    "logo": "huly.svg",
    "links": {
      "github": "https://github.com/hcengineering/huly-selfhost",
      "website": "https://huly.io/",
      "docs": "https://docs.huly.io/"
    },
    "tags": [
      "project-management",
      "community",
      "discussion"
    ]
  },
  {
    "id": "ihatemoney",
    "name": "I Hate Money",
    "version": "latest",
    "description": "I Hate Money is a web application for managing shared expenses among groups of people. It helps you track who owes what to whom, making it easy to split bills and manage group finances.",
    "logo": "image.png",
    "links": {
      "github": "https://github.com/spiral-project/ihatemoney",
      "website": "https://ihatemoney.org/",
      "docs": "https://ihatemoney.readthedocs.io/"
    },
    "tags": [
      "budget",
      "finance",
      "expense-sharing",
      "self-hosted",
      "money-management",
      "group-finances"
    ]
  },
  {
    "id": "immich",
    "name": "Immich",
    "version": "v1.121.0",
    "description": "High performance self-hosted photo and video backup solution directly from your mobile phone.",
    "logo": "immich.svg",
    "links": {
      "github": "https://github.com/immich-app/immich",
      "website": "https://immich.app/",
      "docs": "https://immich.app/docs/overview/introduction"
    },
    "tags": [
      "photos",
      "videos",
      "backup",
      "media"
    ]
  },
  {
    "id": "infisical",
    "name": "Infisical",
    "version": "0.90.1",
    "description": "All-in-one platform to securely manage application configuration and secrets across your team and infrastructure.",
    "logo": "infisical.jpg",
    "links": {
      "github": "https://github.com/Infisical/infisical",
      "website": "https://infisical.com/",
      "docs": "https://infisical.com/docs/documentation/getting-started/introduction"
    },
    "tags": [
      "self-hosted",
      "open-source"
    ]
  },
  {
    "id": "influxdb",
    "name": "InfluxDB",
    "version": "2.7.10",
    "description": "InfluxDB 2.7 is the platform purpose-built to collect, store, process and visualize time series data.",
    "logo": "influxdb.png",
    "links": {
      "github": "https://github.com/influxdata/influxdb",
      "website": "https://www.influxdata.com/",
      "docs": "https://docs.influxdata.com/influxdb/v2/"
    },
    "tags": [
      "self-hosted",
      "open-source",
      "storage",
      "database"
    ]
  },
  {
    "id": "invoiceshelf",
    "name": "InvoiceShelf",
    "version": "latest",
    "description": "InvoiceShelf is a self-hosted open source invoicing system for freelancers and small businesses.",
    "logo": "invoiceshelf.png",
    "links": {
      "github": "https://github.com/InvoiceShelf/invoiceshelf",
      "website": "https://invoiceshelf.com",
      "docs": "https://github.com/InvoiceShelf/invoiceshelf#readme"
    },
    "tags": [
      "invoice",
      "business",
      "finance"
    ]
  },
  {
    "id": "it-tools",
    "name": "IT Tools",
    "version": "latest",
    "description": "A collection of handy online it-tools for developers.",
    "logo": "it-tools.svg",
    "links": {
      "github": "https://github.com/CorentinTh/it-tools",
      "website": "https://it-tools.tech",
      "docs": "https://it-tools.tech/docs"
    },
    "tags": [
      "developer",
      "tools"
    ]
  },
  {
    "id": "jellyfin",
    "name": "jellyfin",
    "version": "v10.9.7",
    "description": "Jellyfin is a Free Software Media System that puts you in control of managing and streaming your media. ",
    "logo": "jellyfin.svg",
    "links": {
      "github": "https://github.com/jellyfin/jellyfin",
      "website": "https://jellyfin.org/",
      "docs": "https://jellyfin.org/docs/"
    },
    "tags": [
      "media system"
    ]
  },
  {
    "id": "karakeep",
    "name": "KaraKeep",
    "version": "0.25.0",
    "description": "A self-hostable bookmark-everything app (links, notes and images) with AI-based automatic tagging and full text search. Previously known as Hoarder.",
    "logo": "karakeep.svg",
    "links": {
      "github": "https://github.com/karakeep-app/karakeep",
      "website": "https://karakeep.app/",
      "docs": "https://github.com/karakeep-app/karakeep/tree/main/docs"
    },
    "tags": [
      "bookmarks",
      "bookmark-manager",
      "self-hosted",
      "ai",
      "search",
      "notes",
      "productivity"
    ]
  },
  {
    "id": "kener",
    "name": "Kener",
    "version": "latest",
    "description": "Kener is an open-source status page system for monitoring and alerting. It provides a modern interface for tracking service uptime and sending notifications.",
    "logo": "image.png",
    "links": {
      "github": "https://github.com/rajnandan1/kener",
      "website": "https://kener.ing/",
      "docs": "https://kener.ing/docs/"
    },
    "tags": [
      "monitoring",
      "status-page",
      "alerting",
      "self-hosted"
    ]
  },
  {
    "id": "kestra",
    "name": "Kestra",
    "version": "latest",
    "description": "Unified Orchestration Platform to Simplify Business-Critical Workflows and Govern them as Code and from the UI.",
    "logo": "kestra.svg",
    "links": {
      "github": "https://github.com/kestra-io/kestra",
      "website": "https://kestra.io",
      "docs": "https://kestra.io/docs"
    },
    "tags": [
      "automation"
    ]
  },
  {
    "id": "keycloak",
    "name": "Keycloak",
    "version": "26.0",
    "description": "Keycloak is an open source Identity and Access Management solution for modern applications and services.",
    "logo": "keycloak.svg",
    "links": {
      "github": "https://github.com/keycloak/keycloak",
      "website": "https://www.keycloak.org/",
      "docs": "https://www.keycloak.org/documentation"
    },
    "tags": [
      "authentication",
      "identity",
      "sso",
      "oauth2",
      "openid-connect"
    ]
  },
  {
    "id": "kimai",
    "name": "Kimai",
    "version": "2.31.0",
    "description": "Kimai is a web-based multi-user time-tracking application. Works great for everyone: freelancers, companies, organizations - everyone can track their times, generate reports, create invoices and do so much more.",
    "logo": "kimai.svg",
    "links": {
      "github": "https://github.com/kimai/kimai",
      "website": "https://www.kimai.org",
      "docs": "https://www.kimai.org/documentation"
    },
    "tags": [
      "invoice",
      "business",
      "finance"
    ]
  },
  {
    "id": "kutt",
    "name": "Kutt",
    "version": "latest",
    "description": "Kutt is a modern URL shortener with support for custom domains. Create and edit links, view statistics, manage users, and more.",
    "logo": "kutt.png",
    "links": {
      "github": "https://github.com/thedevs-network/kutt",
      "website": "https://kutt.it",
      "docs": "https://github.com/thedevs-network/kutt#kuttit"
    },
    "tags": [
      "link-shortener",
      "link-sharing"
    ]
  },
  {
    "id": "langflow",
    "name": "Langflow",
    "version": "1.1.1",
    "description": "Langflow is a low-code app builder for RAG and multi-agent AI applications. It's Python-based and agnostic to any model, API, or database. ",
    "logo": "langflow.svg",
    "links": {
      "github": "https://github.com/langflow-ai/langflow/tree/main",
      "website": "https://www.langflow.org/",
      "docs": "https://docs.langflow.org/"
    },
    "tags": [
      "ai"
    ]
  },
  {
    "id": "linkding",
    "name": "Linkding",
    "version": "latest",
    "description": "Linkding is a self-hosted bookmark manager with a clean and simple interface.",
    "logo": "linkding.svg",
    "links": {
      "github": "https://github.com/sissbruecker/linkding",
      "website": "https://linkding.link/",
      "docs": "https://github.com/sissbruecker/linkding/tree/master/docs"
    },
    "tags": [
      "bookmark-manager",
      "self-hosted"
    ]
  },
  {
    "id": "linkstack",
    "name": "LinkStack",
    "version": "latest",
    "description": "LinkStack is an open-source link-in-bio platform for sharing multiple links using a customizable landing page.",
    "logo": "logo.svg",
    "links": {
      "github": "https://github.com/linkstackorg/linkstack",
      "website": "https://linkstack.org/",
      "docs": "https://docs.linkstack.org/"
    },
    "tags": [
      "bio",
      "personal",
      "cms",
      "php"
    ]
  },
  {
    "id": "linkwarden",
    "name": "Linkwarden",
    "version": "2.9.3",
    "description": "Self-hosted, open-source collaborative bookmark manager to collect, organize and archive webpages.",
    "logo": "linkwarden.png",
    "links": {
      "github": "https://github.com/linkwarden/linkwarden",
      "website": "https://linkwarden.app/",
      "docs": "https://docs.linkwarden.app/"
    },
    "tags": [
      "bookmarks",
      "link-sharing"
    ]
  },
  {
    "id": "listmonk",
    "name": "Listmonk",
    "version": "v3.0.0",
    "description": "High performance, self-hosted, newsletter and mailing list manager with a modern dashboard.",
    "logo": "listmonk.png",
    "links": {
      "github": "https://github.com/knadh/listmonk",
      "website": "https://listmonk.app/",
      "docs": "https://listmonk.app/docs/"
    },
    "tags": [
      "email",
      "newsletter",
      "mailing-list"
    ]
  },
  {
    "id": "livekit",
    "name": "Livekit",
    "version": "v1.9.0",
    "description": "LiveKit is an open source platform for developers building realtime media applications.",
    "logo": "livekit.svg",
    "links": {
      "github": "https://github.com/livekit/livekit",
      "website": "https://livekit.io/",
      "docs": "https://docs.livekit.io/"
    },
    "tags": [
      "Video",
      "Audio",
      "Real-time",
      "Streaming",
      "Webrtc"
    ]
  },
  {
    "id": "lobe-chat",
    "name": "Lobe Chat",
    "version": "v1.26.1",
    "description": "Lobe Chat - an open-source, modern-design AI chat framework.",
    "logo": "lobe-chat.png",
    "links": {
      "github": "https://github.com/lobehub/lobe-chat",
      "website": "https://chat-preview.lobehub.com/",
      "docs": "https://lobehub.com/docs/self-hosting/platform/docker-compose"
    },
    "tags": [
      "IA",
      "chat"
    ]
  },
  {
    "id": "lodestone",
    "name": "Lodestone",
    "version": "0.5.1",
    "description": "A free, open source server hosting tool for Minecraft and other multiplayers games.",
    "logo": "lodestone.png",
    "links": {
      "github": "https://github.com/Lodestone-Team/lodestone",
      "website": "https://lodestone.cc",
      "docs": "https://github.com/Lodestone-Team/lodestone/wiki"
    },
    "tags": [
      "minecraft",
      "hosting",
      "server"
    ]
  },
  {
    "id": "logto",
    "name": "Logto",
    "version": "1.27.0",
    "description": "Logto is an open-source Identity and Access Management (IAM) platform designed to streamline Customer Identity and Access Management (CIAM) and Workforce Identity Management.",
    "logo": "logto.png",
    "links": {
      "github": "https://github.com/logto-io/logto",
      "website": "https://logto.io/",
      "docs": "https://docs.logto.io/introduction"
    },
    "tags": [
      "identity",
      "auth"
    ]
  },
  {
    "id": "lowcoder",
    "name": "Lowcoder",
    "version": "2.6.4",
    "description": "Rapid business App Builder for Everyone",
    "logo": "lowcoder.png",
    "links": {
      "github": "https://github.com/lowcoder-org/lowcoder",
      "website": "https://www.lowcoder.cloud/",
      "docs": "https://docs.lowcoder.cloud/lowcoder-documentation"
    },
    "tags": [
      "low-code",
      "no-code",
      "development"
    ]
  },
  {
    "id": "macos",
    "name": "MacOS (dockerized)",
    "version": "1.14",
    "description": "MacOS inside a Docker container.",
    "logo": "macos.png",
    "links": {
      "github": "https://github.com/dockur/macos",
      "website": "",
      "docs": "https://github.com/dockur/macos?tab=readme-ov-file#how-do-i-use-it"
    },
    "tags": [
      "self-hosted",
      "open-source",
      "os"
    ]
  },
  {
    "id": "mailpit",
    "name": "Mailpit",
    "version": "v1.22.3",
    "description": "Mailpit is a tiny, self-contained, and secure email & SMTP testing tool with API for developers.",
    "logo": "mailpit.svg",
    "links": {
      "github": "https://github.com/axllent/mailpit",
      "website": "https://mailpit.axllent.org/",
      "docs": "https://mailpit.axllent.org/docs/"
    },
    "tags": [
      "email",
      "smtp"
    ]
  },
  {
    "id": "mattermost",
    "name": "Mattermost",
    "version": "10.6.1",
    "description": "A single point of collaboration. Designed specifically for digital operations.",
    "logo": "mattermost.png",
    "links": {
      "github": "https://github.com/mattermost/mattermost",
      "website": "https://mattermost.com/",
      "docs": "https://docs.mattermost.com/"
    },
    "tags": [
      "chat",
      "self-hosted"
    ]
  },
  {
    "id": "maybe",
    "name": "Maybe",
    "version": "latest",
    "description": "Maybe is a self-hosted finance tracking application designed to simplify budgeting and expenses.",
    "logo": "maybe.svg",
    "links": {
      "github": "https://github.com/maybe-finance/maybe",
      "website": "https://maybe.finance/",
      "docs": "https://docs.maybe.finance/"
    },
    "tags": [
      "finance",
      "self-hosted"
    ]
  },
  {
    "id": "mazanoke",
    "name": "MAZANOKE",
    "version": "latest",
    "description": "MAZANOKE is a modern, self-hosted image hosting and sharing platform. Upload, organize, and share your images with a clean and intuitive interface.",
    "logo": "mazanoke.svg",
    "links": {
      "github": "https://github.com/civilblur/mazanoke",
      "website": "https://github.com/civilblur/mazanoke",
      "docs": "https://github.com/civilblur/mazanoke"
    },
    "tags": [
      "image-hosting",
      "file-sharing",
      "self-hosted",
      "media",
      "gallery"
    ]
  },
  {
    "id": "meilisearch",
    "name": "Meilisearch",
    "version": "v1.8.3",
    "description": "Meilisearch is a free and open-source search engine that allows you to easily add search functionality to your web applications.",
    "logo": "meilisearch.png",
    "links": {
      "github": "https://github.com/meilisearch/meilisearch",
      "website": "https://www.meilisearch.com/",
      "docs": "https://docs.meilisearch.com/"
    },
    "tags": [
      "search"
    ]
  },
  {
    "id": "memos",
    "name": "Memos",
    "version": "latest",
    "description": "Memos is a self-hosted, open-source note-taking application that allows you to create, organize, and share notes with ease. It provides a simple and effective solution for managing your notes from anywhere.",
    "logo": "memos.png",
    "links": {
      "github": "https://github.com/usememos/memos",
      "website": "https://www.usememos.com/",
      "docs": "https://www.usememos.com/docs"
    },
    "tags": [
      "productivity",
      "notes",
      "bookmarks"
    ]
  },
  {
    "id": "metabase",
    "name": "Metabase",
    "version": "v0.50.8",
    "description": "Metabase is an open source business intelligence tool that allows you to ask questions and visualize data.",
    "logo": "metabase.png",
    "links": {
      "github": "https://github.com/metabase/metabase",
      "website": "https://www.metabase.com/",
      "docs": "https://www.metabase.com/docs/"
    },
    "tags": [
      "database",
      "dashboard"
    ]
  },
  {
    "id": "metube",
    "name": "MeTube",
    "version": "latest",
    "description": "MeTube is a web-based YouTube downloader that allows downloading videos and audio using yt-dlp.",
    "logo": "logo.png",
    "links": {
      "github": "https://github.com/alexta69/metube",
      "website": "https://github.com/alexta69/metube",
      "docs": "https://github.com/alexta69/metube/wiki"
    },
    "tags": [
      "downloader",
      "youtube",
      "media"
    ]
  },
  {
    "id": "minio",
    "name": "Minio",
    "description": "Minio is an open source object storage server compatible with Amazon S3 cloud storage service.",
    "logo": "minio.png",
    "version": "latest",
    "links": {
      "github": "https://github.com/minio/minio",
      "website": "https://minio.io/",
      "docs": "https://docs.minio.io/"
    },
    "tags": [
      "storage"
    ]
  },
  {
    "id": "movary",
    "name": "Movary",
    "version": "latest",
    "description": "Movary is a self-hosted platform for tracking and managing your watched movies using TMDB.",
    "logo": "movary.png",
    "links": {
      "github": "https://github.com/leepeuker/movary",
      "website": "https://movary.org/",
      "docs": "https://docs.movary.org/"
    },
    "tags": [
      "media",
      "movies",
      "movie-tracker",
      "self-hosted",
      "plex",
      "jellyfin",
      "emby",
      "kodi",
      "trakt",
      "letterboxd",
      "netflix",
      "tmdb",
      "statistics",
      "rating"
    ]
  },
  {
    "id": "n8n",
    "name": "n8n",
    "version": "1.104.0",
    "description": "n8n is an open source low-code platform for automating workflows and integrations.",
    "logo": "n8n.png",
    "links": {
      "github": "https://github.com/n8n-io/n8n",
      "website": "https://n8n.io/",
      "docs": "https://docs.n8n.io/"
    },
    "tags": [
      "automation"
    ]
  },
  {
    "id": "n8n-with-postgres",
    "name": "n8n with Postgres",
    "version": "latest",
    "description": "n8n is an open source low-code platform for automating workflows and integrations with PostgreSQL database for better performance and scalability.",
    "logo": "n8n.png",
    "links": {
      "github": "https://github.com/n8n-io/n8n",
      "website": "https://n8n.io/",
      "docs": "https://docs.n8n.io/"
    },
    "tags": [
      "automation",
      "workflow",
      "low-code",
      "postgres"
    ]
  },
  {
    "id": "neko",
    "name": "Neko",
    "version": "latest",
    "description": "Neko is a self-hosted virtual browser that runs in Docker and allows you to share browser sessions with others.",
    "logo": "logo.png",
    "links": {
      "github": "https://github.com/m1k1o/neko",
      "website": "https://github.com/m1k1o/neko",
      "docs": "https://github.com/m1k1o/neko"
    },
    "tags": [
      "browser",
      "virtual",
      "sharing",
      "remote"
    ]
  },
  {
    "id": "nextcloud-aio",
    "name": "Nextcloud All in One",
    "version": "30.0.2",
    "description": "Nextcloud (AIO) is a self-hosted file storage and sync platform with powerful collaboration capabilities. It integrates Files, Talk, Groupware, Office, Assistant and more into a single platform for remote work and data protection.",
    "logo": "nextcloud-aio.svg",
    "links": {
      "github": "https://github.com/nextcloud/docker",
      "website": "https://nextcloud.com/",
      "docs": "https://docs.nextcloud.com/"
    },
    "tags": [
      "file-manager",
      "sync"
    ]
  },
  {
    "id": "nocodb",
    "name": "NocoDB",
    "version": "0.257.2",
    "description": "NocoDB is an opensource Airtable alternative that turns any MySQL, PostgreSQL, SQL Server, SQLite & MariaDB into a smart spreadsheet.",
    "links": {
      "github": "https://github.com/nocodb/nocodb",
      "website": "https://nocodb.com/",
      "docs": "https://docs.nocodb.com/"
    },
    "logo": "nocodb.png",
    "tags": [
      "database",
      "spreadsheet",
      "low-code",
      "nocode"
    ]
  },
  {
    "id": "odoo",
    "name": "Odoo",
    "version": "16.0",
    "description": "Odoo is a free and open source business management software that helps you manage your company's operations.",
    "logo": "odoo.png",
    "links": {
      "github": "https://github.com/odoo/odoo",
      "website": "https://odoo.com/",
      "docs": "https://www.odoo.com/documentation/"
    },
    "tags": [
      "cms"
    ]
  },
  {
    "id": "omni-tools",
    "name": "Omni-Tools",
    "version": "latest",
    "description": "Omni-Tools is a collection of useful tools in a single self-hosted web application.",
    "logo": "logo.png",
    "links": {
      "github": "https://github.com/iib0011/omni-tools",
      "website": "https://github.com/iib0011/omni-tools",
      "docs": "https://github.com/iib0011/omni-tools"
    },
    "tags": [
      "tools",
      "utilities",
      "collection",
=======
      "photos",
      "videos",
      "backup",
      "media"
    ]
  },
  {
    "id": "infisical",
    "name": "Infisical",
    "version": "0.90.1",
    "description": "All-in-one platform to securely manage application configuration and secrets across your team and infrastructure.",
    "logo": "infisical.jpg",
    "links": {
      "github": "https://github.com/Infisical/infisical",
      "website": "https://infisical.com/",
      "docs": "https://infisical.com/docs/documentation/getting-started/introduction"
    },
    "tags": [
      "self-hosted",
      "open-source"
    ]
  },
  {
    "id": "influxdb",
    "name": "InfluxDB",
    "version": "2.7.10",
    "description": "InfluxDB 2.7 is the platform purpose-built to collect, store, process and visualize time series data.",
    "logo": "influxdb.png",
    "links": {
      "github": "https://github.com/influxdata/influxdb",
      "website": "https://www.influxdata.com/",
      "docs": "https://docs.influxdata.com/influxdb/v2/"
    },
    "tags": [
      "self-hosted",
      "open-source",
      "storage",
      "database"
    ]
  },
  {
    "id": "invoiceshelf",
    "name": "InvoiceShelf",
    "version": "latest",
    "description": "InvoiceShelf is a self-hosted open source invoicing system for freelancers and small businesses.",
    "logo": "invoiceshelf.png",
    "links": {
      "github": "https://github.com/InvoiceShelf/invoiceshelf",
      "website": "https://invoiceshelf.com",
      "docs": "https://github.com/InvoiceShelf/invoiceshelf#readme"
    },
    "tags": [
      "invoice",
      "business",
      "finance"
    ]
  },
  {
    "id": "it-tools",
    "name": "IT Tools",
    "version": "latest",
    "description": "A collection of handy online it-tools for developers.",
    "logo": "it-tools.svg",
    "links": {
      "github": "https://github.com/CorentinTh/it-tools",
      "website": "https://it-tools.tech",
      "docs": "https://it-tools.tech/docs"
    },
    "tags": [
      "developer",
      "tools"
    ]
  },
  {
    "id": "jellyfin",
    "name": "jellyfin",
    "version": "v10.9.7",
    "description": "Jellyfin is a Free Software Media System that puts you in control of managing and streaming your media. ",
    "logo": "jellyfin.svg",
    "links": {
      "github": "https://github.com/jellyfin/jellyfin",
      "website": "https://jellyfin.org/",
      "docs": "https://jellyfin.org/docs/"
    },
    "tags": [
      "media system"
    ]
  },
  {
    "id": "karakeep",
    "name": "KaraKeep",
    "version": "0.25.0",
    "description": "A self-hostable bookmark-everything app (links, notes and images) with AI-based automatic tagging and full text search. Previously known as Hoarder.",
    "logo": "karakeep.svg",
    "links": {
      "github": "https://github.com/karakeep-app/karakeep",
      "website": "https://karakeep.app/",
      "docs": "https://github.com/karakeep-app/karakeep/tree/main/docs"
    },
    "tags": [
      "bookmarks",
      "bookmark-manager",
      "self-hosted",
      "ai",
      "search",
      "notes",
      "productivity"
    ]
  },
  {
    "id": "kener",
    "name": "Kener",
    "version": "latest",
    "description": "Kener is an open-source status page system for monitoring and alerting. It provides a modern interface for tracking service uptime and sending notifications.",
    "logo": "image.png",
    "links": {
      "github": "https://github.com/rajnandan1/kener",
      "website": "https://kener.ing/",
      "docs": "https://kener.ing/docs/"
    },
    "tags": [
      "monitoring",
      "status-page",
      "alerting",
      "self-hosted"
    ]
  },
  {
    "id": "kestra",
    "name": "Kestra",
    "version": "latest",
    "description": "Unified Orchestration Platform to Simplify Business-Critical Workflows and Govern them as Code and from the UI.",
    "logo": "kestra.svg",
    "links": {
      "github": "https://github.com/kestra-io/kestra",
      "website": "https://kestra.io",
      "docs": "https://kestra.io/docs"
    },
    "tags": [
      "automation"
    ]
  },
  {
    "id": "keycloak",
    "name": "Keycloak",
    "version": "26.0",
    "description": "Keycloak is an open source Identity and Access Management solution for modern applications and services.",
    "logo": "keycloak.svg",
    "links": {
      "github": "https://github.com/keycloak/keycloak",
      "website": "https://www.keycloak.org/",
      "docs": "https://www.keycloak.org/documentation"
    },
    "tags": [
      "authentication",
      "identity",
      "sso",
      "oauth2",
      "openid-connect"
    ]
  },
  {
    "id": "kimai",
    "name": "Kimai",
    "version": "2.31.0",
    "description": "Kimai is a web-based multi-user time-tracking application. Works great for everyone: freelancers, companies, organizations - everyone can track their times, generate reports, create invoices and do so much more.",
    "logo": "kimai.svg",
    "links": {
      "github": "https://github.com/kimai/kimai",
      "website": "https://www.kimai.org",
      "docs": "https://www.kimai.org/documentation"
    },
    "tags": [
      "invoice",
      "business",
      "finance"
    ]
  },
  {
    "id": "kutt",
    "name": "Kutt",
    "version": "latest",
    "description": "Kutt is a modern URL shortener with support for custom domains. Create and edit links, view statistics, manage users, and more.",
    "logo": "kutt.png",
    "links": {
      "github": "https://github.com/thedevs-network/kutt",
      "website": "https://kutt.it",
      "docs": "https://github.com/thedevs-network/kutt#kuttit"
    },
    "tags": [
      "link-shortener",
      "link-sharing"
    ]
  },
  {
    "id": "langflow",
    "name": "Langflow",
    "version": "1.1.1",
    "description": "Langflow is a low-code app builder for RAG and multi-agent AI applications. It's Python-based and agnostic to any model, API, or database. ",
    "logo": "langflow.svg",
    "links": {
      "github": "https://github.com/langflow-ai/langflow/tree/main",
      "website": "https://www.langflow.org/",
      "docs": "https://docs.langflow.org/"
    },
    "tags": [
      "ai"
    ]
  },
  {
    "id": "linkding",
    "name": "Linkding",
    "version": "latest",
    "description": "Linkding is a self-hosted bookmark manager with a clean and simple interface.",
    "logo": "linkding.svg",
    "links": {
      "github": "https://github.com/sissbruecker/linkding",
      "website": "https://linkding.link/",
      "docs": "https://github.com/sissbruecker/linkding/tree/master/docs"
    },
    "tags": [
      "bookmark-manager",
      "self-hosted"
    ]
  },
  {
    "id": "linkstack",
    "name": "LinkStack",
    "version": "latest",
    "description": "LinkStack is an open-source link-in-bio platform for sharing multiple links using a customizable landing page.",
    "logo": "logo.svg",
    "links": {
      "github": "https://github.com/linkstackorg/linkstack",
      "website": "https://linkstack.org/",
      "docs": "https://docs.linkstack.org/"
    },
    "tags": [
      "bio",
      "personal",
      "cms",
      "php"
    ]
  },
  {
    "id": "linkwarden",
    "name": "Linkwarden",
    "version": "2.9.3",
    "description": "Self-hosted, open-source collaborative bookmark manager to collect, organize and archive webpages.",
    "logo": "linkwarden.png",
    "links": {
      "github": "https://github.com/linkwarden/linkwarden",
      "website": "https://linkwarden.app/",
      "docs": "https://docs.linkwarden.app/"
    },
    "tags": [
      "bookmarks",
      "link-sharing"
    ]
  },
  {
    "id": "listmonk",
    "name": "Listmonk",
    "version": "v3.0.0",
    "description": "High performance, self-hosted, newsletter and mailing list manager with a modern dashboard.",
    "logo": "listmonk.png",
    "links": {
      "github": "https://github.com/knadh/listmonk",
      "website": "https://listmonk.app/",
      "docs": "https://listmonk.app/docs/"
    },
    "tags": [
      "email",
      "newsletter",
      "mailing-list"
    ]
  },
  {
    "id": "livekit",
    "name": "Livekit",
    "version": "v1.9.0",
    "description": "LiveKit is an open source platform for developers building realtime media applications.",
    "logo": "livekit.svg",
    "links": {
      "github": "https://github.com/livekit/livekit",
      "website": "https://livekit.io/",
      "docs": "https://docs.livekit.io/"
    },
    "tags": [
      "Video",
      "Audio",
      "Real-time",
      "Streaming",
      "Webrtc"
    ]
  },
  {
    "id": "lobe-chat",
    "name": "Lobe Chat",
    "version": "v1.26.1",
    "description": "Lobe Chat - an open-source, modern-design AI chat framework.",
    "logo": "lobe-chat.png",
    "links": {
      "github": "https://github.com/lobehub/lobe-chat",
      "website": "https://chat-preview.lobehub.com/",
      "docs": "https://lobehub.com/docs/self-hosting/platform/docker-compose"
    },
    "tags": [
      "IA",
      "chat"
    ]
  },
  {
    "id": "lodestone",
    "name": "Lodestone",
    "version": "0.5.1",
    "description": "A free, open source server hosting tool for Minecraft and other multiplayers games.",
    "logo": "lodestone.png",
    "links": {
      "github": "https://github.com/Lodestone-Team/lodestone",
      "website": "https://lodestone.cc",
      "docs": "https://github.com/Lodestone-Team/lodestone/wiki"
    },
    "tags": [
      "minecraft",
      "hosting",
      "server"
    ]
  },
  {
    "id": "logto",
    "name": "Logto",
    "version": "1.27.0",
    "description": "Logto is an open-source Identity and Access Management (IAM) platform designed to streamline Customer Identity and Access Management (CIAM) and Workforce Identity Management.",
    "logo": "logto.png",
    "links": {
      "github": "https://github.com/logto-io/logto",
      "website": "https://logto.io/",
      "docs": "https://docs.logto.io/introduction"
    },
    "tags": [
      "identity",
      "auth"
    ]
  },
  {
    "id": "lowcoder",
    "name": "Lowcoder",
    "version": "2.6.4",
    "description": "Rapid business App Builder for Everyone",
    "logo": "lowcoder.png",
    "links": {
      "github": "https://github.com/lowcoder-org/lowcoder",
      "website": "https://www.lowcoder.cloud/",
      "docs": "https://docs.lowcoder.cloud/lowcoder-documentation"
    },
    "tags": [
      "low-code",
      "no-code",
      "development"
    ]
  },
  {
    "id": "macos",
    "name": "MacOS (dockerized)",
    "version": "1.14",
    "description": "MacOS inside a Docker container.",
    "logo": "macos.png",
    "links": {
      "github": "https://github.com/dockur/macos",
      "website": "",
      "docs": "https://github.com/dockur/macos?tab=readme-ov-file#how-do-i-use-it"
    },
    "tags": [
      "self-hosted",
      "open-source",
      "os"
    ]
  },
  {
    "id": "mailpit",
    "name": "Mailpit",
    "version": "v1.22.3",
    "description": "Mailpit is a tiny, self-contained, and secure email & SMTP testing tool with API for developers.",
    "logo": "mailpit.svg",
    "links": {
      "github": "https://github.com/axllent/mailpit",
      "website": "https://mailpit.axllent.org/",
      "docs": "https://mailpit.axllent.org/docs/"
    },
    "tags": [
      "email",
      "smtp"
    ]
  },
  {
    "id": "mattermost",
    "name": "Mattermost",
    "version": "10.6.1",
    "description": "A single point of collaboration. Designed specifically for digital operations.",
    "logo": "mattermost.png",
    "links": {
      "github": "https://github.com/mattermost/mattermost",
      "website": "https://mattermost.com/",
      "docs": "https://docs.mattermost.com/"
    },
    "tags": [
      "chat",
      "self-hosted"
    ]
  },
  {
    "id": "maybe",
    "name": "Maybe",
    "version": "latest",
    "description": "Maybe is a self-hosted finance tracking application designed to simplify budgeting and expenses.",
    "logo": "maybe.svg",
    "links": {
      "github": "https://github.com/maybe-finance/maybe",
      "website": "https://maybe.finance/",
      "docs": "https://docs.maybe.finance/"
    },
    "tags": [
      "finance",
      "self-hosted"
    ]
  },
  {
    "id": "mazanoke",
    "name": "MAZANOKE",
    "version": "latest",
    "description": "MAZANOKE is a modern, self-hosted image hosting and sharing platform. Upload, organize, and share your images with a clean and intuitive interface.",
    "logo": "mazanoke.svg",
    "links": {
      "github": "https://github.com/civilblur/mazanoke",
      "website": "https://github.com/civilblur/mazanoke",
      "docs": "https://github.com/civilblur/mazanoke"
    },
    "tags": [
      "image-hosting",
      "file-sharing",
      "self-hosted",
      "media",
      "gallery"
    ]
  },
  {
    "id": "meilisearch",
    "name": "Meilisearch",
    "version": "v1.8.3",
    "description": "Meilisearch is a free and open-source search engine that allows you to easily add search functionality to your web applications.",
    "logo": "meilisearch.png",
    "links": {
      "github": "https://github.com/meilisearch/meilisearch",
      "website": "https://www.meilisearch.com/",
      "docs": "https://docs.meilisearch.com/"
    },
    "tags": [
      "search"
    ]
  },
  {
    "id": "memos",
    "name": "Memos",
    "version": "latest",
    "description": "Memos is a self-hosted, open-source note-taking application that allows you to create, organize, and share notes with ease. It provides a simple and effective solution for managing your notes from anywhere.",
    "logo": "memos.png",
    "links": {
      "github": "https://github.com/usememos/memos",
      "website": "https://www.usememos.com/",
      "docs": "https://www.usememos.com/docs"
    },
    "tags": [
      "productivity",
      "notes",
      "bookmarks"
    ]
  },
  {
    "id": "metabase",
    "name": "Metabase",
    "version": "v0.50.8",
    "description": "Metabase is an open source business intelligence tool that allows you to ask questions and visualize data.",
    "logo": "metabase.png",
    "links": {
      "github": "https://github.com/metabase/metabase",
      "website": "https://www.metabase.com/",
      "docs": "https://www.metabase.com/docs/"
    },
    "tags": [
      "database",
      "dashboard"
    ]
  },
  {
    "id": "metube",
    "name": "MeTube",
    "version": "latest",
    "description": "MeTube is a web-based YouTube downloader that allows downloading videos and audio using yt-dlp.",
    "logo": "logo.png",
    "links": {
      "github": "https://github.com/alexta69/metube",
      "website": "https://github.com/alexta69/metube",
      "docs": "https://github.com/alexta69/metube/wiki"
    },
    "tags": [
      "downloader",
      "youtube",
      "media"
    ]
  },
  {
    "id": "minio",
    "name": "Minio",
    "description": "Minio is an open source object storage server compatible with Amazon S3 cloud storage service.",
    "logo": "minio.png",
    "version": "latest",
    "links": {
      "github": "https://github.com/minio/minio",
      "website": "https://minio.io/",
      "docs": "https://docs.minio.io/"
    },
    "tags": [
      "storage"
    ]
  },
  {
    "id": "movary",
    "name": "Movary",
    "version": "latest",
    "description": "Movary is a self-hosted platform for tracking and managing your watched movies using TMDB.",
    "logo": "movary.png",
    "links": {
      "github": "https://github.com/leepeuker/movary",
      "website": "https://movary.org/",
      "docs": "https://docs.movary.org/"
    },
    "tags": [
      "media",
      "movies",
      "movie-tracker",
      "self-hosted",
      "plex",
      "jellyfin",
      "emby",
      "kodi",
      "trakt",
      "letterboxd",
      "netflix",
      "tmdb",
      "statistics",
      "rating"
    ]
  },
  {
    "id": "n8n",
    "name": "n8n",
    "version": "1.104.0",
    "description": "n8n is an open source low-code platform for automating workflows and integrations.",
    "logo": "n8n.png",
    "links": {
      "github": "https://github.com/n8n-io/n8n",
      "website": "https://n8n.io/",
      "docs": "https://docs.n8n.io/"
    },
    "tags": [
      "automation"
    ]
  },
  {
    "id": "n8n-with-postgres",
    "name": "n8n with Postgres",
    "version": "latest",
    "description": "n8n is an open source low-code platform for automating workflows and integrations with PostgreSQL database for better performance and scalability.",
    "logo": "n8n.png",
    "links": {
      "github": "https://github.com/n8n-io/n8n",
      "website": "https://n8n.io/",
      "docs": "https://docs.n8n.io/"
    },
    "tags": [
      "automation",
      "workflow",
      "low-code",
      "postgres"
    ]
  },
  {
    "id": "neko",
    "name": "Neko",
    "version": "latest",
    "description": "Neko is a self-hosted virtual browser that runs in Docker and allows you to share browser sessions with others.",
    "logo": "logo.png",
    "links": {
      "github": "https://github.com/m1k1o/neko",
      "website": "https://github.com/m1k1o/neko",
      "docs": "https://github.com/m1k1o/neko"
    },
    "tags": [
      "browser",
      "virtual",
      "sharing",
      "remote"
    ]
  },
  {
    "id": "nextcloud-aio",
    "name": "Nextcloud All in One",
    "version": "30.0.2",
    "description": "Nextcloud (AIO) is a self-hosted file storage and sync platform with powerful collaboration capabilities. It integrates Files, Talk, Groupware, Office, Assistant and more into a single platform for remote work and data protection.",
    "logo": "nextcloud-aio.svg",
    "links": {
      "github": "https://github.com/nextcloud/docker",
      "website": "https://nextcloud.com/",
      "docs": "https://docs.nextcloud.com/"
    },
    "tags": [
      "file-manager",
      "sync"
    ]
  },
  {
    "id": "nocodb",
    "name": "NocoDB",
    "version": "0.257.2",
    "description": "NocoDB is an opensource Airtable alternative that turns any MySQL, PostgreSQL, SQL Server, SQLite & MariaDB into a smart spreadsheet.",
    "links": {
      "github": "https://github.com/nocodb/nocodb",
      "website": "https://nocodb.com/",
      "docs": "https://docs.nocodb.com/"
    },
    "logo": "nocodb.png",
    "tags": [
      "database",
      "spreadsheet",
      "low-code",
      "nocode"
    ]
  },
  {
    "id": "obsidian-livesync",
    "name": "Obsidian LiveSync",
    "version": "latest",
    "description": "Obsidian LiveSync with CouchDB for real-time note synchronization.",
    "logo": "obsidian.png",
    "links": {
      "github": "https://github.com/apache/couchdb",
      "website": "https://couchdb.apache.org/",
      "docs": "https://docs.couchdb.apache.org/"
    },
    "tags": [
      "database",
      "sync",
      "obsidian"
    ]
  },
  {
    "id": "odoo",
    "name": "Odoo",
    "version": "16.0",
    "description": "Odoo is a free and open source business management software that helps you manage your company's operations.",
    "logo": "odoo.png",
    "links": {
      "github": "https://github.com/odoo/odoo",
      "website": "https://odoo.com/",
      "docs": "https://www.odoo.com/documentation/"
    },
    "tags": [
      "cms"
    ]
  },
  {
    "id": "omni-tools",
    "name": "Omni-Tools",
    "version": "latest",
    "description": "Omni-Tools is a collection of useful tools in a single self-hosted web application.",
    "logo": "logo.png",
    "links": {
      "github": "https://github.com/iib0011/omni-tools",
      "website": "https://github.com/iib0011/omni-tools",
      "docs": "https://github.com/iib0011/omni-tools"
    },
    "tags": [
      "tools",
      "utilities",
      "collection",
      "self-hosted"
    ]
  },
  {
    "id": "onedev",
    "name": "OneDev",
    "version": "11.6.6",
    "description": "Git server with CI/CD, kanban, and packages. Seamless integration. Unparalleled experience.",
    "logo": "onedev.png",
    "links": {
      "github": "https://github.com/theonedev/onedev/",
      "website": "https://onedev.io/",
      "docs": "https://docs.onedev.io/"
    },
    "tags": [
      "self-hosted",
      "development"
    ]
  },
  {
    "id": "onetimesecret",
    "name": "One Time Secret",
    "version": "latest",
    "description": "Share sensitive information securely with self-destructing links that are only viewable once.",
    "logo": "onetimesecret.svg",
    "links": {
      "github": "https://github.com/onetimesecret/onetimesecret",
      "website": "https://onetimesecret.com",
      "docs": "https://docs.onetimesecret.com"
    },
    "tags": [
      "auth",
      "password",
      "secret",
      "secure"
    ]
  },
  {
    "id": "ontime",
    "name": "Ontime",
    "version": "v3.8.0",
    "description": "Ontime is browser-based application that manages event rundowns, scheduliing and cuing",
    "logo": "ontime.png",
    "links": {
      "github": "https://github.com/cpvalente/ontime/",
      "website": "https://getontime.no",
      "docs": "https://docs.getontime.no"
    },
    "tags": [
      "event"
    ]
  },
  {
    "id": "open-webui",
    "name": "Open WebUI",
    "version": "v0.3.7",
    "description": "Open WebUI is a free and open source chatgpt alternative. Open WebUI is an extensible, feature-rich, and user-friendly self-hosted WebUI designed to operate entirely offline. It supports various LLM runners, including Ollama and OpenAI-compatible APIs. The template include ollama and webui services.",
    "logo": "open-webui.png",
    "links": {
      "github": "https://github.com/open-webui/open-webui",
      "website": "https://openwebui.com/",
      "docs": "https://docs.openwebui.com/"
    },
    "tags": [
      "chat"
    ]
  },
  {
    "id": "open_notebook",
    "name": "Open Notebook",
    "version": "latest",
    "description": "Open Notebook with SurrealDB for data storage and AI-powered features.",
    "logo": "open_notebook.svg",
    "links": {
      "github": "https://github.com/lfnovo/open_notebook",
      "website": "https://www.open-notebook.ai/",
      "docs": "https://www.open-notebook.ai/get-started.html"
    },
    "tags": [
      "notebook",
      "ai",
      "database",
      "surrealdb"
    ]
  },
  {
    "id": "opengist",
    "name": "OpenGist",
    "version": "1",
    "description": "OpenGist is a self-hosted pastebin alternative.",
    "logo": "logo.svg",
    "links": {
      "github": "https://github.com/thomiceli/opengist",
      "website": "https://github.com/thomiceli/opengist",
      "docs": "https://github.com/thomiceli/opengist"
    },
    "tags": [
      "pastebin",
      "code",
      "snippets",
>>>>>>> e69fe112
      "self-hosted"
    ]
  },
  {
<<<<<<< HEAD
    "id": "onedev",
    "name": "OneDev",
    "version": "11.6.6",
    "description": "Git server with CI/CD, kanban, and packages. Seamless integration. Unparalleled experience.",
    "logo": "onedev.png",
    "links": {
      "github": "https://github.com/theonedev/onedev/",
      "website": "https://onedev.io/",
      "docs": "https://docs.onedev.io/"
    },
    "tags": [
      "self-hosted",
      "development"
    ]
  },
  {
    "id": "onetimesecret",
    "name": "One Time Secret",
    "version": "latest",
    "description": "Share sensitive information securely with self-destructing links that are only viewable once.",
    "logo": "onetimesecret.svg",
    "links": {
      "github": "https://github.com/onetimesecret/onetimesecret",
      "website": "https://onetimesecret.com",
      "docs": "https://docs.onetimesecret.com"
    },
    "tags": [
      "auth",
      "password",
      "secret",
      "secure"
    ]
  },
  {
    "id": "ontime",
    "name": "Ontime",
    "version": "v3.8.0",
    "description": "Ontime is browser-based application that manages event rundowns, scheduliing and cuing",
    "logo": "ontime.png",
    "links": {
      "github": "https://github.com/cpvalente/ontime/",
      "website": "https://getontime.no",
      "docs": "https://docs.getontime.no"
    },
    "tags": [
      "event"
    ]
  },
  {
    "id": "open-webui",
    "name": "Open WebUI",
    "version": "v0.3.7",
    "description": "Open WebUI is a free and open source chatgpt alternative. Open WebUI is an extensible, feature-rich, and user-friendly self-hosted WebUI designed to operate entirely offline. It supports various LLM runners, including Ollama and OpenAI-compatible APIs. The template include ollama and webui services.",
    "logo": "open-webui.png",
    "links": {
      "github": "https://github.com/open-webui/open-webui",
      "website": "https://openwebui.com/",
      "docs": "https://docs.openwebui.com/"
    },
    "tags": [
      "chat"
    ]
  },
  {
    "id": "open_notebook",
    "name": "Open Notebook",
    "version": "latest",
    "description": "Open Notebook with SurrealDB for data storage and AI-powered features.",
    "logo": "open_notebook.svg",
    "links": {
      "github": "https://github.com/lfnovo/open_notebook",
      "website": "https://www.open-notebook.ai/",
      "docs": "https://www.open-notebook.ai/get-started.html"
    },
    "tags": [
      "notebook",
      "ai",
      "database",
      "surrealdb"
    ]
  },
  {
    "id": "opengist",
    "name": "OpenGist",
    "version": "1",
    "description": "OpenGist is a self-hosted pastebin alternative.",
    "logo": "logo.svg",
    "links": {
      "github": "https://github.com/thomiceli/opengist",
      "website": "https://github.com/thomiceli/opengist",
      "docs": "https://github.com/thomiceli/opengist"
    },
    "tags": [
      "pastebin",
      "code",
      "snippets",
      "self-hosted"
    ]
  },
  {
    "id": "openhands",
    "name": "OpenHands",
    "version": "0.1.1",
    "description": "OpenHands is an open-source platform for running and managing AI agents.",
    "logo": "image.png",
    "links": {
      "github": "https://github.com/all-hands-ai/OpenHands",
      "website": "https://github.com/all-hands-ai/OpenHands",
      "docs": "https://github.com/all-hands-ai/OpenHands"
    },
    "tags": [
      "ai",
      "agents",
      "llm",
      "openai"
    ]
  },
  {
    "id": "openpanel",
    "name": "OpenPanel",
    "version": "latest",
    "description": "An open-source web and product analytics platform that combines the power of Mixpanel with the ease of Plausible and one of the best Google Analytics replacements.",
    "logo": "logo.svg",
    "links": {
      "github": "https://github.com/Openpanel-dev/openpanel",
      "website": "https://openpanel.dev/",
      "docs": "https://openpanel.dev/docs"
    },
    "tags": [
      "analytics"
    ]
  },
  {
    "id": "openresty-manager",
    "name": "OpenResty Manager",
    "version": "1.2.0",
    "description": "The easiest using, powerful and beautiful OpenResty Manager (Nginx Enhanced Version) , open source alternative to OpenResty Edge, which can enable you to easily reverse proxy your websites with security running at home or internet, including Access Control, HTTP Flood Protection, Free SSL, without having to know too much about OpenResty or Let's Encrypt.",
    "links": {
      "github": "https://github.com/Safe3/openresty-manager",
      "website": "https://om.uusec.com/",
      "docs": "https://github.com/Safe3/openresty-manager"
    },
    "logo": "logo.svg",
    "tags": [
      "web",
      "proxy",
      "security",
      "self-hosted",
      "openresty",
      "nginx"
    ]
  },
  {
    "id": "otterwiki",
    "name": "Otter Wiki",
    "version": "2",
    "description": "An Otter Wiki is a simple, lightweight, and fast wiki engine built with Python and Flask. It provides a user-friendly interface for creating and managing wiki content with markdown support.",
    "logo": "otterwiki.png",
    "links": {
      "github": "https://github.com/redimp/otterwiki",
      "website": "https://otterwiki.com/",
      "docs": "https://github.com/redimp/otterwiki/wiki"
    },
    "tags": [
      "wiki",
      "documentation",
      "knowledge-base",
      "markdown"
    ]
  },
  {
    "id": "outline",
    "name": "Outline",
    "version": "0.82.0",
    "description": "Outline is a self-hosted knowledge base and documentation platform that allows you to build and manage your own knowledge base applications.",
    "links": {
      "github": "https://github.com/outline/outline",
      "website": "https://getoutline.com/",
      "docs": "https://docs.getoutline.com/s/guide"
    },
    "logo": "outline.png",
    "tags": [
      "documentation",
      "knowledge-base",
=======
    "id": "openhands",
    "name": "OpenHands",
    "version": "0.1.1",
    "description": "OpenHands is an open-source platform for running and managing AI agents.",
    "logo": "image.png",
    "links": {
      "github": "https://github.com/all-hands-ai/OpenHands",
      "website": "https://github.com/all-hands-ai/OpenHands",
      "docs": "https://github.com/all-hands-ai/OpenHands"
    },
    "tags": [
      "ai",
      "agents",
      "llm",
      "openai"
    ]
  },
  {
    "id": "openpanel",
    "name": "OpenPanel",
    "version": "latest",
    "description": "An open-source web and product analytics platform that combines the power of Mixpanel with the ease of Plausible and one of the best Google Analytics replacements.",
    "logo": "logo.svg",
    "links": {
      "github": "https://github.com/Openpanel-dev/openpanel",
      "website": "https://openpanel.dev/",
      "docs": "https://openpanel.dev/docs"
    },
    "tags": [
      "analytics"
    ]
  },
  {
    "id": "openresty-manager",
    "name": "OpenResty Manager",
    "version": "1.2.0",
    "description": "The easiest using, powerful and beautiful OpenResty Manager (Nginx Enhanced Version) , open source alternative to OpenResty Edge, which can enable you to easily reverse proxy your websites with security running at home or internet, including Access Control, HTTP Flood Protection, Free SSL, without having to know too much about OpenResty or Let's Encrypt.",
    "links": {
      "github": "https://github.com/Safe3/openresty-manager",
      "website": "https://om.uusec.com/",
      "docs": "https://github.com/Safe3/openresty-manager"
    },
    "logo": "logo.svg",
    "tags": [
      "web",
      "proxy",
      "security",
      "self-hosted",
      "openresty",
      "nginx"
    ]
  },
  {
    "id": "otterwiki",
    "name": "Otter Wiki",
    "version": "2",
    "description": "An Otter Wiki is a simple, lightweight, and fast wiki engine built with Python and Flask. It provides a user-friendly interface for creating and managing wiki content with markdown support.",
    "logo": "otterwiki.png",
    "links": {
      "github": "https://github.com/redimp/otterwiki",
      "website": "https://otterwiki.com/",
      "docs": "https://github.com/redimp/otterwiki/wiki"
    },
    "tags": [
      "wiki",
      "documentation",
      "knowledge-base",
      "markdown"
    ]
  },
  {
    "id": "outline",
    "name": "Outline",
    "version": "0.82.0",
    "description": "Outline is a self-hosted knowledge base and documentation platform that allows you to build and manage your own knowledge base applications.",
    "links": {
      "github": "https://github.com/outline/outline",
      "website": "https://getoutline.com/",
      "docs": "https://docs.getoutline.com/s/guide"
    },
    "logo": "outline.png",
    "tags": [
      "documentation",
      "knowledge-base",
      "self-hosted"
    ]
  },
  {
    "id": "palmr",
    "name": "Palmr",
    "version": "latest",
    "description": "Palmr the open-source, self-hosted alternative to WeTransfer. Share files securely, without tracking or limitations.",
    "logo": "palmr.png",
    "links": {
      "github": "https://github.com/kyantech/Palmr",
      "website": "https://palmr.kyantech.com.br/",
      "docs": "https://palmr.kyantech.com.br/docs/3.0-beta"
    },
    "tags": [
      "file-sharing",
      "self-hosted",
      "open-source"
    ]
  },
  {
    "id": "penpot",
    "name": "Penpot",
    "version": "2.3.2",
    "description": "Penpot is the web-based open-source design tool that bridges the gap between designers and developers.",
    "logo": "penpot.svg",
    "links": {
      "github": "https://github.com/penpot/penpot",
      "website": "https://penpot.app/",
      "docs": "https://docs.penpot.app/"
    },
    "tags": [
      "design",
      "collaboration"
    ]
  },
  {
    "id": "peppermint",
    "name": "Peppermint",
    "version": "latest",
    "description": "Peppermint is a modern, open-source API development platform that helps you build, test and document your APIs.",
    "logo": "peppermint.svg",
    "links": {
      "github": "https://github.com/Peppermint-Lab/peppermint",
      "website": "https://peppermint.sh/",
      "docs": "https://docs.peppermint.sh/"
    },
    "tags": [
      "api",
      "development",
      "documentation"
    ]
  },
  {
    "id": "pgadmin",
    "name": "pgAdmin",
    "version": "8.3",
    "description": "pgAdmin is the most popular and feature rich Open Source administration and development platform for PostgreSQL, the most advanced Open Source database in the world.",
    "links": {
      "github": "https://github.com/pgadmin-org/pgadmin4",
      "website": "https://www.pgadmin.org/",
      "docs": "https://www.pgadmin.org/docs/"
    },
    "logo": "pgadmin.webp",
    "tags": [
      "database",
      "postgres",
      "admin"
    ]
  },
  {
    "id": "photoprism",
    "name": "Photoprism",
    "version": "latest",
    "description": "PhotoPrism® is an AI-Powered Photos App for the Decentralized Web. It makes use of the latest technologies to tag and find pictures automatically without getting in your way.",
    "logo": "photoprism.svg",
    "links": {
      "github": "https://github.com/photoprism/photoprism",
      "website": "https://www.photoprism.app/",
      "docs": "https://docs.photoprism.app/"
    },
    "tags": [
      "media",
      "photos",
>>>>>>> e69fe112
      "self-hosted"
    ]
  },
  {
<<<<<<< HEAD
    "id": "palmr",
    "name": "Palmr",
    "version": "latest",
    "description": "Palmr the open-source, self-hosted alternative to WeTransfer. Share files securely, without tracking or limitations.",
    "logo": "palmr.png",
    "links": {
      "github": "https://github.com/kyantech/Palmr",
      "website": "https://palmr.kyantech.com.br/",
      "docs": "https://palmr.kyantech.com.br/docs/3.0-beta"
    },
    "tags": [
      "file-sharing",
      "self-hosted",
      "open-source"
    ]
  },
  {
    "id": "penpot",
    "name": "Penpot",
    "version": "2.3.2",
    "description": "Penpot is the web-based open-source design tool that bridges the gap between designers and developers.",
    "logo": "penpot.svg",
    "links": {
      "github": "https://github.com/penpot/penpot",
      "website": "https://penpot.app/",
      "docs": "https://docs.penpot.app/"
    },
    "tags": [
      "design",
      "collaboration"
    ]
  },
  {
    "id": "peppermint",
    "name": "Peppermint",
    "version": "latest",
    "description": "Peppermint is a modern, open-source API development platform that helps you build, test and document your APIs.",
    "logo": "peppermint.svg",
    "links": {
      "github": "https://github.com/Peppermint-Lab/peppermint",
      "website": "https://peppermint.sh/",
      "docs": "https://docs.peppermint.sh/"
    },
    "tags": [
      "api",
      "development",
      "documentation"
    ]
  },
  {
    "id": "pgadmin",
    "name": "pgAdmin",
    "version": "8.3",
    "description": "pgAdmin is the most popular and feature rich Open Source administration and development platform for PostgreSQL, the most advanced Open Source database in the world.",
    "links": {
      "github": "https://github.com/pgadmin-org/pgadmin4",
      "website": "https://www.pgadmin.org/",
      "docs": "https://www.pgadmin.org/docs/"
    },
    "logo": "pgadmin.webp",
    "tags": [
      "database",
      "postgres",
      "admin"
    ]
  },
  {
    "id": "photoprism",
    "name": "Photoprism",
    "version": "latest",
    "description": "PhotoPrism® is an AI-Powered Photos App for the Decentralized Web. It makes use of the latest technologies to tag and find pictures automatically without getting in your way.",
    "logo": "photoprism.svg",
    "links": {
      "github": "https://github.com/photoprism/photoprism",
      "website": "https://www.photoprism.app/",
      "docs": "https://docs.photoprism.app/"
    },
    "tags": [
      "media",
      "photos",
      "self-hosted"
    ]
  },
  {
    "id": "phpmyadmin",
    "name": "Phpmyadmin",
    "version": "5.2.1",
    "description": "Phpmyadmin is a free and open-source web interface for MySQL and MariaDB that allows you to manage your databases.",
    "logo": "phpmyadmin.png",
    "links": {
      "github": "https://github.com/phpmyadmin/phpmyadmin",
      "website": "https://www.phpmyadmin.net/",
      "docs": "https://www.phpmyadmin.net/docs/"
    },
    "tags": [
      "database"
    ]
  },
  {
    "id": "pinchflat",
    "name": "Pinchflat",
    "version": "latest",
    "description": "Pinchflat is a self-hosted YouTube downloader that allows you to download videos and playlists with a simple web interface.",
    "logo": "logo.png",
    "links": {
      "github": "https://github.com/kieraneglin/pinchflat",
      "website": "https://github.com/kieraneglin/pinchflat",
      "docs": "https://github.com/kieraneglin/pinchflat"
    },
    "tags": [
      "youtube",
      "downloader",
      "media"
    ]
  },
  {
    "id": "plane",
    "name": "Plane",
    "version": "v0.27.1",
    "description": "Easy, flexible, open source project management software",
    "logo": "plane.png",
    "links": {
      "github": "https://github.com/makeplane/plane",
      "website": "https://plane.so",
      "docs": "https://docs.plane.so/"
    },
    "tags": [
      "kanban"
    ]
  },
  {
    "id": "plausible",
    "name": "Plausible",
    "version": "v2.1.5",
    "description": "Plausible is a open source, self-hosted web analytics platform that lets you track website traffic and user behavior.",
    "logo": "logo.svg",
    "links": {
      "github": "https://github.com/plausible/plausible",
      "website": "https://plausible.io/",
      "docs": "https://plausible.io/docs"
    },
    "tags": [
      "analytics"
    ]
  },
  {
    "id": "pocket-id",
    "name": "Pocket ID",
    "version": "0.35.1",
    "description": "A simple and easy-to-use OIDC provider that allows users to authenticate with their passkeys to your services.",
    "logo": "pocket-id.svg",
    "links": {
      "github": "https://github.com/pocket-id/pocket-id",
      "website": "https://pocket-id.org/",
      "docs": "https://pocket-id.org/docs"
    },
    "tags": [
      "identity",
      "auth"
    ]
  },
  {
    "id": "pocketbase",
    "name": "PocketBase",
    "description": "Open Source backend in 1 file",
    "version": "v0.28.0",
    "logo": "logo.svg",
    "links": {
      "github": "https://github.com/pocketbase/pocketbase",
      "website": "https://pocketbase.io/",
      "docs": "https://pocketbase.io/docs/"
    },
    "tags": [
      "backend",
      "database",
      "api"
=======
    "id": "phpmyadmin",
    "name": "Phpmyadmin",
    "version": "5.2.1",
    "description": "Phpmyadmin is a free and open-source web interface for MySQL and MariaDB that allows you to manage your databases.",
    "logo": "phpmyadmin.png",
    "links": {
      "github": "https://github.com/phpmyadmin/phpmyadmin",
      "website": "https://www.phpmyadmin.net/",
      "docs": "https://www.phpmyadmin.net/docs/"
    },
    "tags": [
      "database"
    ]
  },
  {
    "id": "pinchflat",
    "name": "Pinchflat",
    "version": "latest",
    "description": "Pinchflat is a self-hosted YouTube downloader that allows you to download videos and playlists with a simple web interface.",
    "logo": "logo.png",
    "links": {
      "github": "https://github.com/kieraneglin/pinchflat",
      "website": "https://github.com/kieraneglin/pinchflat",
      "docs": "https://github.com/kieraneglin/pinchflat"
    },
    "tags": [
      "youtube",
      "downloader",
      "media"
    ]
  },
  {
    "id": "plane",
    "name": "Plane",
    "version": "v0.27.1",
    "description": "Easy, flexible, open source project management software",
    "logo": "plane.png",
    "links": {
      "github": "https://github.com/makeplane/plane",
      "website": "https://plane.so",
      "docs": "https://docs.plane.so/"
    },
    "tags": [
      "kanban"
    ]
  },
  {
    "id": "plausible",
    "name": "Plausible",
    "version": "v2.1.5",
    "description": "Plausible is a open source, self-hosted web analytics platform that lets you track website traffic and user behavior.",
    "logo": "logo.svg",
    "links": {
      "github": "https://github.com/plausible/plausible",
      "website": "https://plausible.io/",
      "docs": "https://plausible.io/docs"
    },
    "tags": [
      "analytics"
    ]
  },
  {
    "id": "pocket-id",
    "name": "Pocket ID",
    "version": "0.35.1",
    "description": "A simple and easy-to-use OIDC provider that allows users to authenticate with their passkeys to your services.",
    "logo": "pocket-id.svg",
    "links": {
      "github": "https://github.com/pocket-id/pocket-id",
      "website": "https://pocket-id.org/",
      "docs": "https://pocket-id.org/docs"
    },
    "tags": [
      "identity",
      "auth"
    ]
  },
  {
    "id": "pocketbase",
    "name": "PocketBase",
    "description": "Open Source backend in 1 file",
    "version": "v0.28.0",
    "logo": "logo.svg",
    "links": {
      "github": "https://github.com/pocketbase/pocketbase",
      "website": "https://pocketbase.io/",
      "docs": "https://pocketbase.io/docs/"
    },
    "tags": [
      "backend",
      "database",
      "api"
    ]
  },
  {
    "id": "poke",
    "name": "Poke",
    "version": "latest",
    "description": "Poke is an open-source, self-hosted alternative to YouTube. A privacy-focused video platform that allows you to watch and share videos without tracking.",
    "logo": "image.png",
    "links": {
      "github": "https://codeberg.org/ashley/poke",
      "website": "https://poketube.fun/",
      "docs": "https://codeberg.org/ashley/poke"
    },
    "tags": [
      "video",
      "youtube-alternative",
      "self-hosted",
      "privacy",
      "streaming"
    ]
  },
  {
    "id": "portainer",
    "name": "Portainer",
    "version": "2.21.4",
    "description": "Portainer is a container management tool for deploying, troubleshooting, and securing applications across cloud, data centers, and IoT.",
    "logo": "portainer.svg",
    "links": {
      "github": "https://github.com/portainer/portainer",
      "website": "https://www.portainer.io/",
      "docs": "https://docs.portainer.io/"
    },
    "tags": [
      "cloud",
      "monitoring"
    ]
  },
  {
    "id": "postiz",
    "name": "Postiz",
    "version": "latest",
    "description": "Postiz is a modern, open-source platform for managing and publishing content across multiple channels.",
    "logo": "postiz.png",
    "links": {
      "github": "https://github.com/gitroomhq/postiz",
      "website": "https://postiz.com",
      "docs": "https://docs.postiz.com"
    },
    "tags": [
      "cms",
      "content-management",
      "publishing"
    ]
  },
  {
    "id": "pre0.22.5-supabase",
    "name": "SupaBase",
    "version": "1.25.04 / dokploy < 0.22.5",
    "description": "The open source Firebase alternative. Supabase gives you a dedicated Postgres database to build your web, mobile, and AI applications. This is for dokploy version < 0.22.5.",
    "links": {
      "github": "https://github.com/supabase/supabase",
      "website": "https://supabase.com/",
      "docs": "https://supabase.com/docs/guides/self-hosting"
    },
    "logo": "supabase.svg",
    "tags": [
      "database",
      "firebase",
      "postgres"
    ],
    "dokploy_version": "<0.22.5"
  },
  {
    "id": "pterodactyl",
    "name": "Pterodactyl",
    "version": "latest",
    "description": "A free, open-source game server management panel.",
    "logo": "pterodactyl.png",
    "links": {
      "github": "https://github.com/pterodactyl/panel",
      "website": "https://pterodactyl.io",
      "docs": "https://pterodactyl.io/project/introduction.html"
    },
    "tags": [
      "self-hosted",
      "open-source",
      "management"
    ]
  },
  {
    "id": "pyrodactyl",
    "name": "Pyrodactyl",
    "version": "main",
    "description": "Pyrodactyl is the Pterodactyl-based game server panel that's faster, smaller, safer, and more accessible than Pelican. ",
    "logo": "pyrodactyl.png",
    "links": {
      "github": "https://github.com/pyrohost/pyrodactyl",
      "website": "https://pyrodactyl.dev",
      "docs": "https://pyrodactyl.dev/docs"
    },
    "tags": [
      "self-hosted",
      "open-source",
      "management"
>>>>>>> e69fe112
    ]
  },
  {
    "id": "poke",
    "name": "Poke",
    "version": "latest",
    "description": "Poke is an open-source, self-hosted alternative to YouTube. A privacy-focused video platform that allows you to watch and share videos without tracking.",
    "logo": "image.png",
    "links": {
      "github": "https://codeberg.org/ashley/poke",
      "website": "https://poketube.fun/",
      "docs": "https://codeberg.org/ashley/poke"
    },
    "tags": [
<<<<<<< HEAD
      "video",
      "youtube-alternative",
      "self-hosted",
      "privacy",
      "streaming"
    ]
  },
  {
    "id": "portainer",
    "name": "Portainer",
    "version": "2.21.4",
    "description": "Portainer is a container management tool for deploying, troubleshooting, and securing applications across cloud, data centers, and IoT.",
    "logo": "portainer.svg",
    "links": {
      "github": "https://github.com/portainer/portainer",
      "website": "https://www.portainer.io/",
      "docs": "https://docs.portainer.io/"
    },
    "tags": [
      "cloud",
      "monitoring"
    ]
  },
  {
    "id": "postiz",
    "name": "Postiz",
    "version": "latest",
    "description": "Postiz is a modern, open-source platform for managing and publishing content across multiple channels.",
    "logo": "postiz.png",
    "links": {
      "github": "https://github.com/gitroomhq/postiz",
      "website": "https://postiz.com",
      "docs": "https://docs.postiz.com"
    },
    "tags": [
      "cms",
      "content-management",
      "publishing"
    ]
  },
  {
    "id": "pre0.22.5-supabase",
    "name": "SupaBase",
    "version": "1.25.04 / dokploy < 0.22.5",
    "description": "The open source Firebase alternative. Supabase gives you a dedicated Postgres database to build your web, mobile, and AI applications. This is for dokploy version < 0.22.5.",
    "links": {
      "github": "https://github.com/supabase/supabase",
      "website": "https://supabase.com/",
      "docs": "https://supabase.com/docs/guides/self-hosting"
    },
    "logo": "supabase.svg",
    "tags": [
      "database",
      "firebase",
      "postgres"
    ],
    "dokploy_version": "<0.22.5"
  },
  {
    "id": "pterodactyl",
    "name": "Pterodactyl",
    "version": "latest",
    "description": "A free, open-source game server management panel.",
    "logo": "pterodactyl.png",
    "links": {
      "github": "https://github.com/pterodactyl/panel",
      "website": "https://pterodactyl.io",
      "docs": "https://pterodactyl.io/project/introduction.html"
    },
    "tags": [
      "self-hosted",
      "open-source",
      "management"
    ]
  },
  {
    "id": "pyrodactyl",
    "name": "Pyrodactyl",
    "version": "main",
    "description": "Pyrodactyl is the Pterodactyl-based game server panel that's faster, smaller, safer, and more accessible than Pelican. ",
    "logo": "pyrodactyl.png",
    "links": {
      "github": "https://github.com/pyrohost/pyrodactyl",
      "website": "https://pyrodactyl.dev",
      "docs": "https://pyrodactyl.dev/docs"
=======
      "vector-db",
      "database",
      "search"
    ]
  },
  {
    "id": "rabbitmq",
    "name": "RabbitMQ",
    "version": "4.1-management",
    "description": "RabbitMQ is an open source multi-protocol messaging broker.",
    "logo": "rabbitmq.svg",
    "links": {
      "github": "https://github.com/rabbitmq/rabbitmq-server",
      "website": "https://www.rabbitmq.com/",
      "docs": "https://www.rabbitmq.com/documentation.html"
    },
    "tags": [
      "message-broker",
      "queue",
      "rabbitmq"
    ]
  },
  {
    "id": "registry",
    "name": "Docker Registry",
    "version": "2",
    "description": "Distribution implementation for storing and distributing of Docker container images and artifacts.",
    "links": {
      "github": "https://github.com/distribution/distribution",
      "website": "https://hub.docker.com/_/registry",
      "docs": "https://distribution.github.io/distribution/"
>>>>>>> e69fe112
    },
    "logo": "registry.png",
    "tags": [
<<<<<<< HEAD
      "self-hosted",
      "open-source",
      "management"
    ]
  },
  {
    "id": "qdrant",
    "name": "Qdrant",
    "version": "latest",
    "description": "An open-source vector database designed for high-performance similarity search and storage of embeddings.",
    "logo": "qdrant.svg",
    "links": {
      "github": "https://github.com/qdrant/qdrant",
      "website": "https://qdrant.tech/",
      "docs": "https://qdrant.tech/documentation/"
    },
    "tags": [
      "vector-db",
      "database",
      "search"
    ]
  },
  {
    "id": "rabbitmq",
    "name": "RabbitMQ",
    "version": "4.1-management",
    "description": "RabbitMQ is an open source multi-protocol messaging broker.",
    "logo": "rabbitmq.svg",
    "links": {
      "github": "https://github.com/rabbitmq/rabbitmq-server",
      "website": "https://www.rabbitmq.com/",
      "docs": "https://www.rabbitmq.com/documentation.html"
    },
    "tags": [
      "message-broker",
      "queue",
      "rabbitmq"
    ]
  },
  {
    "id": "registry",
    "name": "Docker Registry",
    "version": "2",
    "description": "Distribution implementation for storing and distributing of Docker container images and artifacts.",
    "links": {
      "github": "https://github.com/distribution/distribution",
      "website": "https://hub.docker.com/_/registry",
      "docs": "https://distribution.github.io/distribution/"
    },
    "logo": "registry.png",
    "tags": [
      "registry",
      "docker",
=======
      "registry",
      "docker",
      "self-hosted"
    ]
  },
  {
    "id": "rocketchat",
    "name": "Rocketchat",
    "version": "6.9.2",
    "description": "Rocket.Chat is a free and open-source web chat platform that allows you to build and manage your own chat applications.",
    "logo": "rocketchat.png",
    "links": {
      "github": "https://github.com/RocketChat/Rocket.Chat",
      "website": "https://rocket.chat/",
      "docs": "https://rocket.chat/docs/"
    },
    "tags": [
      "chat"
    ]
  },
  {
    "id": "roundcube",
    "name": "Roundcube",
    "version": "1.6.9",
    "description": "Free and open source webmail software for the masses, written in PHP.",
    "logo": "roundcube.svg",
    "links": {
      "github": "https://github.com/roundcube/roundcubemail",
      "website": "https://roundcube.net/",
      "docs": "https://roundcube.net/about/"
    },
    "tags": [
      "self-hosted",
      "email",
      "webmail"
    ]
  },
  {
    "id": "rsshub",
    "name": "RSSHub",
    "version": "1.0.0",
    "description": "RSSHub is the world's largest RSS network, consisting of over 5,000 global instances.RSSHub delivers millions of contents aggregated from all kinds of sources, our vibrant open source community is ensuring the deliver of RSSHub's new routes, new features and bug fixes.",
    "logo": "rsshub.png",
    "links": {
      "github": "https://github.com/DIYgod/RSSHub",
      "website": "https://rsshub.app/",
      "docs": "https://docs.rsshub.app/"
    },
    "tags": [
      "rss",
      "api",
>>>>>>> e69fe112
      "self-hosted"
    ]
  },
  {
<<<<<<< HEAD
    "id": "rocketchat",
    "name": "Rocketchat",
    "version": "6.9.2",
    "description": "Rocket.Chat is a free and open-source web chat platform that allows you to build and manage your own chat applications.",
    "logo": "rocketchat.png",
    "links": {
      "github": "https://github.com/RocketChat/Rocket.Chat",
      "website": "https://rocket.chat/",
      "docs": "https://rocket.chat/docs/"
    },
    "tags": [
      "chat"
    ]
  },
  {
    "id": "roundcube",
    "name": "Roundcube",
    "version": "1.6.9",
    "description": "Free and open source webmail software for the masses, written in PHP.",
    "logo": "roundcube.svg",
    "links": {
      "github": "https://github.com/roundcube/roundcubemail",
      "website": "https://roundcube.net/",
      "docs": "https://roundcube.net/about/"
    },
    "tags": [
      "self-hosted",
      "email",
      "webmail"
    ]
  },
  {
    "id": "rsshub",
    "name": "RSSHub",
    "version": "1.0.0",
    "description": "RSSHub is the world's largest RSS network, consisting of over 5,000 global instances.RSSHub delivers millions of contents aggregated from all kinds of sources, our vibrant open source community is ensuring the deliver of RSSHub's new routes, new features and bug fixes.",
    "logo": "rsshub.png",
    "links": {
      "github": "https://github.com/DIYgod/RSSHub",
      "website": "https://rsshub.app/",
      "docs": "https://docs.rsshub.app/"
    },
    "tags": [
      "rss",
      "api",
=======
    "id": "rutorrent",
    "name": "ruTorrent",
    "version": "latest",
    "description": "ruTorrent + rTorrent BitTorrent client (crazy-max image). Web UI on 8080, XMLRPC on 8000, with P2P ports exposed for seeding.",
    "logo": "rutorrent.svg",
    "links": {
      "github": "https://github.com/crazy-max/docker-rtorrent-rutorrent",
      "website": "https://crazymax.dev/",
      "docs": "https://github.com/crazy-max/docker-rtorrent-rutorrent"
    },
    "tags": [
      "torrent",
      "rtorrent",
      "webui",
      "downloader"
    ]
  },
  {
    "id": "rybbit",
    "name": "Rybbit",
    "version": "v1.5.1",
    "description": "Open-source and privacy-friendly alternative to Google Analytics that is 10x more intuitive",
    "logo": "rybbit.png",
    "links": {
      "github": "https://github.com/rybbit-io/rybbit",
      "website": "https://rybbit.io",
      "docs": "https://www.rybbit.io/docs"
    },
    "tags": [
      "analytics"
    ]
  },
  {
    "id": "ryot",
    "name": "Ryot",
    "version": "v7.10",
    "description": "A self-hosted platform for tracking various media types including movies, TV shows, video games, books, audiobooks, and more.",
    "logo": "ryot.png",
    "links": {
      "github": "https://github.com/IgnisDa/ryot",
      "website": "https://ryot.io/",
      "docs": "https://docs.ryot.io/"
    },
    "tags": [
      "media",
      "tracking",
>>>>>>> e69fe112
      "self-hosted"
    ]
  },
  {
<<<<<<< HEAD
    "id": "rybbit",
    "name": "Rybbit",
    "version": "v1.5.1",
    "description": "Open-source and privacy-friendly alternative to Google Analytics that is 10x more intuitive",
    "logo": "rybbit.png",
    "links": {
      "github": "https://github.com/rybbit-io/rybbit",
      "website": "https://rybbit.io",
      "docs": "https://www.rybbit.io/docs"
    },
    "tags": [
      "analytics"
    ]
  },
  {
    "id": "ryot",
    "name": "Ryot",
    "version": "v7.10",
    "description": "A self-hosted platform for tracking various media types including movies, TV shows, video games, books, audiobooks, and more.",
    "logo": "ryot.png",
    "links": {
      "github": "https://github.com/IgnisDa/ryot",
      "website": "https://ryot.io/",
      "docs": "https://docs.ryot.io/"
    },
    "tags": [
      "media",
      "tracking",
      "self-hosted"
    ]
  },
  {
    "id": "scrypted",
    "name": "Scrypted",
    "version": "latest",
    "description": "Scrypted is a home automation platform that integrates with various smart home devices and provides NVR capabilities for video surveillance.",
    "logo": "image.png",
    "links": {
      "github": "https://github.com/koush/scrypted",
      "website": "https://www.scrypted.app/",
      "docs": "https://docs.scrypted.app/"
    },
    "tags": [
=======
    "id": "scrypted",
    "name": "Scrypted",
    "version": "latest",
    "description": "Scrypted is a home automation platform that integrates with various smart home devices and provides NVR capabilities for video surveillance.",
    "logo": "image.png",
    "links": {
      "github": "https://github.com/koush/scrypted",
      "website": "https://www.scrypted.app/",
      "docs": "https://docs.scrypted.app/"
    },
    "tags": [
>>>>>>> e69fe112
      "home-automation",
      "nvr",
      "smart-home",
      "surveillance"
    ]
  },
  {
    "id": "seafile",
    "name": "Seafile",
    "version": "12.0-latest",
    "description": "Open source cloud storage system for file sync, share and document collaboration",
    "logo": "seafile.svg",
    "links": {
      "github": "https://github.com/haiwen/seafile",
      "website": "https://seafile.com",
      "docs": "https://manual.seafile.com/12.0"
    },
    "tags": [
      "file-manager",
      "file-sharing",
      "storage"
    ]
  },
  {
    "id": "searxng",
    "name": "SearXNG",
    "version": "latest",
    "description": "SearXNG is a privacy-respecting, hackable metasearch engine that aggregates results from various search engines without tracking users.",
    "logo": "searxng.png",
    "links": {
      "github": "https://github.com/searxng/searxng",
      "website": "https://searxng.github.io/",
      "docs": "https://docs.searxng.github.io/"
    },
    "tags": [
      "search-engine",
      "metasearch",
      "privacy",
      "self-hosted",
      "aggregator"
    ]
  },
  {
    "id": "shlink",
    "name": "Shlink",
    "version": "stable",
    "description": "URL shortener that can be used to serve shortened URLs under your own domain.",
    "logo": "shlink.svg",
    "links": {
      "github": "https://github.com/shlinkio/shlink",
      "website": "https://shlink.io",
      "docs": "https://shlink.io/documentation"
    },
    "tags": [
      "sharing",
      "shortener",
      "url"
    ]
  },
  {
    "id": "slash",
    "name": "Slash",
    "version": "latest",
    "description": "Slash is a modern, self-hosted bookmarking service and link shortener that helps you organize and share your favorite links.",
    "logo": "slash.png",
    "links": {
      "github": "https://github.com/yourselfhosted/slash",
      "website": "https://github.com/yourselfhosted/slash#readme",
      "docs": "https://github.com/yourselfhosted/slash/wiki"
    },
    "tags": [
      "bookmarks",
      "link-shortener",
      "self-hosted"
    ]
  },
  {
    "id": "snapp",
    "name": "Snapp",
    "version": "0.9-rc-020",
    "description": "Snapp is a self-hosted screenshot sharing service with user management and authentication.",
    "logo": "logo.png",
    "links": {
      "github": "https://github.com/UraniaDev/snapp",
      "website": "https://github.com/UraniaDev/snapp",
      "docs": "https://github.com/UraniaDev/snapp"
    },
    "tags": [
      "screenshot",
      "sharing",
      "self-hosted",
      "authentication"
    ]
  },
  {
    "id": "soketi",
    "name": "Soketi",
    "version": "v1.6.1-16",
    "description": "Soketi is your simple, fast, and resilient open-source WebSockets server.",
    "logo": "soketi.png",
    "links": {
      "github": "https://github.com/soketi/soketi",
      "website": "https://soketi.app/",
      "docs": "https://docs.soketi.app/"
    },
    "tags": [
      "chat"
    ]
  },
  {
    "id": "spacedrive",
    "name": "Spacedrive",
    "version": "latest",
    "description": "Spacedrive is a cross-platform file manager. It connects your devices together to help you organize files from anywhere. powered by a virtual distributed filesystem (VDFS) written in Rust. Organize files across many devices in one place.",
    "links": {
      "github": "https://github.com/spacedriveapp/spacedrive",
      "website": "https://spacedrive.com/",
      "docs": "https://www.spacedrive.com/docs/product/getting-started/introduction"
    },
    "logo": "spacedrive.png",
    "tags": [
      "file-manager",
      "vdfs",
      "storage"
    ]
  },
  {
    "id": "stack-auth",
    "name": "Stack Auth",
    "version": "latest",
    "description": "Open-source Auth0/Clerk alternative. Stack Auth is a free and open source authentication tool that allows you to authenticate your users.",
    "logo": "stack-auth.png",
    "links": {
      "github": "https://github.com/stack-auth/stack-auth",
      "website": "https://stack-auth.com/",
      "docs": "https://docs.stack-auth.com/next/overview"
    },
    "tags": [
      "authentication",
      "auth",
      "authorization"
    ]
  },
  {
    "id": "stalwart",
    "name": "Stalwart",
    "version": "latest",
    "description": "Stalwart Mail Server is an open-source mail server solution with JMAP, IMAP4, POP3, and SMTP support and a wide range of modern features. It is written in Rust and designed to be secure, fast, robust and scalable.",
    "logo": "stalwart.svg",
    "links": {
      "github": "https://github.com/stalwartlabs/mail-server",
      "website": "https://stalw.art/",
      "docs": "https://stalw.art/docs/"
    },
    "tags": [
      "email",
      "smtp",
      "jmap",
      "imap4",
      "pop3",
      "self-hosted",
      "mail-server"
    ]
  },
  {
    "id": "statping-ng",
    "name": "Statping-NG",
    "version": "latest",
    "description": "Statping-NG is an easy-to-use status page for monitoring websites and applications with beautiful metrics, analytics, and health checks.",
    "logo": "statping-ng.png",
    "links": {
      "github": "https://github.com/adamboutcher/statping-ng",
      "website": "https://statping-ng.github.io/",
      "docs": "https://statping-ng.github.io/install.html"
    },
    "tags": [
      "monitoring",
      "status-page"
    ]
  },
  {
    "id": "stirling",
    "name": "Stirling PDF",
    "version": "0.30.1",
    "description": "A locally hosted one-stop shop for all your PDF needs",
    "logo": "stirling.svg",
    "links": {
      "github": "https://github.com/Stirling-Tools/Stirling-PDF",
      "website": "https://www.stirlingpdf.com/",
      "docs": "https://docs.stirlingpdf.com/"
    },
    "tags": [
      "pdf",
      "tools"
    ]
  },
  {
    "id": "supabase",
    "name": "SupaBase",
    "version": "1.25.04 / dokploy >= 0.22.5",
    "description": "The open source Firebase alternative. Supabase gives you a dedicated Postgres database to build your web, mobile, and AI applications. This require at least version 0.22.5 of dokploy.",
    "links": {
      "github": "https://github.com/supabase/supabase",
      "website": "https://supabase.com/",
      "docs": "https://supabase.com/docs/guides/self-hosting"
    },
    "logo": "supabase.svg",
    "tags": [
      "database",
      "firebase",
      "postgres"
    ],
    "dokploy_version": ">=0.22.5"
<<<<<<< HEAD
  },
  {
    "id": "superset",
    "name": "Superset (Unofficial)",
    "version": "latest",
    "description": "Data visualization and data exploration platform.",
    "logo": "superset.svg",
    "links": {
      "github": "https://github.com/amancevice/docker-superset",
      "website": "https://superset.apache.org",
      "docs": "https://superset.apache.org/docs/intro"
    },
    "tags": [
      "analytics",
      "bi",
      "dashboard",
      "database",
      "sql"
    ]
  },
  {
    "id": "tailscale-exitnode",
    "name": "Tailscale Exit nodes",
    "version": "1.0.0",
    "description": "Tailscale ExitNode is a feature that lets you route your internet traffic through a specific device in your Tailscale network.",
    "logo": "tailscale-exitnode.svg",
    "links": {
      "github": "https://github.com/tailscale-dev/docker-guide-code-examples",
      "website": "https://tailscale.com/",
      "docs": "https://tailscale.com/kb/1408/quick-guide-exit-nodes"
    },
    "tags": [
      "network"
    ]
  },
  {
    "id": "teable",
    "name": "teable",
    "version": "v1.3.1-alpha-build.460",
    "description": "Teable is a Super fast, Real-time, Professional, Developer friendly, No-code database built on Postgres. It uses a simple, spreadsheet-like interface to create complex enterprise-level database applications. Unlock efficient app development with no-code, free from the hurdles of data security and scalability.",
    "logo": "teable.png",
    "links": {
      "github": "https://github.com/teableio/teable",
      "website": "https://teable.io/",
      "docs": "https://help.teable.io/"
    },
    "tags": [
      "database",
      "spreadsheet",
      "low-code",
      "nocode"
    ]
  },
  {
    "id": "tianji",
    "name": "Tianji",
    "version": "latest",
    "description": "Tianji is a lightweight web analytic service and uptime monitoring tool.",
    "logo": "logo.svg",
    "links": {
      "github": "https://github.com/msgbyte/tianji",
      "website": "https://github.com/msgbyte/tianji",
      "docs": "https://github.com/msgbyte/tianji"
    },
    "tags": [
      "analytics",
      "monitoring",
      "web",
      "uptime"
    ]
  },
  {
    "id": "tolgee",
    "name": "Tolgee",
    "version": "v3.80.4",
    "description": "Developer & translator friendly web-based localization platform",
    "logo": "tolgee.svg",
    "links": {
      "github": "https://github.com/tolgee/tolgee-platform",
      "website": "https://tolgee.io",
      "docs": "https://tolgee.io/platform"
    },
    "tags": [
      "self-hosted",
      "i18n",
      "localization",
      "translations"
    ]
  },
  {
    "id": "tooljet",
    "name": "Tooljet",
    "version": "ee-lts-latest",
    "description": "Tooljet is an open-source low-code platform that allows you to build internal tools quickly and efficiently. It provides a user-friendly interface for creating applications without extensive coding knowledge.",
    "logo": "logo.png",
    "links": {
      "github": "https://github.com/ToolJet/ToolJet",
      "website": "https://tooljet.ai/",
      "docs": "https://docs.tooljet.ai/"
    },
    "tags": [
      "file-sync",
      "file-sharing",
      "self-hosted"
    ]
  },
  {
    "id": "triggerdotdev",
    "name": "Trigger.dev",
    "version": "v3",
    "description": "Trigger is a platform for building event-driven applications.",
    "logo": "triggerdotdev.svg",
    "links": {
      "github": "https://github.com/triggerdotdev/trigger.dev",
      "website": "https://trigger.dev/",
      "docs": "https://trigger.dev/docs"
    },
    "tags": [
      "event-driven",
      "applications"
    ]
  },
  {
    "id": "trilium",
    "name": "Trilium",
    "description": "Trilium Notes is a hierarchical note taking application with focus on building large personal knowledge bases.",
    "logo": "trilium.png",
    "version": "latest",
    "links": {
      "github": "https://github.com/zadam/trilium",
      "website": "https://github.com/zadam/trilium",
      "docs": "https://github.com/zadam/trilium/wiki/"
    },
    "tags": [
      "self-hosted",
      "productivity",
      "personal-use"
    ]
  },
  {
    "id": "trmnl-byos-laravel",
    "name": "TRMNL BYOS Laravel",
    "version": "0.3.2",
    "description": "TRMNL BYOS Laravel is a self-hosted application to manage TRMNL e-ink devices.",
    "logo": "byos-laravel.svg",
    "links": {
      "github": "https://github.com/usetrmnl/byos_laravel",
      "website": "https://docs.usetrmnl.com/go/diy/byos",
      "docs": "https://github.com/usetrmnl/byos_laravel/blob/main/README.md"
    },
    "tags": [
      "e-ink"
    ]
  },
  {
    "id": "twenty",
    "name": "Twenty CRM",
    "version": "latest",
    "description": "Twenty is a modern CRM offering a powerful spreadsheet interface and open-source alternative to Salesforce.",
    "logo": "twenty.svg",
    "links": {
      "github": "https://github.com/twentyhq/twenty",
      "website": "https://twenty.com",
      "docs": "https://docs.twenty.com"
    },
    "tags": [
      "crm",
      "sales",
      "business"
    ]
  },
  {
    "id": "typebot",
    "name": "Typebot",
    "version": "2.27.0",
    "description": "Typebot is an open-source chatbot builder platform.",
    "logo": "typebot.svg",
    "links": {
      "github": "https://github.com/baptisteArno/typebot.io",
      "website": "https://typebot.io/",
      "docs": "https://docs.typebot.io/get-started/introduction"
    },
    "tags": [
      "chatbot",
      "builder",
      "open-source"
    ]
  },
  {
    "id": "typecho",
    "name": "Typecho",
    "version": "stable",
    "description": "Typecho 是一个轻量级的开源博客程序，基于 PHP 开发，支持多种数据库，简洁而强大。",
    "logo": "typecho.png",
    "links": {
      "github": "https://github.com/typecho/typecho",
      "website": "https://typecho.org/",
      "docs": "http://docs.typecho.org"
    },
    "tags": [
      "blog",
      "cms",
      "php"
=======
  },
  {
    "id": "superset",
    "name": "Superset (Unofficial)",
    "version": "latest",
    "description": "Data visualization and data exploration platform.",
    "logo": "superset.svg",
    "links": {
      "github": "https://github.com/amancevice/docker-superset",
      "website": "https://superset.apache.org",
      "docs": "https://superset.apache.org/docs/intro"
    },
    "tags": [
      "analytics",
      "bi",
      "dashboard",
      "database",
      "sql"
    ]
  },
  {
    "id": "tailscale-exitnode",
    "name": "Tailscale Exit nodes",
    "version": "1.0.0",
    "description": "Tailscale ExitNode is a feature that lets you route your internet traffic through a specific device in your Tailscale network.",
    "logo": "tailscale-exitnode.svg",
    "links": {
      "github": "https://github.com/tailscale-dev/docker-guide-code-examples",
      "website": "https://tailscale.com/",
      "docs": "https://tailscale.com/kb/1408/quick-guide-exit-nodes"
    },
    "tags": [
      "network"
    ]
  },
  {
    "id": "teable",
    "name": "teable",
    "version": "v1.3.1-alpha-build.460",
    "description": "Teable is a Super fast, Real-time, Professional, Developer friendly, No-code database built on Postgres. It uses a simple, spreadsheet-like interface to create complex enterprise-level database applications. Unlock efficient app development with no-code, free from the hurdles of data security and scalability.",
    "logo": "teable.png",
    "links": {
      "github": "https://github.com/teableio/teable",
      "website": "https://teable.io/",
      "docs": "https://help.teable.io/"
    },
    "tags": [
      "database",
      "spreadsheet",
      "low-code",
      "nocode"
    ]
  },
  {
    "id": "tianji",
    "name": "Tianji",
    "version": "latest",
    "description": "Tianji is a lightweight web analytic service and uptime monitoring tool.",
    "logo": "logo.svg",
    "links": {
      "github": "https://github.com/msgbyte/tianji",
      "website": "https://github.com/msgbyte/tianji",
      "docs": "https://github.com/msgbyte/tianji"
    },
    "tags": [
      "analytics",
      "monitoring",
      "web",
      "uptime"
    ]
  },
  {
    "id": "tolgee",
    "name": "Tolgee",
    "version": "v3.80.4",
    "description": "Developer & translator friendly web-based localization platform",
    "logo": "tolgee.svg",
    "links": {
      "github": "https://github.com/tolgee/tolgee-platform",
      "website": "https://tolgee.io",
      "docs": "https://tolgee.io/platform"
    },
    "tags": [
      "self-hosted",
      "i18n",
      "localization",
      "translations"
    ]
  },
  {
    "id": "tooljet",
    "name": "Tooljet",
    "version": "ee-lts-latest",
    "description": "Tooljet is an open-source low-code platform that allows you to build internal tools quickly and efficiently. It provides a user-friendly interface for creating applications without extensive coding knowledge.",
    "logo": "logo.png",
    "links": {
      "github": "https://github.com/ToolJet/ToolJet",
      "website": "https://tooljet.ai/",
      "docs": "https://docs.tooljet.ai/"
    },
    "tags": [
      "file-sync",
      "file-sharing",
      "self-hosted"
    ]
  },
  {
    "id": "triggerdotdev",
    "name": "Trigger.dev",
    "version": "v3",
    "description": "Trigger is a platform for building event-driven applications.",
    "logo": "triggerdotdev.svg",
    "links": {
      "github": "https://github.com/triggerdotdev/trigger.dev",
      "website": "https://trigger.dev/",
      "docs": "https://trigger.dev/docs"
    },
    "tags": [
      "event-driven",
      "applications"
    ]
  },
  {
    "id": "trilium",
    "name": "Trilium",
    "description": "Trilium Notes is a hierarchical note taking application with focus on building large personal knowledge bases.",
    "logo": "trilium.png",
    "version": "latest",
    "links": {
      "github": "https://github.com/zadam/trilium",
      "website": "https://github.com/zadam/trilium",
      "docs": "https://github.com/zadam/trilium/wiki/"
    },
    "tags": [
      "self-hosted",
      "productivity",
      "personal-use"
    ]
  },
  {
    "id": "trmnl-byos-laravel",
    "name": "TRMNL BYOS Laravel",
    "version": "0.3.2",
    "description": "TRMNL BYOS Laravel is a self-hosted application to manage TRMNL e-ink devices.",
    "logo": "byos-laravel.svg",
    "links": {
      "github": "https://github.com/usetrmnl/byos_laravel",
      "website": "https://docs.usetrmnl.com/go/diy/byos",
      "docs": "https://github.com/usetrmnl/byos_laravel/blob/main/README.md"
    },
    "tags": [
      "e-ink"
    ]
  },
  {
    "id": "twenty",
    "name": "Twenty CRM",
    "version": "latest",
    "description": "Twenty is a modern CRM offering a powerful spreadsheet interface and open-source alternative to Salesforce.",
    "logo": "twenty.svg",
    "links": {
      "github": "https://github.com/twentyhq/twenty",
      "website": "https://twenty.com",
      "docs": "https://docs.twenty.com"
    },
    "tags": [
      "crm",
      "sales",
      "business"
    ]
  },
  {
    "id": "typebot",
    "name": "Typebot",
    "version": "2.27.0",
    "description": "Typebot is an open-source chatbot builder platform.",
    "logo": "typebot.svg",
    "links": {
      "github": "https://github.com/baptisteArno/typebot.io",
      "website": "https://typebot.io/",
      "docs": "https://docs.typebot.io/get-started/introduction"
    },
    "tags": [
      "chatbot",
      "builder",
      "open-source"
    ]
  },
  {
    "id": "typecho",
    "name": "Typecho",
    "version": "stable",
    "description": "Typecho 是一个轻量级的开源博客程序，基于 PHP 开发，支持多种数据库，简洁而强大。",
    "logo": "typecho.png",
    "links": {
      "github": "https://github.com/typecho/typecho",
      "website": "https://typecho.org/",
      "docs": "http://docs.typecho.org"
    },
    "tags": [
      "blog",
      "cms",
      "php"
    ]
  },
  {
    "id": "typesense",
    "name": "Typesense",
    "version": "29.0",
    "description": "Typesense is a fast, open-source search engine for building modern search experiences.",
    "logo": "typesense.png",
    "links": {
      "github": "https://github.com/typesense/typesense",
      "website": "https://typesense.org/",
      "docs": "https://typesense.org/docs"
    },
    "tags": [
      "search"
>>>>>>> e69fe112
    ]
  },
  {
    "id": "umami",
    "name": "Umami",
    "version": "v2.16.1",
    "description": "Umami is a simple, fast, privacy-focused alternative to Google Analytics.",
    "logo": "umami.png",
    "links": {
      "github": "https://github.com/umami-software/umami",
      "website": "https://umami.is",
      "docs": "https://umami.is/docs"
    },
    "tags": [
      "analytics"
    ]
  },
  {
    "id": "unifi",
    "name": "Unifi Network",
    "version": "11.6.6",
    "description": "Unifi Network is an open-source enterprise network management platform for wireless networks.",
    "logo": "unifi.webp",
    "links": {
      "github": "https://github.com/ubiquiti",
      "website": "https://www.ui.com/",
      "docs": "https://help.ui.com/hc/en-us/articles/360012282453-Self-Hosting-a-UniFi-Network-Server"
    },
    "tags": [
      "self-hosted",
      "networking"
    ]
  },
  {
    "id": "unsend",
    "name": "Unsend",
    "version": "v1.3.2",
    "description": "Open source alternative to Resend,Sendgrid, Postmark etc. ",
    "logo": "unsend.png",
    "links": {
      "github": "https://github.com/unsend-dev/unsend",
      "website": "https://unsend.dev/",
      "docs": "https://docs.unsend.dev/get-started/"
    },
    "tags": [
      "e-mail",
      "marketing",
      "business"
    ]
  },
  {
    "id": "uptime-kuma",
    "name": "Uptime Kuma",
    "version": "1.23.15",
    "description": "Uptime Kuma is a free and open source monitoring tool that allows you to monitor your websites and applications.",
    "logo": "uptime-kuma.png",
    "links": {
      "github": "https://github.com/louislam/uptime-kuma",
      "website": "https://uptime.kuma.pet/",
      "docs": "https://github.com/louislam/uptime-kuma/wiki"
    },
    "tags": [
      "monitoring"
    ]
  },
  {
    "id": "vaultwarden",
    "name": "Vaultwarden",
    "version": "1.33.2",
    "description": "Unofficial Bitwarden compatible server written in Rust, formerly known as bitwarden_rs",
    "logo": "vaultwarden.svg",
    "links": {
      "github": "https://github.com/dani-garcia/vaultwarden",
      "website": "",
      "docs": "https://github.com/dani-garcia/vaultwarden/wiki"
    },
    "tags": [
      "open-source"
    ]
  },
  {
    "id": "wallos",
    "name": "Wallos",
    "version": "latest",
    "description": "Wallos is a self-hosted subscription tracking application that helps you manage and monitor your subscriptions, providing insights into your spending habits.",
    "logo": "wallos.png",
    "links": {
      "github": "https://github.com/ellite/wallos",
      "website": "https://wallosapp.com",
      "docs": "https://github.com/ellite/wallos?tab=readme-ov-file#getting-started"
    },
    "tags": [
      "finance",
      "subscription",
      "budgeting",
      "expense-tracking",
      "spending"
    ]
  },
  {
    "id": "web-check",
    "name": "Web-Check",
    "version": "latest",
    "description": "Web-Check is a powerful all-in-one website analyzer that provides detailed insights into any website's security, performance, and functionality.",
    "logo": "logo.png",
    "links": {
      "github": "https://github.com/lissy93/web-check",
      "website": "https://github.com/lissy93/web-check",
      "docs": "https://github.com/lissy93/web-check"
    },
    "tags": [
      "website-analyzer",
      "security",
      "performance",
      "seo"
    ]
  },
  {
    "id": "wg-easy",
    "name": "WG-Easy",
    "version": "15",
    "description": "WG-Easy is a simple and user-friendly WireGuard VPN server with a web interface for easy management.",
    "logo": "image.png",
    "links": {
      "github": "https://github.com/wg-easy/wg-easy",
      "website": "https://wg-easy.github.io/",
      "docs": "https://github.com/wg-easy/wg-easy/wiki"
    },
    "tags": [
      "vpn",
      "wireguard",
      "networking"
    ]
  },
  {
    "id": "wikijs",
    "name": "Wiki.js",
    "version": "2.5",
    "description": "The most powerful and extensible open source Wiki software.",
    "logo": "wikijs.svg",
    "links": {
      "github": "https://github.com/requarks/wiki",
      "website": "https://js.wiki/",
      "docs": "https://docs.requarks.io/"
    },
    "tags": [
      "knowledge-base",
      "self-hosted",
      "documentation"
    ]
  },
  {
    "id": "windmill",
    "name": "Windmill",
    "version": "latest",
    "description": "A developer platform to build production-grade workflows and internal apps. Open-source alternative to Airplane, Retool, and GitHub Actions.",
    "logo": "windmill.svg",
    "links": {
      "github": "https://github.com/windmill-labs/windmill",
      "website": "https://www.windmill.dev/",
      "docs": "https://docs.windmill.dev/"
    },
    "tags": [
      "workflow",
      "automation",
      "development"
    ]
  },
  {
    "id": "windows",
    "name": "Windows (dockerized)",
    "version": "4.00",
    "description": "Windows inside a Docker container.",
    "logo": "windows.png",
    "links": {
      "github": "https://github.com/dockur/windows",
      "website": "",
      "docs": "https://github.com/dockur/windows?tab=readme-ov-file#how-do-i-use-it"
    },
    "tags": [
      "self-hosted",
      "open-source",
      "os"
    ]
  },
  {
    "id": "wordpress",
    "name": "Wordpress",
    "version": "latest",
    "description": "Wordpress is a free and open source content management system (CMS) for publishing and managing websites.",
    "logo": "wordpress.png",
    "links": {
      "github": "https://github.com/WordPress/WordPress",
      "website": "https://wordpress.org/",
      "docs": "https://wordpress.org/documentation/"
    },
    "tags": [
      "cms"
    ]
  },
  {
    "id": "yourls",
    "name": "YOURLS",
    "version": "1.9.2",
    "description": "YOURLS (Your Own URL Shortener) is a set of PHP scripts that will allow you to run your own URL shortening service (a la TinyURL or Bitly).",
    "logo": "yourls.svg",
    "links": {
      "github": "https://github.com/YOURLS/YOURLS",
      "website": "https://yourls.org/",
      "docs": "https://yourls.org/#documentation"
    },
    "tags": [
      "url-shortener",
      "php"
    ]
  },
  {
    "id": "yt-dlp-webui",
    "name": "yt-dlp-webui",
    "version": "latest",
    "description": "yt-dlp-webui is a web interface for yt-dlp, allowing you to download videos and audio from various platforms with a simple web UI.",
    "logo": "logo.ico",
    "links": {
      "github": "https://github.com/marcopiovanello/yt-dlp-web-ui",
      "website": "https://github.com/marcopiovanello/yt-dlp-web-ui",
      "docs": "https://github.com/marcopiovanello/yt-dlp-web-ui"
    },
    "tags": [
      "downloader",
      "youtube",
      "media",
      "webui"
    ]
  },
  {
    "id": "zipline",
    "name": "Zipline",
    "version": "v3.7.9",
    "description": "A ShareX/file upload server that is easy to use, packed with features, and with an easy setup!",
    "logo": "zipline.png",
    "links": {
      "github": "https://github.com/diced/zipline",
      "website": "https://zipline.diced.sh/",
      "docs": "https://zipline.diced.sh/docs/"
    },
    "tags": [
      "media system",
      "storage"
    ]
  },
  {
    "id": "zitadel",
    "name": "Zitadel",
    "version": "latest",
    "description": "Open-source identity and access management platform with multi-tenancy, OpenID Connect, SAML, and OAuth 2.0 support.",
    "logo": "zitadel.png",
    "links": {
      "github": "https://github.com/zitadel/zitadel",
      "website": "https://zitadel.com/",
      "docs": "https://zitadel.com/docs/"
    },
    "tags": [
      "identity",
      "authentication",
      "authorization",
      "iam",
      "security",
      "oauth",
      "openid-connect",
      "saml",
      "multi-tenant"
    ]
  }
]<|MERGE_RESOLUTION|>--- conflicted
+++ resolved
@@ -836,7 +836,6 @@
       "github": "https://github.com/chatwoot/chatwoot",
       "website": "https://www.chatwoot.com",
       "docs": "https://www.chatwoot.com/docs"
-<<<<<<< HEAD
     },
     "tags": [
       "support",
@@ -1454,6 +1453,22 @@
     ]
   },
   {
+    "id": "drizzle-gateway",
+    "name": "drizzle gateway",
+    "version": "latest",
+    "description": "Drizzle Gateway is a self-hosted database gateway that allows you to connect to your databases from anywhere.",
+    "logo": "drizzle-gateway.svg",
+    "links": {
+      "github": "https://github.com/drizzle-team/drizzle-gateway",
+      "website": "https://drizzle-team.github.io/",
+      "docs": "https://drizzle-team.github.io/docs"
+    },
+    "tags": [
+      "database",
+      "gateway"
+    ]
+  },
+  {
     "id": "dumbassets",
     "name": "DumbAssets",
     "version": "latest",
@@ -1466,652 +1481,6 @@
     },
     "tags": [
       "asset-tracking",
-=======
-    },
-    "tags": [
-      "support",
-      "chat",
-      "customer-service"
-    ]
-  },
-  {
-    "id": "checkmate",
-    "name": "Checkmate",
-    "version": "latest",
-    "description": "Checkmate is an open-source, self-hosted tool designed to track and monitor server hardware, uptime, response times, and incidents in real-time with beautiful visualizations.",
-    "logo": "checkmate.png",
-    "links": {
-      "github": "https://github.com/bluewave-labs/checkmate",
-      "website": "https://checkmate.so/",
-      "docs": "https://docs.checkmate.so"
-    },
-    "tags": [
-      "self-hosted",
-      "monitoring",
-      "uptime"
-    ]
-  },
-  {
-    "id": "chevereto",
-    "name": "Chevereto",
-    "version": "4",
-    "description": "Chevereto is a powerful, self-hosted image and video hosting platform designed for individuals, communities, and businesses. It allows users to upload, organize, and share media effortlessly.",
-    "logo": "logo.png",
-    "links": {
-      "github": "https://github.com/chevereto/chevereto",
-      "website": "https://chevereto.com/",
-      "docs": "https://v4-docs.chevereto.com/"
-    },
-    "tags": [
-      "Image Hosting",
-      "File Management",
-      "Open Source",
-      "Multi-User",
-      "Private Albums"
-    ]
-  },
-  {
-    "id": "chibisafe",
-    "name": "Chibisafe",
-    "version": "latest",
-    "description": "A beautiful and performant vault to save all your files in the cloud.",
-    "logo": "chibisafe.svg",
-    "links": {
-      "github": "https://github.com/chibisafe/chibisafe",
-      "website": "https://chibisafe.app",
-      "docs": "https://chibisafe.app/docs/intro"
-    },
-    "tags": [
-      "media system",
-      "storage",
-      "file-sharing"
-    ]
-  },
-  {
-    "id": "chiefonboarding",
-    "name": "Chief-Onboarding",
-    "version": "v2.2.5",
-    "description": "Chief-Onboarding is a comprehensive, self-hosted onboarding and employee management platform designed for businesses to streamline their onboarding processes.",
-    "logo": "logo.png",
-    "links": {
-      "github": "https://github.com/chiefonboarding/chiefonboarding",
-      "website": "https://demo.chiefonboarding.com/",
-      "docs": "https://docs.chiefonboarding.com/"
-    },
-    "tags": [
-      "Employee Onboarding",
-      "HR Management",
-      "Task Tracking",
-      "Role-Based Access",
-      "Document Management"
-    ]
-  },
-  {
-    "id": "chromium",
-    "name": "Chromium",
-    "version": "5f5dd27e-ls102",
-    "description": "Chromium is an open-source browser project that is designed to provide a safer, faster, and more stable way for all users to experience the web in a containerized environment.",
-    "logo": "logo.png",
-    "links": {
-      "github": "https://github.com/linuxserver/docker-chromium",
-      "docs": "https://docs.linuxserver.io/images/docker-chromium",
-      "website": "https://docs.linuxserver.io/images/docker-chromium"
-    },
-    "tags": [
-      "browser",
-      "development",
-      "web"
-    ]
-  },
-  {
-    "id": "classicpress",
-    "name": "ClassicPress",
-    "version": "php8.3-apache",
-    "description": "ClassicPress is a community-led open source content management system for creators. It is a fork of WordPress 6.2 that preserves the TinyMCE classic editor as the default option.",
-    "logo": "logo.png",
-    "links": {
-      "github": "https://github.com/ClassicPress/",
-      "website": "https://www.classicpress.net/",
-      "docs": "https://docs.classicpress.net/"
-    },
-    "tags": [
-      "cms",
-      "wordpress",
-      "content-management"
-    ]
-  },
-  {
-    "id": "cloud9",
-    "name": "Cloud9",
-    "version": "1.29.2",
-    "description": "Cloud9 is a cloud-based integrated development environment (IDE) designed for developers to code, build, and debug applications collaboratively in real time.",
-    "logo": "logo.png",
-    "links": {
-      "github": "https://github.com/c9",
-      "website": "https://aws.amazon.com/cloud9/",
-      "docs": "https://docs.aws.amazon.com/cloud9/"
-    },
-    "tags": [
-      "ide",
-      "development",
-      "cloud"
-    ]
-  },
-  {
-    "id": "cloudcommander",
-    "name": "Cloud Commander",
-    "version": "18.5.1",
-    "description": "Cloud Commander is a file manager for the web. It includes a command-line console and a text editor. Cloud Commander helps you manage your server and work with files, directories and programs in a web browser.",
-    "logo": "logo.png",
-    "links": {
-      "github": "https://github.com/coderaiser/cloudcmd",
-      "website": "https://cloudcmd.io",
-      "docs": "https://cloudcmd.io/#install"
-    },
-    "tags": [
-      "file-manager",
-      "web-based",
-      "console"
-    ]
-  },
-  {
-    "id": "cloudflared",
-    "name": "Cloudflared",
-    "version": "latest",
-    "description": "A lightweight daemon that securely connects local services to the internet through Cloudflare Tunnel.",
-    "logo": "cloudflared.svg",
-    "links": {
-      "github": "https://github.com/cloudflare/cloudflared",
-      "website": "https://developers.cloudflare.com/cloudflare-one/connections/connect-apps/",
-      "docs": "https://developers.cloudflare.com/cloudflare-one/connections/connect-apps/install-and-setup/"
-    },
-    "tags": [
-      "cloud",
-      "networking",
-      "security",
-      "tunnel"
-    ]
-  },
-  {
-    "id": "cockpit",
-    "name": "Cockpit",
-    "version": "core-2.11.0",
-    "description": "Cockpit is a headless content platform designed to streamline the creation, connection, and delivery of content for creators, marketers, and developers. It is built with an API-first approach, enabling limitless digital solutions.",
-    "logo": "logo.png",
-    "links": {
-      "github": "https://github.com/Cockpit-HQ",
-      "website": "https://getcockpit.com",
-      "docs": "https://getcockpit.com/documentation"
-    },
-    "tags": [
-      "cms",
-      "content-management",
-      "api"
-    ]
-  },
-  {
-    "id": "coder",
-    "name": "Coder",
-    "version": "2.15.3",
-    "description": "Coder is an open-source cloud development environment (CDE) that you host in your cloud or on-premises.",
-    "logo": "coder.svg",
-    "links": {
-      "github": "https://github.com/coder/coder",
-      "website": "https://coder.com/",
-      "docs": "https://coder.com/docs"
-    },
-    "tags": [
-      "self-hosted",
-      "open-source",
-      "builder"
-    ]
-  },
-  {
-    "id": "codex-docs",
-    "name": "CodeX Docs",
-    "version": "v2.2",
-    "description": "CodeX is a comprehensive platform that brings together passionate engineers, designers, and specialists to create high-quality open-source projects. It includes Editor.js, Hawk.so, CodeX Notes, and more.",
-    "logo": "logo.svg",
-    "links": {
-      "github": "https://github.com/codex-team/codex.docs",
-      "website": "https://codex.so",
-      "docs": "https://docs.codex.so"
-    },
-    "tags": [
-      "documentation",
-      "development",
-      "collaboration"
-    ]
-  },
-  {
-    "id": "colanode",
-    "name": "Colanode Server",
-    "version": "v0.1.6",
-    "description": "Open-source and local-first Slack and Notion alternative that puts you in control of your data",
-    "logo": "logo.svg",
-    "links": {
-      "github": "https://github.com/colanode/colanode",
-      "website": "https://colanode.com",
-      "docs": "https://colanode.com/docs/"
-    },
-    "tags": [
-      "documentation",
-      "knowledge-base",
-      "collaboration"
-    ]
-  },
-  {
-    "id": "collabora-office",
-    "name": "Collabora Office",
-    "version": "latest",
-    "description": "Collabora Online is a powerful, flexible, and secure online office suite designed to break free from vendor lock-in and put you in full control of your documents.",
-    "logo": "logo.svg",
-    "links": {
-      "github": "https://github.com/CollaboraOnline",
-      "website": "https://collaboraonline.com",
-      "docs": "https://sdk.collaboraonline.com/docs"
-    },
-    "tags": [
-      "office",
-      "documents",
-      "collaboration"
-    ]
-  },
-  {
-    "id": "commafeed",
-    "name": "CommaFeed",
-    "version": "latest",
-    "description": "CommaFeed is an open-source feed reader and news aggregator, designed to be lightweight and extensible, with PostgreSQL as its database.",
-    "logo": "logo.svg",
-    "links": {
-      "github": "https://github.com/Athou/commafeed",
-      "website": "https://www.commafeed.com/",
-      "docs": "https://github.com/Athou/commafeed/wiki"
-    },
-    "tags": [
-      "feed-reader",
-      "news-aggregator",
-      "rss"
-    ]
-  },
-  {
-    "id": "commento",
-    "name": "Commento",
-    "version": "v1.8.0",
-    "description": "Commento is a comments widget designed to enhance the interaction on your website. It allows your readers to contribute to the discussion by upvoting comments that add value and downvoting those that don't. The widget supports markdown formatting and provides moderation tools to manage conversations.",
-    "links": {
-      "website": "https://commento.io/",
-      "docs": "https://commento.io/",
-      "github": "https://github.com/souramoo/commentoplusplus"
-    },
-    "logo": "logo.png",
-    "tags": [
-      "comments",
-      "discussion",
-      "website"
-    ]
-  },
-  {
-    "id": "commentoplusplus",
-    "name": "Commento++",
-    "version": "v1.8.7",
-    "description": "Commento++ is a free, open-source application designed to provide a fast, lightweight comments box that you can embed in your static website. It offers features like Markdown support, Disqus import, voting, automated spam detection, moderation tools, sticky comments, thread locking, and OAuth login.",
-    "links": {
-      "website": "https://commento.io/",
-      "docs": "https://commento.io/",
-      "github": "https://github.com/souramoo/commentoplusplus"
-    },
-    "logo": "logo.png",
-    "tags": [
-      "comments",
-      "website",
-      "open-source"
-    ]
-  },
-  {
-    "id": "conduit",
-    "name": "Conduit",
-    "version": "v0.9.0",
-    "description": "Conduit is a simple, fast and reliable chat server powered by Matrix",
-    "logo": "conduit.svg",
-    "links": {
-      "github": "https://gitlab.com/famedly/conduit",
-      "website": "https://conduit.rs/",
-      "docs": "https://docs.conduit.rs/"
-    },
-    "tags": [
-      "matrix",
-      "communication"
-    ]
-  },
-  {
-    "id": "conduwuit",
-    "name": "Conduwuit",
-    "version": "latest",
-    "description": "Well-maintained, featureful Matrix chat homeserver (fork of Conduit)",
-    "logo": "conduwuit.svg",
-    "links": {
-      "github": "https://github.com/girlbossceo/conduwuit",
-      "website": "https://conduwuit.puppyirl.gay",
-      "docs": "https://conduwuit.puppyirl.gay/configuration.html"
-    },
-    "tags": [
-      "backend",
-      "chat",
-      "communication",
-      "matrix",
-      "server"
-    ]
-  },
-  {
-    "id": "confluence",
-    "name": "Confluence",
-    "version": "8.6",
-    "description": "Confluence is a powerful team collaboration and knowledge-sharing tool. It allows you to create, organize, and collaborate on content in a centralized space. Designed for project management, documentation, and team communication, Confluence helps streamline workflows and enhances productivity.",
-    "links": {
-      "website": "https://confluence.atlassian.com",
-      "docs": "https://confluence.atlassian.com/doc/confluence-documentation-135922.html",
-      "github": "https://confluence.atlassian.com"
-    },
-    "logo": "logo.svg",
-    "tags": [
-      "collaboration",
-      "documentation",
-      "productivity",
-      "project-management"
-    ]
-  },
-  {
-    "id": "convertx",
-    "name": "ConvertX",
-    "version": "latest",
-    "description": "ConvertX is a service for converting media files, with optional user registration and file management features.",
-    "logo": "logo.png",
-    "links": {
-      "github": "https://github.com/c4illin/ConvertX",
-      "website": "https://github.com/c4illin/ConvertX",
-      "docs": "https://github.com/c4illin/ConvertX#environment-variables"
-    },
-    "tags": [
-      "media",
-      "converter",
-      "ffmpeg"
-    ]
-  },
-  {
-    "id": "convex",
-    "name": "Convex",
-    "version": "latest",
-    "description": "Convex is an open-source reactive database designed to make life easy for web app developers.",
-    "logo": "convex.svg",
-    "links": {
-      "github": "https://github.com/get-convex/convex",
-      "website": "https://www.convex.dev/",
-      "docs": "https://www.convex.dev/docs"
-    },
-    "tags": [
-      "backend",
-      "database",
-      "api"
-    ]
-  },
-  {
-    "id": "coralproject",
-    "name": "Coral",
-    "version": "9.7.0",
-    "description": "Coral is a revolutionary commenting platform designed to enhance website interactions. It features smart technology for meaningful discussions, journalist identification, moderation tools with AI support, and complete data control without ads or trackers. Used by major news sites worldwide.",
-    "links": {
-      "website": "https://coralproject.net/",
-      "docs": "https://docs.coralproject.net/",
-      "github": "https://github.com/coralproject/talk"
-    },
-    "logo": "logo.png",
-    "tags": [
-      "communication",
-      "community",
-      "privacy"
-    ]
-  },
-  {
-    "id": "couchdb",
-    "name": "CouchDB",
-    "version": "latest",
-    "description": "CouchDB is a document-oriented NoSQL database that excels at replication and horizontal scaling.",
-    "logo": "couchdb.png",
-    "links": {
-      "github": "https://github.com/apache/couchdb",
-      "website": "https://couchdb.apache.org/",
-      "docs": "https://docs.couchdb.org/en/stable/"
-    },
-    "tags": [
-      "database",
-      "storage"
-    ]
-  },
-  {
-    "id": "cyberchef",
-    "name": "CyberChef",
-    "version": "latest",
-    "description": "CyberChef is a web application for encryption, encoding, compression, and data analysis, developed by GCHQ.",
-    "logo": "cyberchef.svg",
-    "links": {
-      "github": "https://github.com/gchq/CyberChef",
-      "website": "https://gchq.github.io/CyberChef/",
-      "docs": "https://github.com/gchq/CyberChef/wiki"
-    },
-    "tags": [
-      "security",
-      "encryption",
-      "data-analysis"
-    ]
-  },
-  {
-    "id": "datalens",
-    "name": "DataLens",
-    "version": "1.23.0",
-    "description": "A modern, scalable business intelligence and data visualization system.",
-    "logo": "datalens.svg",
-    "links": {
-      "github": "https://github.com/datalens-tech/datalens",
-      "website": "https://datalens.tech/",
-      "docs": "https://datalens.tech/docs/"
-    },
-    "tags": [
-      "analytics",
-      "self-hosted",
-      "bi",
-      "monitoring"
-    ]
-  },
-  {
-    "id": "directory-lister",
-    "name": "Directory Lister",
-    "version": "latest",
-    "description": "Directory Lister is a simple PHP application that lists the contents of any web-accessible directory and allows navigation there within.",
-    "logo": "logo.png",
-    "links": {
-      "github": "https://github.com/DirectoryLister/DirectoryLister",
-      "website": "https://www.directorylister.com/",
-      "docs": "https://docs.directorylister.com/"
-    },
-    "tags": [
-      "file-manager",
-      "directory-listing",
-      "php"
-    ]
-  },
-  {
-    "id": "directus",
-    "name": "Directus",
-    "version": "11.0.2",
-    "description": "Directus is an open source headless CMS that provides an API-first solution for building custom backends.",
-    "logo": "directus.jpg",
-    "links": {
-      "github": "https://github.com/directus/directus",
-      "website": "https://directus.io/",
-      "docs": "https://docs.directus.io/"
-    },
-    "tags": [
-      "cms"
-    ]
-  },
-  {
-    "id": "discord-tickets",
-    "name": "Discord Tickets",
-    "version": "4.0.21",
-    "description": "An open-source Discord bot for creating and managing support ticket channels.",
-    "logo": "discord-tickets.png",
-    "links": {
-      "github": "https://github.com/discord-tickets/bot",
-      "website": "https://discordtickets.app",
-      "docs": "https://discordtickets.app/self-hosting/installation/docker/"
-    },
-    "tags": [
-      "discord",
-      "tickets",
-      "support"
-    ]
-  },
-  {
-    "id": "discourse",
-    "name": "Discourse",
-    "version": "3.3.2",
-    "description": "Discourse is a modern forum software for your community. Use it as a mailing list, discussion forum, or long-form chat room.",
-    "logo": "discourse.svg",
-    "links": {
-      "github": "https://github.com/discourse/discourse",
-      "website": "https://www.discourse.org/",
-      "docs": "https://meta.discourse.org/"
-    },
-    "tags": [
-      "forum",
-      "community",
-      "discussion"
-    ]
-  },
-  {
-    "id": "docmost",
-    "name": "Docmost",
-    "version": "0.4.1",
-    "description": "Docmost, is an open-source collaborative wiki and documentation software.",
-    "logo": "docmost.png",
-    "links": {
-      "github": "https://github.com/docmost/docmost",
-      "website": "https://docmost.com/",
-      "docs": "https://docmost.com/docs/"
-    },
-    "tags": [
-      "self-hosted",
-      "open-source",
-      "manager"
-    ]
-  },
-  {
-    "id": "documenso",
-    "name": "Documenso",
-    "version": "v1.5.6",
-    "description": "Documenso is the open source alternative to DocuSign for signing documents digitally",
-    "links": {
-      "github": "https://github.com/documenso/documenso",
-      "website": "https://documenso.com/",
-      "docs": "https://documenso.com/docs"
-    },
-    "logo": "documenso.png",
-    "tags": [
-      "document-signing"
-    ]
-  },
-  {
-    "id": "docuseal",
-    "name": "Docuseal",
-    "version": "latest",
-    "description": "Docuseal is a self-hosted document management system.",
-    "logo": "docuseal.png",
-    "links": {
-      "github": "https://github.com/docusealco/docuseal",
-      "website": "https://www.docuseal.com/",
-      "docs": "https://www.docuseal.com/"
-    },
-    "tags": [
-      "document-signing"
-    ]
-  },
-  {
-    "id": "doublezero",
-    "name": "Double Zero",
-    "version": "v0.2.1",
-    "description": "00 is a self hostable SES dashboard for sending and monitoring emails with AWS",
-    "logo": "doublezero.svg",
-    "links": {
-      "github": "https://github.com/technomancy-dev/00",
-      "website": "https://www.double-zero.cloud/",
-      "docs": "https://github.com/technomancy-dev/00"
-    },
-    "tags": [
-      "email"
-    ]
-  },
-  {
-    "id": "dragonfly-db",
-    "name": "Dragonfly",
-    "version": "1.28.1",
-    "description": "Dragonfly is a drop-in Redis replacement that is designed for heavy data workloads running on modern cloud hardware.",
-    "logo": "dragonfly-db.png",
-    "links": {
-      "github": "https://github.com/dragonflydb/dragonfly",
-      "website": "https://www.dragonflydb.io/",
-      "docs": "https://www.dragonflydb.io/docs"
-    },
-    "tags": [
-      "database",
-      "redis"
-    ]
-  },
-  {
-    "id": "drawio",
-    "name": "draw.io",
-    "version": "24.7.17",
-    "description": "draw.io is a configurable diagramming/whiteboarding visualization application.",
-    "logo": "drawio.svg",
-    "links": {
-      "github": "https://github.com/jgraph/drawio",
-      "website": "https://draw.io/",
-      "docs": "https://www.drawio.com/doc/"
-    },
-    "tags": [
-      "drawing",
-      "diagrams"
-    ]
-  },
-  {
-    "id": "drizzle-gateway",
-    "name": "drizzle gateway",
-    "version": "latest",
-    "description": "Drizzle Gateway is a self-hosted database gateway that allows you to connect to your databases from anywhere.",
-    "logo": "drizzle-gateway.svg",
-    "links": {
-      "github": "https://github.com/drizzle-team/drizzle-gateway",
-      "website": "https://drizzle-team.github.io/",
-      "docs": "https://drizzle-team.github.io/docs"
-    },
-    "tags": [
-      "database",
-      "gateway"
-    ]
-  },
-  {
-    "id": "dumbassets",
-    "name": "DumbAssets",
-    "version": "latest",
-    "description": "DumbAssets is a simple, self-hosted asset tracking service with no database or authentication required.",
-    "logo": "logo.svg",
-    "links": {
-      "github": "https://github.com/dumbwareio/dumbassets",
-      "website": "https://www.dumbware.io/software/DumbAssets/",
-      "docs": "https://github.com/dumbwareio/dumbassets"
-    },
-    "tags": [
-      "asset-tracking",
       "self-hosted",
       "simple"
     ]
@@ -2135,58 +1504,6 @@
     ]
   },
   {
-    "id": "dumbdrop",
-    "name": "DumbDrop",
-    "version": "latest",
-    "description": "DumbDrop is a simple, self-hosted file sharing service with no database or authentication required.",
-    "logo": "logo.svg",
-    "links": {
-      "github": "https://github.com/dumbwareio/dumbdrop",
-      "website": "https://www.dumbware.io/software/DumbDrop/",
-      "docs": "https://github.com/dumbwareio/dumbdrop"
-    },
-    "tags": [
-      "file-sharing",
->>>>>>> e69fe112
-      "self-hosted",
-      "simple"
-    ]
-  },
-  {
-<<<<<<< HEAD
-    "id": "dumbbudget",
-    "name": "DumbBudget",
-    "version": "latest",
-    "description": "DumbBudget is a simple, self-hosted budget tracking service with PIN protection and no database required.",
-    "logo": "logo.svg",
-    "links": {
-      "github": "https://github.com/dumbwareio/dumbbudget",
-      "website": "https://www.dumbware.io/software/DumbBudget/",
-      "docs": "https://github.com/dumbwareio/dumbbudget"
-    },
-    "tags": [
-      "budget",
-      "finance",
-=======
-    "id": "dumbpad",
-    "name": "DumbPad",
-    "version": "latest",
-    "description": "DumbPad is a simple, self-hosted notepad service with PIN protection and no database required.",
-    "logo": "logo.svg",
-    "links": {
-      "github": "https://github.com/dumbwareio/dumbpad",
-      "website": "https://www.dumbware.io/software/DumbPad/",
-      "docs": "https://github.com/dumbwareio/dumbpad"
-    },
-    "tags": [
-      "notepad",
->>>>>>> e69fe112
-      "self-hosted",
-      "simple"
-    ]
-  },
-  {
-<<<<<<< HEAD
     "id": "dumbdrop",
     "name": "DumbDrop",
     "version": "latest",
@@ -2234,6 +1551,22 @@
     "tags": [
       "search",
       "analytics"
+    ]
+  },
+  {
+    "id": "emby",
+    "name": "Emby",
+    "version": "4.9.1.17",
+    "description": "Emby Server is a personal media server with apps on just about every device.",
+    "logo": "emby.png",
+    "links": {
+      "github": "https://github.com/MediaBrowser/Emby",
+      "website": "https://emby.media/",
+      "docs": "https://emby.media/support/articles/Home.html"
+    },
+    "tags": [
+      "media",
+      "media system"
     ]
   },
   {
@@ -2485,22 +1818,6 @@
     ]
   },
   {
-    "id": "garage-with-ui",
-    "name": "Garage S3 with Web UI",
-    "version": "latest",
-    "description": "Garage is an open-source distributed object storage service tailored for self-hosting",
-    "logo": "garage.svg",
-    "links": {
-      "github": "https://git.deuxfleurs.fr/Deuxfleurs/garage",
-      "website": "https://garagehq.deuxfleurs.fr",
-      "docs": "https://garagehq.deuxfleurs.fr/documentation/quick-start/"
-    },
-    "tags": [
-      "storage",
-      "object-storage"
-    ]
-  },
-  {
     "id": "ghost",
     "name": "Ghost",
     "version": "6.0.0",
@@ -2516,22 +1833,6 @@
     ]
   },
   {
-    "id": "gitea",
-    "name": "Gitea",
-    "version": "1.22.3",
-    "description": "Git with a cup of tea! Painless self-hosted all-in-one software development service, including Git hosting, code review, team collaboration, package registry and CI/CD.",
-    "logo": "gitea.png",
-    "links": {
-      "github": "https://github.com/go-gitea/gitea.git",
-      "website": "https://gitea.com/",
-      "docs": "https://docs.gitea.com/installation/install-with-docker"
-    },
-    "tags": [
-      "self-hosted",
-      "storage"
-    ]
-  },
-  {
     "id": "gitea-mirror",
     "name": "Gitea Mirror",
     "version": "v2.11.2",
@@ -2552,322 +1853,6 @@
     ]
   },
   {
-=======
-    "id": "elastic-search",
-    "name": "Elasticsearch",
-    "version": "8.10.2",
-    "description": "Elasticsearch is an open-source search and analytics engine, used for full-text search and analytics on structured data such as text, web pages, images, and videos.",
-    "logo": "elasticsearch.svg",
-    "links": {
-      "github": "https://github.com/elastic/elasticsearch",
-      "website": "https://www.elastic.co/elasticsearch/",
-      "docs": "https://docs.elastic.co/elasticsearch/"
-    },
-    "tags": [
-      "search",
-      "analytics"
-    ]
-  },
-  {
-    "id": "emby",
-    "name": "Emby",
-    "version": "4.9.1.17",
-    "description": "Emby Server is a personal media server with apps on just about every device.",
-    "logo": "emby.png",
-    "links": {
-      "github": "https://github.com/MediaBrowser/Emby",
-      "website": "https://emby.media/",
-      "docs": "https://emby.media/support/articles/Home.html"
-    },
-    "tags": [
-      "media",
-      "media system"
-    ]
-  },
-  {
-    "id": "erpnext",
-    "name": "ERPNext",
-    "version": "version-15",
-    "description": "100% Open Source and highly customizable ERP software.",
-    "logo": "erpnext.svg",
-    "links": {
-      "github": "https://github.com/frappe/erpnext",
-      "docs": "https://docs.frappe.io/erpnext",
-      "website": "https://erpnext.com"
-    },
-    "tags": [
-      "erp",
-      "accounts",
-      "manufacturing",
-      "retail",
-      "sales",
-      "pos",
-      "hrms"
-    ]
-  },
-  {
-    "id": "evolutionapi",
-    "name": "Evolution API",
-    "version": "v2.1.2",
-    "description": "Evolution API is a robust platform dedicated to empowering small businesses with limited resources, going beyond a simple messaging solution via WhatsApp.",
-    "logo": "evolutionapi.png",
-    "links": {
-      "github": "https://github.com/EvolutionAPI/evolution-api",
-      "docs": "https://doc.evolution-api.com/v2/en/get-started/introduction",
-      "website": "https://evolution-api.com/opensource-whatsapp-api/"
-    },
-    "tags": [
-      "api",
-      "whatsapp",
-      "messaging"
-    ]
-  },
-  {
-    "id": "excalidraw",
-    "name": "Excalidraw",
-    "version": "latest",
-    "description": "Excalidraw is a free and open source online diagramming tool that lets you easily create and share beautiful diagrams.",
-    "logo": "excalidraw.jpg",
-    "links": {
-      "github": "https://github.com/excalidraw/excalidraw",
-      "website": "https://excalidraw.com/",
-      "docs": "https://docs.excalidraw.com/"
-    },
-    "tags": [
-      "drawing"
-    ]
-  },
-  {
-    "id": "ezbookkeeping",
-    "name": "EZBookkeeping",
-    "version": "latest",
-    "description": "EZBookkeeping is a self-hosted bookkeeping application that helps you manage your personal and business finances. It provides features for tracking income, expenses, accounts, and generating financial reports.",
-    "logo": "logo.png",
-    "links": {
-      "github": "https://github.com/mayswind/ezbookkeeping",
-      "website": "https://github.com/mayswind/ezbookkeeping",
-      "docs": "https://github.com/mayswind/ezbookkeeping"
-    },
-    "tags": [
-      "bookkeeping",
-      "finance",
-      "accounting",
-      "self-hosted",
-      "personal-finance",
-      "business-finance"
-    ]
-  },
-  {
-    "id": "filebrowser",
-    "name": "File Browser",
-    "version": "2.31.2",
-    "description": "Filebrowser is a standalone file manager for uploading, deleting, previewing, renaming, and editing files, with support for multiple users, each with their own directory.",
-    "logo": "filebrowser.svg",
-    "links": {
-      "github": "https://github.com/filebrowser/filebrowser",
-      "website": "https://filebrowser.org/",
-      "docs": "https://filebrowser.org/"
-    },
-    "tags": [
-      "file-manager",
-      "storage"
-    ]
-  },
-  {
-    "id": "filestash",
-    "name": "Filestash",
-    "version": "latest",
-    "description": "Filestash is the enterprise-grade file manager connecting your storage with your identity provider and authorisations.",
-    "logo": "filestash.svg",
-    "links": {
-      "github": "https://github.com/mickael-kerjean/filestash",
-      "website": "https://www.filestash.app/",
-      "docs": "https://www.filestash.app/docs/"
-    },
-    "tags": [
-      "file-manager",
-      "document-editor",
-      "self-hosted"
-    ]
-  },
-  {
-    "id": "flagsmith",
-    "name": "Flagsmith",
-    "version": "2.177.1",
-    "description": "Flagsmith is an open-source feature flagging and remote config service.",
-    "logo": "flagsmith.png",
-    "links": {
-      "github": "https://github.com/Flagsmith/flagsmith",
-      "website": "https://www.flagsmith.com/",
-      "docs": "https://docs.flagsmith.com/"
-    },
-    "tags": [
-      "feature-flag",
-      "feature-management",
-      "feature-toggle",
-      "remote-configuration"
-    ]
-  },
-  {
-    "id": "flaresolverr",
-    "name": "FlareSolverr",
-    "version": "latest",
-    "description": "FlareSolverr is a proxy server to bypass Cloudflare and DDoS-GUARD protection.",
-    "logo": "logo.png",
-    "links": {
-      "github": "https://github.com/FlareSolverr/FlareSolverr",
-      "website": "https://github.com/FlareSolverr/FlareSolverr",
-      "docs": "https://github.com/FlareSolverr/FlareSolverr"
-    },
-    "tags": [
-      "proxy",
-      "cloudflare",
-      "bypass",
-      "ddos-guard"
-    ]
-  },
-  {
-    "id": "focalboard",
-    "name": "Focalboard",
-    "version": "8.0.0",
-    "description": "Open source project management for technical teams",
-    "logo": "focalboard.png",
-    "links": {
-      "github": "https://github.com/sysblok/focalboard",
-      "website": "https://focalboard.com",
-      "docs": "https://www.focalboard.com/docs/"
-    },
-    "tags": [
-      "kanban"
-    ]
-  },
-  {
-    "id": "forgejo",
-    "name": "Forgejo",
-    "version": "10",
-    "description": "Forgejo is a self-hosted lightweight software forge. Easy to install and low maintenance, it just does the job",
-    "logo": "forgejo.svg",
-    "links": {
-      "github": "https://codeberg.org/forgejo/forgejo",
-      "website": "https://forgejo.org/",
-      "docs": "https://forgejo.org/docs/latest/"
-    },
-    "tags": [
-      "self-hosted",
-      "storage"
-    ]
-  },
-  {
-    "id": "formbricks",
-    "name": "Formbricks",
-    "version": "v3.1.3",
-    "description": "Formbricks is an open-source survey and form platform for collecting user data.",
-    "logo": "formbricks.png",
-    "links": {
-      "github": "https://github.com/formbricks/formbricks",
-      "website": "https://formbricks.com/",
-      "docs": "https://formbricks.com/docs"
-    },
-    "tags": [
-      "forms",
-      "analytics"
-    ]
-  },
-  {
-    "id": "frappe-hr",
-    "name": "Frappe HR",
-    "version": "version-15",
-    "description": "Feature rich HR & Payroll software. 100% FOSS and customizable.",
-    "logo": "frappe-hr.svg",
-    "links": {
-      "github": "https://github.com/frappe/hrms",
-      "docs": "https://docs.frappe.io/hr",
-      "website": "https://frappe.io/hr"
-    },
-    "tags": [
-      "hrms",
-      "payroll",
-      "leaves",
-      "expenses",
-      "attendance",
-      "performace"
-    ]
-  },
-  {
-    "id": "freescout",
-    "name": "FreeScout",
-    "version": "latest",
-    "description": "FreeScout is a free open source help desk and shared inbox system. It's a self-hosted alternative to HelpScout, Zendesk, and similar services that allows you to manage customer communications through email and a clean web interface. FreeScout makes it easy to organize support requests, track customer conversations, and collaborate with your team.",
-    "links": {
-      "github": "https://github.com/freescout-helpdesk/freescout",
-      "website": "https://freescout.net/",
-      "docs": "https://github.com/freescout-helpdesk/freescout/wiki/Installation-Guide"
-    },
-    "logo": "freescout.svg",
-    "tags": [
-      "helpdesk",
-      "support",
-      "email",
-      "customer-service",
-      "self-hosted"
-    ]
-  },
-  {
-    "id": "freshrss",
-    "name": "FreshRSS",
-    "version": "latest",
-    "description": "A free, self-hostable RSS and Atom feed aggregator. Lightweight, easy to work with, powerful, and customizable with themes and extensions.",
-    "logo": "freshrss.svg",
-    "links": {
-      "github": "https://github.com/FreshRSS/FreshRSS",
-      "website": "https://freshrss.org/",
-      "docs": "https://freshrss.github.io/FreshRSS/"
-    },
-    "tags": [
-      "rss",
-      "feed-reader",
-      "news",
-      "self-hosted",
-      "aggregator",
-      "reader"
-    ]
-  },
-  {
-    "id": "ghost",
-    "name": "Ghost",
-    "version": "6.0.0",
-    "description": "Ghost is a free and open source, professional publishing platform built on a modern Node.js technology stack.",
-    "logo": "ghost.jpeg",
-    "links": {
-      "github": "https://github.com/TryGhost/Ghost",
-      "website": "https://ghost.org/",
-      "docs": "https://ghost.org/docs/"
-    },
-    "tags": [
-      "cms"
-    ]
-  },
-  {
-    "id": "gitea-mirror",
-    "name": "Gitea Mirror",
-    "version": "v2.11.2",
-    "description": "Gitea Mirror is a modern web app for automatically mirroring repositories from GitHub to your self-hosted Gitea instance. It features a user-friendly interface to sync public, private, or starred GitHub repos, mirror entire organizations with structure preservation, and optionally mirror issues and labels. The application includes smart filtering, detailed logs, and scheduled automatic mirroring.",
-    "logo": "gitea-mirror.png",
-    "links": {
-      "github": "https://github.com/arunavo4/gitea-mirror",
-      "website": "https://github.com/arunavo4/gitea-mirror",
-      "docs": "https://github.com/arunavo4/gitea-mirror#readme"
-    },
-    "tags": [
-      "git",
-      "mirror",
-      "github",
-      "gitea",
-      "self-hosted",
-      "automation"
-    ]
-  },
-  {
     "id": "gitea-mysql",
     "name": "Gitea (MySQL)",
     "version": "1.24.4",
@@ -2924,7 +1909,6 @@
     ]
   },
   {
->>>>>>> e69fe112
     "id": "gitlab-ce",
     "name": "GitLab CE",
     "version": "latest",
@@ -3027,7 +2011,6 @@
       "pdf",
       "tools"
     ]
-<<<<<<< HEAD
   },
   {
     "id": "grafana",
@@ -3130,109 +2113,6 @@
       "self-hosted",
       "bookmarks",
       "link-sharing"
-=======
-  },
-  {
-    "id": "grafana",
-    "name": "Grafana",
-    "version": "9.5.20",
-    "description": "Grafana is an open source platform for data visualization and monitoring.",
-    "logo": "grafana.svg",
-    "links": {
-      "github": "https://github.com/grafana/grafana",
-      "website": "https://grafana.com/",
-      "docs": "https://grafana.com/docs/"
-    },
-    "tags": [
-      "monitoring"
-    ]
-  },
-  {
-    "id": "grimoire",
-    "name": "Grimoire",
-    "version": "latest",
-    "description": "Grimoire is a self-hosted bookmarking app designed for speed and simplicity.",
-    "logo": "logo.webp",
-    "links": {
-      "github": "https://github.com/goniszewski/grimoire",
-      "website": "https://github.com/goniszewski/grimoire",
-      "docs": "https://github.com/goniszewski/grimoire"
-    },
-    "tags": [
-      "bookmarks",
-      "self-hosted",
-      "knowledge-management"
-    ]
-  },
-  {
-    "id": "habitica",
-    "name": "Habitica",
-    "version": "latest",
-    "description": "Habitica is a free habit and productivity app that treats your real life like a game. With in-game rewards and punishments to motivate you and a strong social network to inspire you, Habitica can help you achieve your goals to become healthy and hard-working.",
-    "logo": "image.png",
-    "links": {
-      "github": "https://github.com/HabitRPG/habitica",
-      "website": "https://habitica.com/",
-      "docs": "https://habitica.fandom.com/wiki/Setting_up_Habitica_Locally"
-    },
-    "tags": [
-      "productivity",
-      "gamification",
-      "habits",
-      "self-hosted"
-    ]
-  },
-  {
-    "id": "heyform",
-    "name": "HeyForm",
-    "version": "latest",
-    "description": "Allows anyone to create engaging conversational forms for surveys, questionnaires, quizzes, and polls. No coding skills required.",
-    "logo": "heyform.svg",
-    "links": {
-      "github": "https://github.com/heyform/heyform",
-      "website": "https://heyform.net",
-      "docs": "https://docs.heyform.net"
-    },
-    "tags": [
-      "form",
-      "builder",
-      "questionnaire",
-      "quiz",
-      "survey"
-    ]
-  },
-  {
-    "id": "hi-events",
-    "name": "Hi.events",
-    "version": "0.8.0-beta.1",
-    "description": "Hi.Events is a self-hosted event management and ticket selling platform that allows you to create, manage and promote events easily.",
-    "logo": "hi-events.svg",
-    "links": {
-      "github": "https://github.com/HiEventsDev/hi.events",
-      "website": "https://hi.events/",
-      "docs": "https://hi.events/docs"
-    },
-    "tags": [
-      "self-hosted",
-      "open-source",
-      "manager"
-    ]
-  },
-  {
-    "id": "hoarder",
-    "name": "Hoarder",
-    "version": "0.22.0",
-    "description": "Hoarder is an open source \"Bookmark Everything\" app that uses AI for automatically tagging the content you throw at it.",
-    "logo": "hoarder.svg",
-    "links": {
-      "github": "https://github.com/hoarder/hoarder",
-      "website": "https://hoarder.app/",
-      "docs": "https://docs.hoarder.app/"
-    },
-    "tags": [
-      "self-hosted",
-      "bookmarks",
-      "link-sharing"
     ]
   },
   {
@@ -3247,99 +2127,6 @@
       "website": "https://homarr.dev/"
     },
     "tags": [
-      "dashboard",
-      "monitoring"
-    ]
-  },
-  {
-    "id": "homeassistant",
-    "name": "Home Assistant",
-    "version": "stable",
-    "description": "Open source home automation that puts local control and privacy first.",
-    "logo": "homeassistant.svg",
-    "links": {
-      "github": "https://github.com/home-assistant/core",
-      "website": "https://www.home-assistant.io/",
-      "docs": "https://www.home-assistant.io/getting-started/onboarding/"
-    },
-    "tags": [
-      "iot",
-      "home-automation",
-      "internet-of-things",
-      "self-hosted",
-      "server"
-    ]
-  },
-  {
-    "id": "homebridge",
-    "name": "Homebridge",
-    "version": "latest",
-    "description": "Bringing HomeKit support where there is none. Homebridge allows you to integrate with smart home devices that do not natively support HomeKit.",
-    "logo": "homebridge.svg",
-    "links": {
-      "github": "https://github.com/homebridge/homebridge",
-      "website": "https://homebridge.io/",
-      "docs": "https://github.com/homebridge/homebridge/wiki"
-    },
-    "tags": [
-      "iot",
-      "homekit",
-      "internet-of-things",
-      "self-hosted",
-      "server"
-    ]
-  },
-  {
-    "id": "huly",
-    "name": "Huly",
-    "version": "0.6.377",
-    "description": "Huly — All-in-One Project Management Platform (alternative to Linear, Jira, Slack, Notion, Motion)",
-    "logo": "huly.svg",
-    "links": {
-      "github": "https://github.com/hcengineering/huly-selfhost",
-      "website": "https://huly.io/",
-      "docs": "https://docs.huly.io/"
-    },
-    "tags": [
-      "project-management",
-      "community",
-      "discussion"
-    ]
-  },
-  {
-    "id": "ihatemoney",
-    "name": "I Hate Money",
-    "version": "latest",
-    "description": "I Hate Money is a web application for managing shared expenses among groups of people. It helps you track who owes what to whom, making it easy to split bills and manage group finances.",
-    "logo": "image.png",
-    "links": {
-      "github": "https://github.com/spiral-project/ihatemoney",
-      "website": "https://ihatemoney.org/",
-      "docs": "https://ihatemoney.readthedocs.io/"
-    },
-    "tags": [
-      "budget",
-      "finance",
-      "expense-sharing",
-      "self-hosted",
-      "money-management",
-      "group-finances"
->>>>>>> e69fe112
-    ]
-  },
-  {
-    "id": "immich",
-    "name": "Immich",
-    "version": "v1.121.0",
-    "description": "High performance self-hosted photo and video backup solution directly from your mobile phone.",
-    "logo": "immich.svg",
-    "links": {
-      "github": "https://github.com/immich-app/immich",
-      "website": "https://immich.app/",
-      "docs": "https://immich.app/docs/overview/introduction"
-    },
-    "tags": [
-<<<<<<< HEAD
       "dashboard",
       "monitoring"
     ]
@@ -4070,6 +2857,23 @@
     ]
   },
   {
+    "id": "obsidian-livesync",
+    "name": "Obsidian LiveSync",
+    "version": "latest",
+    "description": "Obsidian LiveSync with CouchDB for real-time note synchronization.",
+    "logo": "obsidian.png",
+    "links": {
+      "github": "https://github.com/apache/couchdb",
+      "website": "https://couchdb.apache.org/",
+      "docs": "https://docs.couchdb.apache.org/"
+    },
+    "tags": [
+      "database",
+      "sync",
+      "obsidian"
+    ]
+  },
+  {
     "id": "odoo",
     "name": "Odoo",
     "version": "16.0",
@@ -4099,692 +2903,6 @@
       "tools",
       "utilities",
       "collection",
-=======
-      "photos",
-      "videos",
-      "backup",
-      "media"
-    ]
-  },
-  {
-    "id": "infisical",
-    "name": "Infisical",
-    "version": "0.90.1",
-    "description": "All-in-one platform to securely manage application configuration and secrets across your team and infrastructure.",
-    "logo": "infisical.jpg",
-    "links": {
-      "github": "https://github.com/Infisical/infisical",
-      "website": "https://infisical.com/",
-      "docs": "https://infisical.com/docs/documentation/getting-started/introduction"
-    },
-    "tags": [
-      "self-hosted",
-      "open-source"
-    ]
-  },
-  {
-    "id": "influxdb",
-    "name": "InfluxDB",
-    "version": "2.7.10",
-    "description": "InfluxDB 2.7 is the platform purpose-built to collect, store, process and visualize time series data.",
-    "logo": "influxdb.png",
-    "links": {
-      "github": "https://github.com/influxdata/influxdb",
-      "website": "https://www.influxdata.com/",
-      "docs": "https://docs.influxdata.com/influxdb/v2/"
-    },
-    "tags": [
-      "self-hosted",
-      "open-source",
-      "storage",
-      "database"
-    ]
-  },
-  {
-    "id": "invoiceshelf",
-    "name": "InvoiceShelf",
-    "version": "latest",
-    "description": "InvoiceShelf is a self-hosted open source invoicing system for freelancers and small businesses.",
-    "logo": "invoiceshelf.png",
-    "links": {
-      "github": "https://github.com/InvoiceShelf/invoiceshelf",
-      "website": "https://invoiceshelf.com",
-      "docs": "https://github.com/InvoiceShelf/invoiceshelf#readme"
-    },
-    "tags": [
-      "invoice",
-      "business",
-      "finance"
-    ]
-  },
-  {
-    "id": "it-tools",
-    "name": "IT Tools",
-    "version": "latest",
-    "description": "A collection of handy online it-tools for developers.",
-    "logo": "it-tools.svg",
-    "links": {
-      "github": "https://github.com/CorentinTh/it-tools",
-      "website": "https://it-tools.tech",
-      "docs": "https://it-tools.tech/docs"
-    },
-    "tags": [
-      "developer",
-      "tools"
-    ]
-  },
-  {
-    "id": "jellyfin",
-    "name": "jellyfin",
-    "version": "v10.9.7",
-    "description": "Jellyfin is a Free Software Media System that puts you in control of managing and streaming your media. ",
-    "logo": "jellyfin.svg",
-    "links": {
-      "github": "https://github.com/jellyfin/jellyfin",
-      "website": "https://jellyfin.org/",
-      "docs": "https://jellyfin.org/docs/"
-    },
-    "tags": [
-      "media system"
-    ]
-  },
-  {
-    "id": "karakeep",
-    "name": "KaraKeep",
-    "version": "0.25.0",
-    "description": "A self-hostable bookmark-everything app (links, notes and images) with AI-based automatic tagging and full text search. Previously known as Hoarder.",
-    "logo": "karakeep.svg",
-    "links": {
-      "github": "https://github.com/karakeep-app/karakeep",
-      "website": "https://karakeep.app/",
-      "docs": "https://github.com/karakeep-app/karakeep/tree/main/docs"
-    },
-    "tags": [
-      "bookmarks",
-      "bookmark-manager",
-      "self-hosted",
-      "ai",
-      "search",
-      "notes",
-      "productivity"
-    ]
-  },
-  {
-    "id": "kener",
-    "name": "Kener",
-    "version": "latest",
-    "description": "Kener is an open-source status page system for monitoring and alerting. It provides a modern interface for tracking service uptime and sending notifications.",
-    "logo": "image.png",
-    "links": {
-      "github": "https://github.com/rajnandan1/kener",
-      "website": "https://kener.ing/",
-      "docs": "https://kener.ing/docs/"
-    },
-    "tags": [
-      "monitoring",
-      "status-page",
-      "alerting",
-      "self-hosted"
-    ]
-  },
-  {
-    "id": "kestra",
-    "name": "Kestra",
-    "version": "latest",
-    "description": "Unified Orchestration Platform to Simplify Business-Critical Workflows and Govern them as Code and from the UI.",
-    "logo": "kestra.svg",
-    "links": {
-      "github": "https://github.com/kestra-io/kestra",
-      "website": "https://kestra.io",
-      "docs": "https://kestra.io/docs"
-    },
-    "tags": [
-      "automation"
-    ]
-  },
-  {
-    "id": "keycloak",
-    "name": "Keycloak",
-    "version": "26.0",
-    "description": "Keycloak is an open source Identity and Access Management solution for modern applications and services.",
-    "logo": "keycloak.svg",
-    "links": {
-      "github": "https://github.com/keycloak/keycloak",
-      "website": "https://www.keycloak.org/",
-      "docs": "https://www.keycloak.org/documentation"
-    },
-    "tags": [
-      "authentication",
-      "identity",
-      "sso",
-      "oauth2",
-      "openid-connect"
-    ]
-  },
-  {
-    "id": "kimai",
-    "name": "Kimai",
-    "version": "2.31.0",
-    "description": "Kimai is a web-based multi-user time-tracking application. Works great for everyone: freelancers, companies, organizations - everyone can track their times, generate reports, create invoices and do so much more.",
-    "logo": "kimai.svg",
-    "links": {
-      "github": "https://github.com/kimai/kimai",
-      "website": "https://www.kimai.org",
-      "docs": "https://www.kimai.org/documentation"
-    },
-    "tags": [
-      "invoice",
-      "business",
-      "finance"
-    ]
-  },
-  {
-    "id": "kutt",
-    "name": "Kutt",
-    "version": "latest",
-    "description": "Kutt is a modern URL shortener with support for custom domains. Create and edit links, view statistics, manage users, and more.",
-    "logo": "kutt.png",
-    "links": {
-      "github": "https://github.com/thedevs-network/kutt",
-      "website": "https://kutt.it",
-      "docs": "https://github.com/thedevs-network/kutt#kuttit"
-    },
-    "tags": [
-      "link-shortener",
-      "link-sharing"
-    ]
-  },
-  {
-    "id": "langflow",
-    "name": "Langflow",
-    "version": "1.1.1",
-    "description": "Langflow is a low-code app builder for RAG and multi-agent AI applications. It's Python-based and agnostic to any model, API, or database. ",
-    "logo": "langflow.svg",
-    "links": {
-      "github": "https://github.com/langflow-ai/langflow/tree/main",
-      "website": "https://www.langflow.org/",
-      "docs": "https://docs.langflow.org/"
-    },
-    "tags": [
-      "ai"
-    ]
-  },
-  {
-    "id": "linkding",
-    "name": "Linkding",
-    "version": "latest",
-    "description": "Linkding is a self-hosted bookmark manager with a clean and simple interface.",
-    "logo": "linkding.svg",
-    "links": {
-      "github": "https://github.com/sissbruecker/linkding",
-      "website": "https://linkding.link/",
-      "docs": "https://github.com/sissbruecker/linkding/tree/master/docs"
-    },
-    "tags": [
-      "bookmark-manager",
-      "self-hosted"
-    ]
-  },
-  {
-    "id": "linkstack",
-    "name": "LinkStack",
-    "version": "latest",
-    "description": "LinkStack is an open-source link-in-bio platform for sharing multiple links using a customizable landing page.",
-    "logo": "logo.svg",
-    "links": {
-      "github": "https://github.com/linkstackorg/linkstack",
-      "website": "https://linkstack.org/",
-      "docs": "https://docs.linkstack.org/"
-    },
-    "tags": [
-      "bio",
-      "personal",
-      "cms",
-      "php"
-    ]
-  },
-  {
-    "id": "linkwarden",
-    "name": "Linkwarden",
-    "version": "2.9.3",
-    "description": "Self-hosted, open-source collaborative bookmark manager to collect, organize and archive webpages.",
-    "logo": "linkwarden.png",
-    "links": {
-      "github": "https://github.com/linkwarden/linkwarden",
-      "website": "https://linkwarden.app/",
-      "docs": "https://docs.linkwarden.app/"
-    },
-    "tags": [
-      "bookmarks",
-      "link-sharing"
-    ]
-  },
-  {
-    "id": "listmonk",
-    "name": "Listmonk",
-    "version": "v3.0.0",
-    "description": "High performance, self-hosted, newsletter and mailing list manager with a modern dashboard.",
-    "logo": "listmonk.png",
-    "links": {
-      "github": "https://github.com/knadh/listmonk",
-      "website": "https://listmonk.app/",
-      "docs": "https://listmonk.app/docs/"
-    },
-    "tags": [
-      "email",
-      "newsletter",
-      "mailing-list"
-    ]
-  },
-  {
-    "id": "livekit",
-    "name": "Livekit",
-    "version": "v1.9.0",
-    "description": "LiveKit is an open source platform for developers building realtime media applications.",
-    "logo": "livekit.svg",
-    "links": {
-      "github": "https://github.com/livekit/livekit",
-      "website": "https://livekit.io/",
-      "docs": "https://docs.livekit.io/"
-    },
-    "tags": [
-      "Video",
-      "Audio",
-      "Real-time",
-      "Streaming",
-      "Webrtc"
-    ]
-  },
-  {
-    "id": "lobe-chat",
-    "name": "Lobe Chat",
-    "version": "v1.26.1",
-    "description": "Lobe Chat - an open-source, modern-design AI chat framework.",
-    "logo": "lobe-chat.png",
-    "links": {
-      "github": "https://github.com/lobehub/lobe-chat",
-      "website": "https://chat-preview.lobehub.com/",
-      "docs": "https://lobehub.com/docs/self-hosting/platform/docker-compose"
-    },
-    "tags": [
-      "IA",
-      "chat"
-    ]
-  },
-  {
-    "id": "lodestone",
-    "name": "Lodestone",
-    "version": "0.5.1",
-    "description": "A free, open source server hosting tool for Minecraft and other multiplayers games.",
-    "logo": "lodestone.png",
-    "links": {
-      "github": "https://github.com/Lodestone-Team/lodestone",
-      "website": "https://lodestone.cc",
-      "docs": "https://github.com/Lodestone-Team/lodestone/wiki"
-    },
-    "tags": [
-      "minecraft",
-      "hosting",
-      "server"
-    ]
-  },
-  {
-    "id": "logto",
-    "name": "Logto",
-    "version": "1.27.0",
-    "description": "Logto is an open-source Identity and Access Management (IAM) platform designed to streamline Customer Identity and Access Management (CIAM) and Workforce Identity Management.",
-    "logo": "logto.png",
-    "links": {
-      "github": "https://github.com/logto-io/logto",
-      "website": "https://logto.io/",
-      "docs": "https://docs.logto.io/introduction"
-    },
-    "tags": [
-      "identity",
-      "auth"
-    ]
-  },
-  {
-    "id": "lowcoder",
-    "name": "Lowcoder",
-    "version": "2.6.4",
-    "description": "Rapid business App Builder for Everyone",
-    "logo": "lowcoder.png",
-    "links": {
-      "github": "https://github.com/lowcoder-org/lowcoder",
-      "website": "https://www.lowcoder.cloud/",
-      "docs": "https://docs.lowcoder.cloud/lowcoder-documentation"
-    },
-    "tags": [
-      "low-code",
-      "no-code",
-      "development"
-    ]
-  },
-  {
-    "id": "macos",
-    "name": "MacOS (dockerized)",
-    "version": "1.14",
-    "description": "MacOS inside a Docker container.",
-    "logo": "macos.png",
-    "links": {
-      "github": "https://github.com/dockur/macos",
-      "website": "",
-      "docs": "https://github.com/dockur/macos?tab=readme-ov-file#how-do-i-use-it"
-    },
-    "tags": [
-      "self-hosted",
-      "open-source",
-      "os"
-    ]
-  },
-  {
-    "id": "mailpit",
-    "name": "Mailpit",
-    "version": "v1.22.3",
-    "description": "Mailpit is a tiny, self-contained, and secure email & SMTP testing tool with API for developers.",
-    "logo": "mailpit.svg",
-    "links": {
-      "github": "https://github.com/axllent/mailpit",
-      "website": "https://mailpit.axllent.org/",
-      "docs": "https://mailpit.axllent.org/docs/"
-    },
-    "tags": [
-      "email",
-      "smtp"
-    ]
-  },
-  {
-    "id": "mattermost",
-    "name": "Mattermost",
-    "version": "10.6.1",
-    "description": "A single point of collaboration. Designed specifically for digital operations.",
-    "logo": "mattermost.png",
-    "links": {
-      "github": "https://github.com/mattermost/mattermost",
-      "website": "https://mattermost.com/",
-      "docs": "https://docs.mattermost.com/"
-    },
-    "tags": [
-      "chat",
-      "self-hosted"
-    ]
-  },
-  {
-    "id": "maybe",
-    "name": "Maybe",
-    "version": "latest",
-    "description": "Maybe is a self-hosted finance tracking application designed to simplify budgeting and expenses.",
-    "logo": "maybe.svg",
-    "links": {
-      "github": "https://github.com/maybe-finance/maybe",
-      "website": "https://maybe.finance/",
-      "docs": "https://docs.maybe.finance/"
-    },
-    "tags": [
-      "finance",
-      "self-hosted"
-    ]
-  },
-  {
-    "id": "mazanoke",
-    "name": "MAZANOKE",
-    "version": "latest",
-    "description": "MAZANOKE is a modern, self-hosted image hosting and sharing platform. Upload, organize, and share your images with a clean and intuitive interface.",
-    "logo": "mazanoke.svg",
-    "links": {
-      "github": "https://github.com/civilblur/mazanoke",
-      "website": "https://github.com/civilblur/mazanoke",
-      "docs": "https://github.com/civilblur/mazanoke"
-    },
-    "tags": [
-      "image-hosting",
-      "file-sharing",
-      "self-hosted",
-      "media",
-      "gallery"
-    ]
-  },
-  {
-    "id": "meilisearch",
-    "name": "Meilisearch",
-    "version": "v1.8.3",
-    "description": "Meilisearch is a free and open-source search engine that allows you to easily add search functionality to your web applications.",
-    "logo": "meilisearch.png",
-    "links": {
-      "github": "https://github.com/meilisearch/meilisearch",
-      "website": "https://www.meilisearch.com/",
-      "docs": "https://docs.meilisearch.com/"
-    },
-    "tags": [
-      "search"
-    ]
-  },
-  {
-    "id": "memos",
-    "name": "Memos",
-    "version": "latest",
-    "description": "Memos is a self-hosted, open-source note-taking application that allows you to create, organize, and share notes with ease. It provides a simple and effective solution for managing your notes from anywhere.",
-    "logo": "memos.png",
-    "links": {
-      "github": "https://github.com/usememos/memos",
-      "website": "https://www.usememos.com/",
-      "docs": "https://www.usememos.com/docs"
-    },
-    "tags": [
-      "productivity",
-      "notes",
-      "bookmarks"
-    ]
-  },
-  {
-    "id": "metabase",
-    "name": "Metabase",
-    "version": "v0.50.8",
-    "description": "Metabase is an open source business intelligence tool that allows you to ask questions and visualize data.",
-    "logo": "metabase.png",
-    "links": {
-      "github": "https://github.com/metabase/metabase",
-      "website": "https://www.metabase.com/",
-      "docs": "https://www.metabase.com/docs/"
-    },
-    "tags": [
-      "database",
-      "dashboard"
-    ]
-  },
-  {
-    "id": "metube",
-    "name": "MeTube",
-    "version": "latest",
-    "description": "MeTube is a web-based YouTube downloader that allows downloading videos and audio using yt-dlp.",
-    "logo": "logo.png",
-    "links": {
-      "github": "https://github.com/alexta69/metube",
-      "website": "https://github.com/alexta69/metube",
-      "docs": "https://github.com/alexta69/metube/wiki"
-    },
-    "tags": [
-      "downloader",
-      "youtube",
-      "media"
-    ]
-  },
-  {
-    "id": "minio",
-    "name": "Minio",
-    "description": "Minio is an open source object storage server compatible with Amazon S3 cloud storage service.",
-    "logo": "minio.png",
-    "version": "latest",
-    "links": {
-      "github": "https://github.com/minio/minio",
-      "website": "https://minio.io/",
-      "docs": "https://docs.minio.io/"
-    },
-    "tags": [
-      "storage"
-    ]
-  },
-  {
-    "id": "movary",
-    "name": "Movary",
-    "version": "latest",
-    "description": "Movary is a self-hosted platform for tracking and managing your watched movies using TMDB.",
-    "logo": "movary.png",
-    "links": {
-      "github": "https://github.com/leepeuker/movary",
-      "website": "https://movary.org/",
-      "docs": "https://docs.movary.org/"
-    },
-    "tags": [
-      "media",
-      "movies",
-      "movie-tracker",
-      "self-hosted",
-      "plex",
-      "jellyfin",
-      "emby",
-      "kodi",
-      "trakt",
-      "letterboxd",
-      "netflix",
-      "tmdb",
-      "statistics",
-      "rating"
-    ]
-  },
-  {
-    "id": "n8n",
-    "name": "n8n",
-    "version": "1.104.0",
-    "description": "n8n is an open source low-code platform for automating workflows and integrations.",
-    "logo": "n8n.png",
-    "links": {
-      "github": "https://github.com/n8n-io/n8n",
-      "website": "https://n8n.io/",
-      "docs": "https://docs.n8n.io/"
-    },
-    "tags": [
-      "automation"
-    ]
-  },
-  {
-    "id": "n8n-with-postgres",
-    "name": "n8n with Postgres",
-    "version": "latest",
-    "description": "n8n is an open source low-code platform for automating workflows and integrations with PostgreSQL database for better performance and scalability.",
-    "logo": "n8n.png",
-    "links": {
-      "github": "https://github.com/n8n-io/n8n",
-      "website": "https://n8n.io/",
-      "docs": "https://docs.n8n.io/"
-    },
-    "tags": [
-      "automation",
-      "workflow",
-      "low-code",
-      "postgres"
-    ]
-  },
-  {
-    "id": "neko",
-    "name": "Neko",
-    "version": "latest",
-    "description": "Neko is a self-hosted virtual browser that runs in Docker and allows you to share browser sessions with others.",
-    "logo": "logo.png",
-    "links": {
-      "github": "https://github.com/m1k1o/neko",
-      "website": "https://github.com/m1k1o/neko",
-      "docs": "https://github.com/m1k1o/neko"
-    },
-    "tags": [
-      "browser",
-      "virtual",
-      "sharing",
-      "remote"
-    ]
-  },
-  {
-    "id": "nextcloud-aio",
-    "name": "Nextcloud All in One",
-    "version": "30.0.2",
-    "description": "Nextcloud (AIO) is a self-hosted file storage and sync platform with powerful collaboration capabilities. It integrates Files, Talk, Groupware, Office, Assistant and more into a single platform for remote work and data protection.",
-    "logo": "nextcloud-aio.svg",
-    "links": {
-      "github": "https://github.com/nextcloud/docker",
-      "website": "https://nextcloud.com/",
-      "docs": "https://docs.nextcloud.com/"
-    },
-    "tags": [
-      "file-manager",
-      "sync"
-    ]
-  },
-  {
-    "id": "nocodb",
-    "name": "NocoDB",
-    "version": "0.257.2",
-    "description": "NocoDB is an opensource Airtable alternative that turns any MySQL, PostgreSQL, SQL Server, SQLite & MariaDB into a smart spreadsheet.",
-    "links": {
-      "github": "https://github.com/nocodb/nocodb",
-      "website": "https://nocodb.com/",
-      "docs": "https://docs.nocodb.com/"
-    },
-    "logo": "nocodb.png",
-    "tags": [
-      "database",
-      "spreadsheet",
-      "low-code",
-      "nocode"
-    ]
-  },
-  {
-    "id": "obsidian-livesync",
-    "name": "Obsidian LiveSync",
-    "version": "latest",
-    "description": "Obsidian LiveSync with CouchDB for real-time note synchronization.",
-    "logo": "obsidian.png",
-    "links": {
-      "github": "https://github.com/apache/couchdb",
-      "website": "https://couchdb.apache.org/",
-      "docs": "https://docs.couchdb.apache.org/"
-    },
-    "tags": [
-      "database",
-      "sync",
-      "obsidian"
-    ]
-  },
-  {
-    "id": "odoo",
-    "name": "Odoo",
-    "version": "16.0",
-    "description": "Odoo is a free and open source business management software that helps you manage your company's operations.",
-    "logo": "odoo.png",
-    "links": {
-      "github": "https://github.com/odoo/odoo",
-      "website": "https://odoo.com/",
-      "docs": "https://www.odoo.com/documentation/"
-    },
-    "tags": [
-      "cms"
-    ]
-  },
-  {
-    "id": "omni-tools",
-    "name": "Omni-Tools",
-    "version": "latest",
-    "description": "Omni-Tools is a collection of useful tools in a single self-hosted web application.",
-    "logo": "logo.png",
-    "links": {
-      "github": "https://github.com/iib0011/omni-tools",
-      "website": "https://github.com/iib0011/omni-tools",
-      "docs": "https://github.com/iib0011/omni-tools"
-    },
-    "tags": [
-      "tools",
-      "utilities",
-      "collection",
       "self-hosted"
     ]
   },
@@ -4885,108 +3003,6 @@
       "pastebin",
       "code",
       "snippets",
->>>>>>> e69fe112
-      "self-hosted"
-    ]
-  },
-  {
-<<<<<<< HEAD
-    "id": "onedev",
-    "name": "OneDev",
-    "version": "11.6.6",
-    "description": "Git server with CI/CD, kanban, and packages. Seamless integration. Unparalleled experience.",
-    "logo": "onedev.png",
-    "links": {
-      "github": "https://github.com/theonedev/onedev/",
-      "website": "https://onedev.io/",
-      "docs": "https://docs.onedev.io/"
-    },
-    "tags": [
-      "self-hosted",
-      "development"
-    ]
-  },
-  {
-    "id": "onetimesecret",
-    "name": "One Time Secret",
-    "version": "latest",
-    "description": "Share sensitive information securely with self-destructing links that are only viewable once.",
-    "logo": "onetimesecret.svg",
-    "links": {
-      "github": "https://github.com/onetimesecret/onetimesecret",
-      "website": "https://onetimesecret.com",
-      "docs": "https://docs.onetimesecret.com"
-    },
-    "tags": [
-      "auth",
-      "password",
-      "secret",
-      "secure"
-    ]
-  },
-  {
-    "id": "ontime",
-    "name": "Ontime",
-    "version": "v3.8.0",
-    "description": "Ontime is browser-based application that manages event rundowns, scheduliing and cuing",
-    "logo": "ontime.png",
-    "links": {
-      "github": "https://github.com/cpvalente/ontime/",
-      "website": "https://getontime.no",
-      "docs": "https://docs.getontime.no"
-    },
-    "tags": [
-      "event"
-    ]
-  },
-  {
-    "id": "open-webui",
-    "name": "Open WebUI",
-    "version": "v0.3.7",
-    "description": "Open WebUI is a free and open source chatgpt alternative. Open WebUI is an extensible, feature-rich, and user-friendly self-hosted WebUI designed to operate entirely offline. It supports various LLM runners, including Ollama and OpenAI-compatible APIs. The template include ollama and webui services.",
-    "logo": "open-webui.png",
-    "links": {
-      "github": "https://github.com/open-webui/open-webui",
-      "website": "https://openwebui.com/",
-      "docs": "https://docs.openwebui.com/"
-    },
-    "tags": [
-      "chat"
-    ]
-  },
-  {
-    "id": "open_notebook",
-    "name": "Open Notebook",
-    "version": "latest",
-    "description": "Open Notebook with SurrealDB for data storage and AI-powered features.",
-    "logo": "open_notebook.svg",
-    "links": {
-      "github": "https://github.com/lfnovo/open_notebook",
-      "website": "https://www.open-notebook.ai/",
-      "docs": "https://www.open-notebook.ai/get-started.html"
-    },
-    "tags": [
-      "notebook",
-      "ai",
-      "database",
-      "surrealdb"
-    ]
-  },
-  {
-    "id": "opengist",
-    "name": "OpenGist",
-    "version": "1",
-    "description": "OpenGist is a self-hosted pastebin alternative.",
-    "logo": "logo.svg",
-    "links": {
-      "github": "https://github.com/thomiceli/opengist",
-      "website": "https://github.com/thomiceli/opengist",
-      "docs": "https://github.com/thomiceli/opengist"
-    },
-    "tags": [
-      "pastebin",
-      "code",
-      "snippets",
       "self-hosted"
     ]
   },
@@ -5075,91 +3091,6 @@
     "tags": [
       "documentation",
       "knowledge-base",
-=======
-    "id": "openhands",
-    "name": "OpenHands",
-    "version": "0.1.1",
-    "description": "OpenHands is an open-source platform for running and managing AI agents.",
-    "logo": "image.png",
-    "links": {
-      "github": "https://github.com/all-hands-ai/OpenHands",
-      "website": "https://github.com/all-hands-ai/OpenHands",
-      "docs": "https://github.com/all-hands-ai/OpenHands"
-    },
-    "tags": [
-      "ai",
-      "agents",
-      "llm",
-      "openai"
-    ]
-  },
-  {
-    "id": "openpanel",
-    "name": "OpenPanel",
-    "version": "latest",
-    "description": "An open-source web and product analytics platform that combines the power of Mixpanel with the ease of Plausible and one of the best Google Analytics replacements.",
-    "logo": "logo.svg",
-    "links": {
-      "github": "https://github.com/Openpanel-dev/openpanel",
-      "website": "https://openpanel.dev/",
-      "docs": "https://openpanel.dev/docs"
-    },
-    "tags": [
-      "analytics"
-    ]
-  },
-  {
-    "id": "openresty-manager",
-    "name": "OpenResty Manager",
-    "version": "1.2.0",
-    "description": "The easiest using, powerful and beautiful OpenResty Manager (Nginx Enhanced Version) , open source alternative to OpenResty Edge, which can enable you to easily reverse proxy your websites with security running at home or internet, including Access Control, HTTP Flood Protection, Free SSL, without having to know too much about OpenResty or Let's Encrypt.",
-    "links": {
-      "github": "https://github.com/Safe3/openresty-manager",
-      "website": "https://om.uusec.com/",
-      "docs": "https://github.com/Safe3/openresty-manager"
-    },
-    "logo": "logo.svg",
-    "tags": [
-      "web",
-      "proxy",
-      "security",
-      "self-hosted",
-      "openresty",
-      "nginx"
-    ]
-  },
-  {
-    "id": "otterwiki",
-    "name": "Otter Wiki",
-    "version": "2",
-    "description": "An Otter Wiki is a simple, lightweight, and fast wiki engine built with Python and Flask. It provides a user-friendly interface for creating and managing wiki content with markdown support.",
-    "logo": "otterwiki.png",
-    "links": {
-      "github": "https://github.com/redimp/otterwiki",
-      "website": "https://otterwiki.com/",
-      "docs": "https://github.com/redimp/otterwiki/wiki"
-    },
-    "tags": [
-      "wiki",
-      "documentation",
-      "knowledge-base",
-      "markdown"
-    ]
-  },
-  {
-    "id": "outline",
-    "name": "Outline",
-    "version": "0.82.0",
-    "description": "Outline is a self-hosted knowledge base and documentation platform that allows you to build and manage your own knowledge base applications.",
-    "links": {
-      "github": "https://github.com/outline/outline",
-      "website": "https://getoutline.com/",
-      "docs": "https://docs.getoutline.com/s/guide"
-    },
-    "logo": "outline.png",
-    "tags": [
-      "documentation",
-      "knowledge-base",
       "self-hosted"
     ]
   },
@@ -5244,92 +3175,6 @@
     "tags": [
       "media",
       "photos",
->>>>>>> e69fe112
-      "self-hosted"
-    ]
-  },
-  {
-<<<<<<< HEAD
-    "id": "palmr",
-    "name": "Palmr",
-    "version": "latest",
-    "description": "Palmr the open-source, self-hosted alternative to WeTransfer. Share files securely, without tracking or limitations.",
-    "logo": "palmr.png",
-    "links": {
-      "github": "https://github.com/kyantech/Palmr",
-      "website": "https://palmr.kyantech.com.br/",
-      "docs": "https://palmr.kyantech.com.br/docs/3.0-beta"
-    },
-    "tags": [
-      "file-sharing",
-      "self-hosted",
-      "open-source"
-    ]
-  },
-  {
-    "id": "penpot",
-    "name": "Penpot",
-    "version": "2.3.2",
-    "description": "Penpot is the web-based open-source design tool that bridges the gap between designers and developers.",
-    "logo": "penpot.svg",
-    "links": {
-      "github": "https://github.com/penpot/penpot",
-      "website": "https://penpot.app/",
-      "docs": "https://docs.penpot.app/"
-    },
-    "tags": [
-      "design",
-      "collaboration"
-    ]
-  },
-  {
-    "id": "peppermint",
-    "name": "Peppermint",
-    "version": "latest",
-    "description": "Peppermint is a modern, open-source API development platform that helps you build, test and document your APIs.",
-    "logo": "peppermint.svg",
-    "links": {
-      "github": "https://github.com/Peppermint-Lab/peppermint",
-      "website": "https://peppermint.sh/",
-      "docs": "https://docs.peppermint.sh/"
-    },
-    "tags": [
-      "api",
-      "development",
-      "documentation"
-    ]
-  },
-  {
-    "id": "pgadmin",
-    "name": "pgAdmin",
-    "version": "8.3",
-    "description": "pgAdmin is the most popular and feature rich Open Source administration and development platform for PostgreSQL, the most advanced Open Source database in the world.",
-    "links": {
-      "github": "https://github.com/pgadmin-org/pgadmin4",
-      "website": "https://www.pgadmin.org/",
-      "docs": "https://www.pgadmin.org/docs/"
-    },
-    "logo": "pgadmin.webp",
-    "tags": [
-      "database",
-      "postgres",
-      "admin"
-    ]
-  },
-  {
-    "id": "photoprism",
-    "name": "Photoprism",
-    "version": "latest",
-    "description": "PhotoPrism® is an AI-Powered Photos App for the Decentralized Web. It makes use of the latest technologies to tag and find pictures automatically without getting in your way.",
-    "logo": "photoprism.svg",
-    "links": {
-      "github": "https://github.com/photoprism/photoprism",
-      "website": "https://www.photoprism.app/",
-      "docs": "https://docs.photoprism.app/"
-    },
-    "tags": [
-      "media",
-      "photos",
       "self-hosted"
     ]
   },
@@ -5426,99 +3271,6 @@
       "backend",
       "database",
       "api"
-=======
-    "id": "phpmyadmin",
-    "name": "Phpmyadmin",
-    "version": "5.2.1",
-    "description": "Phpmyadmin is a free and open-source web interface for MySQL and MariaDB that allows you to manage your databases.",
-    "logo": "phpmyadmin.png",
-    "links": {
-      "github": "https://github.com/phpmyadmin/phpmyadmin",
-      "website": "https://www.phpmyadmin.net/",
-      "docs": "https://www.phpmyadmin.net/docs/"
-    },
-    "tags": [
-      "database"
-    ]
-  },
-  {
-    "id": "pinchflat",
-    "name": "Pinchflat",
-    "version": "latest",
-    "description": "Pinchflat is a self-hosted YouTube downloader that allows you to download videos and playlists with a simple web interface.",
-    "logo": "logo.png",
-    "links": {
-      "github": "https://github.com/kieraneglin/pinchflat",
-      "website": "https://github.com/kieraneglin/pinchflat",
-      "docs": "https://github.com/kieraneglin/pinchflat"
-    },
-    "tags": [
-      "youtube",
-      "downloader",
-      "media"
-    ]
-  },
-  {
-    "id": "plane",
-    "name": "Plane",
-    "version": "v0.27.1",
-    "description": "Easy, flexible, open source project management software",
-    "logo": "plane.png",
-    "links": {
-      "github": "https://github.com/makeplane/plane",
-      "website": "https://plane.so",
-      "docs": "https://docs.plane.so/"
-    },
-    "tags": [
-      "kanban"
-    ]
-  },
-  {
-    "id": "plausible",
-    "name": "Plausible",
-    "version": "v2.1.5",
-    "description": "Plausible is a open source, self-hosted web analytics platform that lets you track website traffic and user behavior.",
-    "logo": "logo.svg",
-    "links": {
-      "github": "https://github.com/plausible/plausible",
-      "website": "https://plausible.io/",
-      "docs": "https://plausible.io/docs"
-    },
-    "tags": [
-      "analytics"
-    ]
-  },
-  {
-    "id": "pocket-id",
-    "name": "Pocket ID",
-    "version": "0.35.1",
-    "description": "A simple and easy-to-use OIDC provider that allows users to authenticate with their passkeys to your services.",
-    "logo": "pocket-id.svg",
-    "links": {
-      "github": "https://github.com/pocket-id/pocket-id",
-      "website": "https://pocket-id.org/",
-      "docs": "https://pocket-id.org/docs"
-    },
-    "tags": [
-      "identity",
-      "auth"
-    ]
-  },
-  {
-    "id": "pocketbase",
-    "name": "PocketBase",
-    "description": "Open Source backend in 1 file",
-    "version": "v0.28.0",
-    "logo": "logo.svg",
-    "links": {
-      "github": "https://github.com/pocketbase/pocketbase",
-      "website": "https://pocketbase.io/",
-      "docs": "https://pocketbase.io/docs/"
-    },
-    "tags": [
-      "backend",
-      "database",
-      "api"
     ]
   },
   {
@@ -5623,108 +3375,20 @@
       "self-hosted",
       "open-source",
       "management"
->>>>>>> e69fe112
-    ]
-  },
-  {
-    "id": "poke",
-    "name": "Poke",
-    "version": "latest",
-    "description": "Poke is an open-source, self-hosted alternative to YouTube. A privacy-focused video platform that allows you to watch and share videos without tracking.",
-    "logo": "image.png",
-    "links": {
-      "github": "https://codeberg.org/ashley/poke",
-      "website": "https://poketube.fun/",
-      "docs": "https://codeberg.org/ashley/poke"
-    },
-    "tags": [
-<<<<<<< HEAD
-      "video",
-      "youtube-alternative",
-      "self-hosted",
-      "privacy",
-      "streaming"
-    ]
-  },
-  {
-    "id": "portainer",
-    "name": "Portainer",
-    "version": "2.21.4",
-    "description": "Portainer is a container management tool for deploying, troubleshooting, and securing applications across cloud, data centers, and IoT.",
-    "logo": "portainer.svg",
-    "links": {
-      "github": "https://github.com/portainer/portainer",
-      "website": "https://www.portainer.io/",
-      "docs": "https://docs.portainer.io/"
-    },
-    "tags": [
-      "cloud",
-      "monitoring"
-    ]
-  },
-  {
-    "id": "postiz",
-    "name": "Postiz",
-    "version": "latest",
-    "description": "Postiz is a modern, open-source platform for managing and publishing content across multiple channels.",
-    "logo": "postiz.png",
-    "links": {
-      "github": "https://github.com/gitroomhq/postiz",
-      "website": "https://postiz.com",
-      "docs": "https://docs.postiz.com"
-    },
-    "tags": [
-      "cms",
-      "content-management",
-      "publishing"
-    ]
-  },
-  {
-    "id": "pre0.22.5-supabase",
-    "name": "SupaBase",
-    "version": "1.25.04 / dokploy < 0.22.5",
-    "description": "The open source Firebase alternative. Supabase gives you a dedicated Postgres database to build your web, mobile, and AI applications. This is for dokploy version < 0.22.5.",
-    "links": {
-      "github": "https://github.com/supabase/supabase",
-      "website": "https://supabase.com/",
-      "docs": "https://supabase.com/docs/guides/self-hosting"
-    },
-    "logo": "supabase.svg",
-    "tags": [
-      "database",
-      "firebase",
-      "postgres"
-    ],
-    "dokploy_version": "<0.22.5"
-  },
-  {
-    "id": "pterodactyl",
-    "name": "Pterodactyl",
-    "version": "latest",
-    "description": "A free, open-source game server management panel.",
-    "logo": "pterodactyl.png",
-    "links": {
-      "github": "https://github.com/pterodactyl/panel",
-      "website": "https://pterodactyl.io",
-      "docs": "https://pterodactyl.io/project/introduction.html"
-    },
-    "tags": [
-      "self-hosted",
-      "open-source",
-      "management"
-    ]
-  },
-  {
-    "id": "pyrodactyl",
-    "name": "Pyrodactyl",
-    "version": "main",
-    "description": "Pyrodactyl is the Pterodactyl-based game server panel that's faster, smaller, safer, and more accessible than Pelican. ",
-    "logo": "pyrodactyl.png",
-    "links": {
-      "github": "https://github.com/pyrohost/pyrodactyl",
-      "website": "https://pyrodactyl.dev",
-      "docs": "https://pyrodactyl.dev/docs"
-=======
+    ]
+  },
+  {
+    "id": "qdrant",
+    "name": "Qdrant",
+    "version": "latest",
+    "description": "An open-source vector database designed for high-performance similarity search and storage of embeddings.",
+    "logo": "qdrant.svg",
+    "links": {
+      "github": "https://github.com/qdrant/qdrant",
+      "website": "https://qdrant.tech/",
+      "docs": "https://qdrant.tech/documentation/"
+    },
+    "tags": [
       "vector-db",
       "database",
       "search"
@@ -5756,65 +3420,9 @@
       "github": "https://github.com/distribution/distribution",
       "website": "https://hub.docker.com/_/registry",
       "docs": "https://distribution.github.io/distribution/"
->>>>>>> e69fe112
     },
     "logo": "registry.png",
     "tags": [
-<<<<<<< HEAD
-      "self-hosted",
-      "open-source",
-      "management"
-    ]
-  },
-  {
-    "id": "qdrant",
-    "name": "Qdrant",
-    "version": "latest",
-    "description": "An open-source vector database designed for high-performance similarity search and storage of embeddings.",
-    "logo": "qdrant.svg",
-    "links": {
-      "github": "https://github.com/qdrant/qdrant",
-      "website": "https://qdrant.tech/",
-      "docs": "https://qdrant.tech/documentation/"
-    },
-    "tags": [
-      "vector-db",
-      "database",
-      "search"
-    ]
-  },
-  {
-    "id": "rabbitmq",
-    "name": "RabbitMQ",
-    "version": "4.1-management",
-    "description": "RabbitMQ is an open source multi-protocol messaging broker.",
-    "logo": "rabbitmq.svg",
-    "links": {
-      "github": "https://github.com/rabbitmq/rabbitmq-server",
-      "website": "https://www.rabbitmq.com/",
-      "docs": "https://www.rabbitmq.com/documentation.html"
-    },
-    "tags": [
-      "message-broker",
-      "queue",
-      "rabbitmq"
-    ]
-  },
-  {
-    "id": "registry",
-    "name": "Docker Registry",
-    "version": "2",
-    "description": "Distribution implementation for storing and distributing of Docker container images and artifacts.",
-    "links": {
-      "github": "https://github.com/distribution/distribution",
-      "website": "https://hub.docker.com/_/registry",
-      "docs": "https://distribution.github.io/distribution/"
-    },
-    "logo": "registry.png",
-    "tags": [
-      "registry",
-      "docker",
-=======
       "registry",
       "docker",
       "self-hosted"
@@ -5866,58 +3474,10 @@
     "tags": [
       "rss",
       "api",
->>>>>>> e69fe112
       "self-hosted"
     ]
   },
   {
-<<<<<<< HEAD
-    "id": "rocketchat",
-    "name": "Rocketchat",
-    "version": "6.9.2",
-    "description": "Rocket.Chat is a free and open-source web chat platform that allows you to build and manage your own chat applications.",
-    "logo": "rocketchat.png",
-    "links": {
-      "github": "https://github.com/RocketChat/Rocket.Chat",
-      "website": "https://rocket.chat/",
-      "docs": "https://rocket.chat/docs/"
-    },
-    "tags": [
-      "chat"
-    ]
-  },
-  {
-    "id": "roundcube",
-    "name": "Roundcube",
-    "version": "1.6.9",
-    "description": "Free and open source webmail software for the masses, written in PHP.",
-    "logo": "roundcube.svg",
-    "links": {
-      "github": "https://github.com/roundcube/roundcubemail",
-      "website": "https://roundcube.net/",
-      "docs": "https://roundcube.net/about/"
-    },
-    "tags": [
-      "self-hosted",
-      "email",
-      "webmail"
-    ]
-  },
-  {
-    "id": "rsshub",
-    "name": "RSSHub",
-    "version": "1.0.0",
-    "description": "RSSHub is the world's largest RSS network, consisting of over 5,000 global instances.RSSHub delivers millions of contents aggregated from all kinds of sources, our vibrant open source community is ensuring the deliver of RSSHub's new routes, new features and bug fixes.",
-    "logo": "rsshub.png",
-    "links": {
-      "github": "https://github.com/DIYgod/RSSHub",
-      "website": "https://rsshub.app/",
-      "docs": "https://docs.rsshub.app/"
-    },
-    "tags": [
-      "rss",
-      "api",
-=======
     "id": "rutorrent",
     "name": "ruTorrent",
     "version": "latest",
@@ -5964,40 +3524,6 @@
     "tags": [
       "media",
       "tracking",
->>>>>>> e69fe112
-      "self-hosted"
-    ]
-  },
-  {
-<<<<<<< HEAD
-    "id": "rybbit",
-    "name": "Rybbit",
-    "version": "v1.5.1",
-    "description": "Open-source and privacy-friendly alternative to Google Analytics that is 10x more intuitive",
-    "logo": "rybbit.png",
-    "links": {
-      "github": "https://github.com/rybbit-io/rybbit",
-      "website": "https://rybbit.io",
-      "docs": "https://www.rybbit.io/docs"
-    },
-    "tags": [
-      "analytics"
-    ]
-  },
-  {
-    "id": "ryot",
-    "name": "Ryot",
-    "version": "v7.10",
-    "description": "A self-hosted platform for tracking various media types including movies, TV shows, video games, books, audiobooks, and more.",
-    "logo": "ryot.png",
-    "links": {
-      "github": "https://github.com/IgnisDa/ryot",
-      "website": "https://ryot.io/",
-      "docs": "https://docs.ryot.io/"
-    },
-    "tags": [
-      "media",
-      "tracking",
       "self-hosted"
     ]
   },
@@ -6013,19 +3539,6 @@
       "docs": "https://docs.scrypted.app/"
     },
     "tags": [
-=======
-    "id": "scrypted",
-    "name": "Scrypted",
-    "version": "latest",
-    "description": "Scrypted is a home automation platform that integrates with various smart home devices and provides NVR capabilities for video surveillance.",
-    "logo": "image.png",
-    "links": {
-      "github": "https://github.com/koush/scrypted",
-      "website": "https://www.scrypted.app/",
-      "docs": "https://docs.scrypted.app/"
-    },
-    "tags": [
->>>>>>> e69fe112
       "home-automation",
       "nvr",
       "smart-home",
@@ -6239,7 +3752,6 @@
       "postgres"
     ],
     "dokploy_version": ">=0.22.5"
-<<<<<<< HEAD
   },
   {
     "id": "superset",
@@ -6443,210 +3955,6 @@
       "blog",
       "cms",
       "php"
-=======
-  },
-  {
-    "id": "superset",
-    "name": "Superset (Unofficial)",
-    "version": "latest",
-    "description": "Data visualization and data exploration platform.",
-    "logo": "superset.svg",
-    "links": {
-      "github": "https://github.com/amancevice/docker-superset",
-      "website": "https://superset.apache.org",
-      "docs": "https://superset.apache.org/docs/intro"
-    },
-    "tags": [
-      "analytics",
-      "bi",
-      "dashboard",
-      "database",
-      "sql"
-    ]
-  },
-  {
-    "id": "tailscale-exitnode",
-    "name": "Tailscale Exit nodes",
-    "version": "1.0.0",
-    "description": "Tailscale ExitNode is a feature that lets you route your internet traffic through a specific device in your Tailscale network.",
-    "logo": "tailscale-exitnode.svg",
-    "links": {
-      "github": "https://github.com/tailscale-dev/docker-guide-code-examples",
-      "website": "https://tailscale.com/",
-      "docs": "https://tailscale.com/kb/1408/quick-guide-exit-nodes"
-    },
-    "tags": [
-      "network"
-    ]
-  },
-  {
-    "id": "teable",
-    "name": "teable",
-    "version": "v1.3.1-alpha-build.460",
-    "description": "Teable is a Super fast, Real-time, Professional, Developer friendly, No-code database built on Postgres. It uses a simple, spreadsheet-like interface to create complex enterprise-level database applications. Unlock efficient app development with no-code, free from the hurdles of data security and scalability.",
-    "logo": "teable.png",
-    "links": {
-      "github": "https://github.com/teableio/teable",
-      "website": "https://teable.io/",
-      "docs": "https://help.teable.io/"
-    },
-    "tags": [
-      "database",
-      "spreadsheet",
-      "low-code",
-      "nocode"
-    ]
-  },
-  {
-    "id": "tianji",
-    "name": "Tianji",
-    "version": "latest",
-    "description": "Tianji is a lightweight web analytic service and uptime monitoring tool.",
-    "logo": "logo.svg",
-    "links": {
-      "github": "https://github.com/msgbyte/tianji",
-      "website": "https://github.com/msgbyte/tianji",
-      "docs": "https://github.com/msgbyte/tianji"
-    },
-    "tags": [
-      "analytics",
-      "monitoring",
-      "web",
-      "uptime"
-    ]
-  },
-  {
-    "id": "tolgee",
-    "name": "Tolgee",
-    "version": "v3.80.4",
-    "description": "Developer & translator friendly web-based localization platform",
-    "logo": "tolgee.svg",
-    "links": {
-      "github": "https://github.com/tolgee/tolgee-platform",
-      "website": "https://tolgee.io",
-      "docs": "https://tolgee.io/platform"
-    },
-    "tags": [
-      "self-hosted",
-      "i18n",
-      "localization",
-      "translations"
-    ]
-  },
-  {
-    "id": "tooljet",
-    "name": "Tooljet",
-    "version": "ee-lts-latest",
-    "description": "Tooljet is an open-source low-code platform that allows you to build internal tools quickly and efficiently. It provides a user-friendly interface for creating applications without extensive coding knowledge.",
-    "logo": "logo.png",
-    "links": {
-      "github": "https://github.com/ToolJet/ToolJet",
-      "website": "https://tooljet.ai/",
-      "docs": "https://docs.tooljet.ai/"
-    },
-    "tags": [
-      "file-sync",
-      "file-sharing",
-      "self-hosted"
-    ]
-  },
-  {
-    "id": "triggerdotdev",
-    "name": "Trigger.dev",
-    "version": "v3",
-    "description": "Trigger is a platform for building event-driven applications.",
-    "logo": "triggerdotdev.svg",
-    "links": {
-      "github": "https://github.com/triggerdotdev/trigger.dev",
-      "website": "https://trigger.dev/",
-      "docs": "https://trigger.dev/docs"
-    },
-    "tags": [
-      "event-driven",
-      "applications"
-    ]
-  },
-  {
-    "id": "trilium",
-    "name": "Trilium",
-    "description": "Trilium Notes is a hierarchical note taking application with focus on building large personal knowledge bases.",
-    "logo": "trilium.png",
-    "version": "latest",
-    "links": {
-      "github": "https://github.com/zadam/trilium",
-      "website": "https://github.com/zadam/trilium",
-      "docs": "https://github.com/zadam/trilium/wiki/"
-    },
-    "tags": [
-      "self-hosted",
-      "productivity",
-      "personal-use"
-    ]
-  },
-  {
-    "id": "trmnl-byos-laravel",
-    "name": "TRMNL BYOS Laravel",
-    "version": "0.3.2",
-    "description": "TRMNL BYOS Laravel is a self-hosted application to manage TRMNL e-ink devices.",
-    "logo": "byos-laravel.svg",
-    "links": {
-      "github": "https://github.com/usetrmnl/byos_laravel",
-      "website": "https://docs.usetrmnl.com/go/diy/byos",
-      "docs": "https://github.com/usetrmnl/byos_laravel/blob/main/README.md"
-    },
-    "tags": [
-      "e-ink"
-    ]
-  },
-  {
-    "id": "twenty",
-    "name": "Twenty CRM",
-    "version": "latest",
-    "description": "Twenty is a modern CRM offering a powerful spreadsheet interface and open-source alternative to Salesforce.",
-    "logo": "twenty.svg",
-    "links": {
-      "github": "https://github.com/twentyhq/twenty",
-      "website": "https://twenty.com",
-      "docs": "https://docs.twenty.com"
-    },
-    "tags": [
-      "crm",
-      "sales",
-      "business"
-    ]
-  },
-  {
-    "id": "typebot",
-    "name": "Typebot",
-    "version": "2.27.0",
-    "description": "Typebot is an open-source chatbot builder platform.",
-    "logo": "typebot.svg",
-    "links": {
-      "github": "https://github.com/baptisteArno/typebot.io",
-      "website": "https://typebot.io/",
-      "docs": "https://docs.typebot.io/get-started/introduction"
-    },
-    "tags": [
-      "chatbot",
-      "builder",
-      "open-source"
-    ]
-  },
-  {
-    "id": "typecho",
-    "name": "Typecho",
-    "version": "stable",
-    "description": "Typecho 是一个轻量级的开源博客程序，基于 PHP 开发，支持多种数据库，简洁而强大。",
-    "logo": "typecho.png",
-    "links": {
-      "github": "https://github.com/typecho/typecho",
-      "website": "https://typecho.org/",
-      "docs": "http://docs.typecho.org"
-    },
-    "tags": [
-      "blog",
-      "cms",
-      "php"
     ]
   },
   {
@@ -6662,7 +3970,6 @@
     },
     "tags": [
       "search"
->>>>>>> e69fe112
     ]
   },
   {
