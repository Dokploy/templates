[
  {
    "id": "autobase",
    "name": "Autobase",
    "version": "2.3.0",
    "description": "Autobase for PostgreSQL® is an open-source alternative to cloud-managed databases (DBaaS) such as Amazon RDS, Google Cloud SQL, Azure Database, and more.",
    "links": {
      "github": "https://github.com/vitabaks/autobase",
      "website": "https://autobase.tech/",
      "docs": "https://autobase.tech/docs"
    },
    "logo": "autobase.svg",
    "tags": [
      "database",
      "postgres",
      "automation",
      "self-hosted",
      "dbaas"
    ]
  },
  {
    "id": "authelia",
    "name": "Authelia",
    "version": "latest",
    "description": "The Single Sign-On Multi-Factor portal for web apps. An open-source authentication and authorization server providing 2FA and SSO via web portal.",
    "logo": "authelia.png",
    "links": {
      "github": "https://github.com/authelia/authelia",
      "website": "https://www.authelia.com/",
      "docs": "https://www.authelia.com/overview/prologue/introduction/"
    },
    "tags": [
      "authentication",
      "authorization",
      "2fa",
      "sso",
      "security",
      "reverse-proxy",
      "ldap"
    ]
  },
  {
    "id": "capso",
    "name": "Cap.so",
    "version": "latest",
    "description": "Cap.so is a platform for web and desktop applications with MySQL and S3 storage. It provides a complete development environment with database and file storage capabilities.",
    "links": {
      "github": "https://github.com/CapSoftware/Cap",
      "website": "https://cap.so/",
      "docs": "https://cap.so/docs/"
    },
    "logo": "capso.png",
    "tags": [
      "web",
      "s3",
      "mysql",
      "development",
      "self-hosted"
    ]
  },
  {
    "id": "authentik",
    "name": "Authentik",
    "version": "2025.6.3",
    "description": "Authentik is an open-source Identity Provider for authentication and authorization. It provides a comprehensive solution for managing user authentication, authorization, and identity federation with support for SAML, OAuth2, OIDC, and more.",
    "links": {
      "github": "https://github.com/goauthentik/authentik",
      "website": "https://goauthentik.io/",
      "docs": "https://goauthentik.io/docs/"
    },
    "logo": "authentik.svg",
    "tags": [
      "authentication",
      "identity",
      "sso",
      "oidc",
      "saml",
      "oauth2",
      "self-hosted"
    ]
  },
  {
    "id": "freescout",
    "name": "FreeScout",
    "version": "latest",
    "description": "FreeScout is a free open source help desk and shared inbox system. It's a self-hosted alternative to HelpScout, Zendesk, and similar services that allows you to manage customer communications through email and a clean web interface. FreeScout makes it easy to organize support requests, track customer conversations, and collaborate with your team.",
    "links": {
      "github": "https://github.com/freescout-helpdesk/freescout",
      "website": "https://freescout.net/",
      "docs": "https://github.com/freescout-helpdesk/freescout/wiki/Installation-Guide"
    },
    "logo": "freescout.svg",
    "tags": [
      "helpdesk",
      "support",
      "email",
      "customer-service",
      "self-hosted"
    ]
  },
  {
    "id": "openresty-manager",
    "name": "OpenResty Manager",
    "version": "1.2.0",
    "description": "The easiest using, powerful and beautiful OpenResty Manager (Nginx Enhanced Version) , open source alternative to OpenResty Edge, which can enable you to easily reverse proxy your websites with security running at home or internet, including Access Control, HTTP Flood Protection, Free SSL, without having to know too much about OpenResty or Let's Encrypt.",
    "links": {
      "github": "https://github.com/Safe3/openresty-manager",
      "website": "https://om.uusec.com/",
      "docs": "https://github.com/Safe3/openresty-manager"
    },
    "logo": "logo.svg",
    "tags": [
      "web",
      "proxy",
      "security",
      "self-hosted",
      "openresty",
      "nginx"
    ]
  },
  {
    "id": "appwrite",
    "name": "Appwrite",
    "version": "1.6.1",
    "description": "Appwrite is an end-to-end backend server for Web, Mobile, Native, or Backend apps. Appwrite abstracts the complexity and repetitiveness required to build a modern backend API from scratch and allows you to build secure apps faster.\nUsing Appwrite, you can easily integrate your app with user authentication and multiple sign-in methods, a database for storing and querying users and team data, storage and file management, image manipulation, Cloud Functions, messaging, and more services.",
    "links": {
      "github": "https://github.com/appwrite/appwrite",
      "website": "https://appwrite.io/",
      "docs": "https://appwrite.io/docs"
    },
    "logo": "appwrite.svg",
    "tags": [
      "database",
      "firebase",
      "postgres"
    ]
  },
  {
    "id": "outline",
    "name": "Outline",
    "version": "0.82.0",
    "description": "Outline is a self-hosted knowledge base and documentation platform that allows you to build and manage your own knowledge base applications.",
    "links": {
      "github": "https://github.com/outline/outline",
      "website": "https://getoutline.com/",
      "docs": "https://docs.getoutline.com/s/guide"
    },
    "logo": "outline.png",
    "tags": [
      "documentation",
      "knowledge-base",
      "self-hosted"
    ]
  },
  {
    "id": "supabase",
    "name": "SupaBase",
    "version": "1.25.04 / dokploy >= 0.22.5",
    "description": "The open source Firebase alternative. Supabase gives you a dedicated Postgres database to build your web, mobile, and AI applications. This require at least version 0.22.5 of dokploy.",
    "links": {
      "github": "https://github.com/supabase/supabase",
      "website": "https://supabase.com/",
      "docs": "https://supabase.com/docs/guides/self-hosting"
    },
    "logo": "supabase.svg",
    "tags": [
      "database",
      "firebase",
      "postgres"
    ],
    "dokploy_version": ">=0.22.5"
  },
  {
    "id": "pre0.22.5-supabase",
    "name": "SupaBase",
    "version": "1.25.04 / dokploy < 0.22.5",
    "description": "The open source Firebase alternative. Supabase gives you a dedicated Postgres database to build your web, mobile, and AI applications. This is for dokploy version < 0.22.5.",
    "links": {
      "github": "https://github.com/supabase/supabase",
      "website": "https://supabase.com/",
      "docs": "https://supabase.com/docs/guides/self-hosting"
    },
    "logo": "supabase.svg",
    "tags": [
      "database",
      "firebase",
      "postgres"
    ],
    "dokploy_version": "<0.22.5"
  },
  {
    "id": "pocketbase",
    "name": "PocketBase",
    "description": "Open Source backend in 1 file",
    "version": "v0.28.0",
    "logo": "logo.svg",
    "links": {
      "github": "https://github.com/pocketbase/pocketbase",
      "website": "https://pocketbase.io/",
      "docs": "https://pocketbase.io/docs/"
    },
    "tags": [
      "backend",
      "database",
      "api"
    ]
  },
  {
    "id": "plausible",
    "name": "Plausible",
    "version": "v2.1.5",
    "description": "Plausible is a open source, self-hosted web analytics platform that lets you track website traffic and user behavior.",
    "logo": "logo.svg",
    "links": {
      "github": "https://github.com/plausible/plausible",
      "website": "https://plausible.io/",
      "docs": "https://plausible.io/docs"
    },
    "tags": [
      "analytics"
    ]
  },
  {
    "id": "calcom",
    "name": "Calcom",
    "version": "v2.7.6",
    "description": "Calcom is a open source alternative to Calendly that allows to create scheduling and booking services.",
    "links": {
      "github": "https://github.com/calcom/cal.com",
      "website": "https://cal.com/",
      "docs": "https://cal.com/docs"
    },
    "logo": "calcom.jpg",
    "tags": [
      "scheduling",
      "booking"
    ]
  },
  {
    "id": "grafana",
    "name": "Grafana",
    "version": "9.5.20",
    "description": "Grafana is an open source platform for data visualization and monitoring.",
    "logo": "grafana.svg",
    "links": {
      "github": "https://github.com/grafana/grafana",
      "website": "https://grafana.com/",
      "docs": "https://grafana.com/docs/"
    },
    "tags": [
      "monitoring"
    ]
  },
  {
    "id": "stalwart",
    "name": "Stalwart",
    "version": "latest",
    "description": "Stalwart Mail Server is an open-source mail server solution with JMAP, IMAP4, POP3, and SMTP support and a wide range of modern features. It is written in Rust and designed to be secure, fast, robust and scalable.",
    "logo": "stalwart.svg",
    "links": {
      "github": "https://github.com/stalwartlabs/mail-server",
      "website": "https://stalw.art/",
      "docs": "https://stalw.art/docs/"
    },
    "tags": [
      "email",
      "smtp",
      "jmap",
      "imap4",
      "pop3",
      "self-hosted",
      "mail-server"
    ]
  },
  {
    "id": "datalens",
    "name": "DataLens",
    "version": "1.23.0",
    "description": "A modern, scalable business intelligence and data visualization system.",
    "logo": "datalens.svg",
    "links": {
      "github": "https://github.com/datalens-tech/datalens",
      "website": "https://datalens.tech/",
      "docs": "https://datalens.tech/docs/"
    },
    "tags": [
      "analytics",
      "self-hosted",
      "bi",
      "monitoring"
    ]
  },
  {
    "id": "directus",
    "name": "Directus",
    "version": "11.0.2",
    "description": "Directus is an open source headless CMS that provides an API-first solution for building custom backends.",
    "logo": "directus.jpg",
    "links": {
      "github": "https://github.com/directus/directus",
      "website": "https://directus.io/",
      "docs": "https://docs.directus.io/"
    },
    "tags": [
      "cms"
    ]
  },
  {
    "id": "baserow",
    "name": "Baserow",
    "version": "1.25.2",
    "description": "Baserow is an open source database management tool that allows you to create and manage databases.",
    "logo": "baserow.webp",
    "links": {
      "github": "https://github.com/Baserow/baserow",
      "website": "https://baserow.io/",
      "docs": "https://baserow.io/docs/index"
    },
    "tags": [
      "database"
    ]
  },
  {
    "id": "budibase",
    "name": "Budibase",
    "version": "3.5.3",
    "description": "Budibase is an open-source low-code platform that saves engineers 100s of hours building forms, portals, and approval apps, securely.",
    "logo": "budibase.svg",
    "links": {
      "github": "https://github.com/Budibase/budibase",
      "website": "https://budibase.com/",
      "docs": "https://docs.budibase.com/docs/"
    },
    "tags": [
      "database",
      "low-code",
      "nocode",
      "applications"
    ]
  },
  {
    "id": "forgejo",
    "name": "Forgejo",
    "version": "10",
    "description": "Forgejo is a self-hosted lightweight software forge. Easy to install and low maintenance, it just does the job",
    "logo": "forgejo.svg",
    "links": {
      "github": "https://codeberg.org/forgejo/forgejo",
      "website": "https://forgejo.org/",
      "docs": "https://forgejo.org/docs/latest/"
    },
    "tags": [
      "self-hosted",
      "storage"
    ]
  },
  {
    "id": "gitlab-ce",
    "name": "GitLab CE",
    "version": "latest",
    "description": "GitLab Community Edition is a free and open source platform for managing Git repositories, CI/CD pipelines, and project management.",
    "logo": "gitlab-ce.svg",
    "links": {
      "github": "https://gitlab.com/gitlab-org/gitlab-ce",
      "website": "https://gitlab.com/",
      "docs": "https://docs.gitlab.com/ee/"
    },
    "tags": [
      "git",
      "ci-cd",
      "version-control",
      "project-management"
    ]
  },
  {
    "id": "ghost",
    "name": "Ghost",
    "version": "6.0.0",
    "description": "Ghost is a free and open source, professional publishing platform built on a modern Node.js technology stack.",
    "logo": "ghost.jpeg",
    "links": {
      "github": "https://github.com/TryGhost/Ghost",
      "website": "https://ghost.org/",
      "docs": "https://ghost.org/docs/"
    },
    "tags": [
      "cms"
    ]
  },
  {
    "id": "lodestone",
    "name": "Lodestone",
    "version": "0.5.1",
    "description": "A free, open source server hosting tool for Minecraft and other multiplayers games.",
    "logo": "lodestone.png",
    "links": {
      "github": "https://github.com/Lodestone-Team/lodestone",
      "website": "https://lodestone.cc",
      "docs": "https://github.com/Lodestone-Team/lodestone/wiki"
    },
    "tags": [
      "minecraft",
      "hosting",
      "server"
    ]
  },
  {
    "id": "dragonfly-db",
    "name": "Dragonfly",
    "version": "1.28.1",
    "description": "Dragonfly is a drop-in Redis replacement that is designed for heavy data workloads running on modern cloud hardware.",
    "logo": "dragonfly-db.png",
    "links": {
      "github": "https://github.com/dragonflydb/dragonfly",
      "website": "https://www.dragonflydb.io/",
      "docs": "https://www.dragonflydb.io/docs"
    },
    "tags": [
      "database",
      "redis"
    ]
  },
  {
    "id": "stack-auth",
    "name": "Stack Auth",
    "version": "latest",
    "description": "Open-source Auth0/Clerk alternative. Stack Auth is a free and open source authentication tool that allows you to authenticate your users.",
    "logo": "stack-auth.png",
    "links": {
      "github": "https://github.com/stack-auth/stack-auth",
      "website": "https://stack-auth.com/",
      "docs": "https://docs.stack-auth.com/next/overview"
    },
    "tags": [
      "authentication",
      "auth",
      "authorization"
    ]
  },
  {
    "id": "uptime-kuma",
    "name": "Uptime Kuma",
    "version": "1.23.15",
    "description": "Uptime Kuma is a free and open source monitoring tool that allows you to monitor your websites and applications.",
    "logo": "uptime-kuma.png",
    "links": {
      "github": "https://github.com/louislam/uptime-kuma",
      "website": "https://uptime.kuma.pet/",
      "docs": "https://github.com/louislam/uptime-kuma/wiki"
    },
    "tags": [
      "monitoring"
    ]
  },
  {
    "id": "n8n",
    "name": "n8n",
    "version": "1.104.0",
    "description": "n8n is an open source low-code platform for automating workflows and integrations.",
    "logo": "n8n.png",
    "links": {
      "github": "https://github.com/n8n-io/n8n",
      "website": "https://n8n.io/",
      "docs": "https://docs.n8n.io/"
    },
    "tags": [
      "automation"
    ]
  },
  {
    "id": "kestra",
    "name": "Kestra",
    "version": "latest",
    "description": "Unified Orchestration Platform to Simplify Business-Critical Workflows and Govern them as Code and from the UI.",
    "logo": "kestra.svg",
    "links": {
      "github": "https://github.com/kestra-io/kestra",
      "website": "https://kestra.io",
      "docs": "https://kestra.io/docs"
    },
    "tags": [
      "automation"
    ]
  },
  {
    "id": "wordpress",
    "name": "Wordpress",
    "version": "latest",
    "description": "Wordpress is a free and open source content management system (CMS) for publishing and managing websites.",
    "logo": "wordpress.png",
    "links": {
      "github": "https://github.com/WordPress/WordPress",
      "website": "https://wordpress.org/",
      "docs": "https://wordpress.org/documentation/"
    },
    "tags": [
      "cms"
    ]
  },
  {
    "id": "odoo",
    "name": "Odoo",
    "version": "16.0",
    "description": "Odoo is a free and open source business management software that helps you manage your company's operations.",
    "logo": "odoo.png",
    "links": {
      "github": "https://github.com/odoo/odoo",
      "website": "https://odoo.com/",
      "docs": "https://www.odoo.com/documentation/"
    },
    "tags": [
      "cms"
    ]
  },
  {
    "id": "appsmith",
    "name": "Appsmith",
    "version": "v1.29",
    "description": "Appsmith is a free and open source platform for building internal tools and applications.",
    "logo": "appsmith.png",
    "links": {
      "github": "https://github.com/appsmithorg/appsmith",
      "website": "https://appsmith.com/",
      "docs": "https://docs.appsmith.com/"
    },
    "tags": [
      "cms"
    ]
  },
  {
    "id": "excalidraw",
    "name": "Excalidraw",
    "version": "latest",
    "description": "Excalidraw is a free and open source online diagramming tool that lets you easily create and share beautiful diagrams.",
    "logo": "excalidraw.jpg",
    "links": {
      "github": "https://github.com/excalidraw/excalidraw",
      "website": "https://excalidraw.com/",
      "docs": "https://docs.excalidraw.com/"
    },
    "tags": [
      "drawing"
    ]
  },
  {
    "id": "documenso",
    "name": "Documenso",
    "version": "v1.5.6",
    "description": "Documenso is the open source alternative to DocuSign for signing documents digitally",
    "links": {
      "github": "https://github.com/documenso/documenso",
      "website": "https://documenso.com/",
      "docs": "https://documenso.com/docs"
    },
    "logo": "documenso.png",
    "tags": [
      "document-signing"
    ]
  },
  {
    "id": "nocodb",
    "name": "NocoDB",
    "version": "0.257.2",
    "description": "NocoDB is an opensource Airtable alternative that turns any MySQL, PostgreSQL, SQL Server, SQLite & MariaDB into a smart spreadsheet.",
    "links": {
      "github": "https://github.com/nocodb/nocodb",
      "website": "https://nocodb.com/",
      "docs": "https://docs.nocodb.com/"
    },
    "logo": "nocodb.png",
    "tags": [
      "database",
      "spreadsheet",
      "low-code",
      "nocode"
    ]
  },
  {
    "id": "meilisearch",
    "name": "Meilisearch",
    "version": "v1.8.3",
    "description": "Meilisearch is a free and open-source search engine that allows you to easily add search functionality to your web applications.",
    "logo": "meilisearch.png",
    "links": {
      "github": "https://github.com/meilisearch/meilisearch",
      "website": "https://www.meilisearch.com/",
      "docs": "https://docs.meilisearch.com/"
    },
    "tags": [
      "search"
    ]
  },
  {
    "id": "mattermost",
    "name": "Mattermost",
    "version": "10.6.1",
    "description": "A single point of collaboration. Designed specifically for digital operations.",
    "logo": "mattermost.png",
    "links": {
      "github": "https://github.com/mattermost/mattermost",
      "website": "https://mattermost.com/",
      "docs": "https://docs.mattermost.com/"
    },
    "tags": [
      "chat",
      "self-hosted"
    ]
  },
  {
    "id": "phpmyadmin",
    "name": "Phpmyadmin",
    "version": "5.2.1",
    "description": "Phpmyadmin is a free and open-source web interface for MySQL and MariaDB that allows you to manage your databases.",
    "logo": "phpmyadmin.png",
    "links": {
      "github": "https://github.com/phpmyadmin/phpmyadmin",
      "website": "https://www.phpmyadmin.net/",
      "docs": "https://www.phpmyadmin.net/docs/"
    },
    "tags": [
      "database"
    ]
  },
  {
    "id": "rocketchat",
    "name": "Rocketchat",
    "version": "6.9.2",
    "description": "Rocket.Chat is a free and open-source web chat platform that allows you to build and manage your own chat applications.",
    "logo": "rocketchat.png",
    "links": {
      "github": "https://github.com/RocketChat/Rocket.Chat",
      "website": "https://rocket.chat/",
      "docs": "https://rocket.chat/docs/"
    },
    "tags": [
      "chat"
    ]
  },
  {
    "id": "minio",
    "name": "Minio",
    "description": "Minio is an open source object storage server compatible with Amazon S3 cloud storage service.",
    "logo": "minio.png",
    "version": "latest",
    "links": {
      "github": "https://github.com/minio/minio",
      "website": "https://minio.io/",
      "docs": "https://docs.minio.io/"
    },
    "tags": [
      "storage"
    ]
  },
  {
    "id": "metabase",
    "name": "Metabase",
    "version": "v0.50.8",
    "description": "Metabase is an open source business intelligence tool that allows you to ask questions and visualize data.",
    "logo": "metabase.png",
    "links": {
      "github": "https://github.com/metabase/metabase",
      "website": "https://www.metabase.com/",
      "docs": "https://www.metabase.com/docs/"
    },
    "tags": [
      "database",
      "dashboard"
    ]
  },
  {
    "id": "glitchtip",
    "name": "Glitchtip",
    "version": "v4.0",
    "description": "Glitchtip is simple, open source error tracking",
    "logo": "glitchtip.png",
    "links": {
      "github": "https://gitlab.com/glitchtip/",
      "website": "https://glitchtip.com/",
      "docs": "https://glitchtip.com/documentation"
    },
    "tags": [
      "hosting"
    ]
  },
  {
    "id": "open-webui",
    "name": "Open WebUI",
    "version": "v0.3.7",
    "description": "Open WebUI is a free and open source chatgpt alternative. Open WebUI is an extensible, feature-rich, and user-friendly self-hosted WebUI designed to operate entirely offline. It supports various LLM runners, including Ollama and OpenAI-compatible APIs. The template include ollama and webui services.",
    "logo": "open-webui.png",
    "links": {
      "github": "https://github.com/open-webui/open-webui",
      "website": "https://openwebui.com/",
      "docs": "https://docs.openwebui.com/"
    },
    "tags": [
      "chat"
    ]
  },
  {
    "id": "mailpit",
    "name": "Mailpit",
    "version": "v1.22.3",
    "description": "Mailpit is a tiny, self-contained, and secure email & SMTP testing tool with API for developers.",
    "logo": "mailpit.svg",
    "links": {
      "github": "https://github.com/axllent/mailpit",
      "website": "https://mailpit.axllent.org/",
      "docs": "https://mailpit.axllent.org/docs/"
    },
    "tags": [
      "email",
      "smtp"
    ]
  },
  {
    "id": "listmonk",
    "name": "Listmonk",
    "version": "v3.0.0",
    "description": "High performance, self-hosted, newsletter and mailing list manager with a modern dashboard.",
    "logo": "listmonk.png",
    "links": {
      "github": "https://github.com/knadh/listmonk",
      "website": "https://listmonk.app/",
      "docs": "https://listmonk.app/docs/"
    },
    "tags": [
      "email",
      "newsletter",
      "mailing-list"
    ]
  },
  {
    "id": "doublezero",
    "name": "Double Zero",
    "version": "v0.2.1",
    "description": "00 is a self hostable SES dashboard for sending and monitoring emails with AWS",
    "logo": "doublezero.svg",
    "links": {
      "github": "https://github.com/technomancy-dev/00",
      "website": "https://www.double-zero.cloud/",
      "docs": "https://github.com/technomancy-dev/00"
    },
    "tags": [
      "email"
    ]
  },
  {
    "id": "umami",
    "name": "Umami",
    "version": "v2.16.1",
    "description": "Umami is a simple, fast, privacy-focused alternative to Google Analytics.",
    "logo": "umami.png",
    "links": {
      "github": "https://github.com/umami-software/umami",
      "website": "https://umami.is",
      "docs": "https://umami.is/docs"
    },
    "tags": [
      "analytics"
    ]
  },
  {
    "id": "jellyfin",
    "name": "jellyfin",
    "version": "v10.9.7",
    "description": "Jellyfin is a Free Software Media System that puts you in control of managing and streaming your media. ",
    "logo": "jellyfin.svg",
    "links": {
      "github": "https://github.com/jellyfin/jellyfin",
      "website": "https://jellyfin.org/",
      "docs": "https://jellyfin.org/docs/"
    },
    "tags": [
      "media system"
    ]
  },
  {
    "id": "teable",
    "name": "teable",
    "version": "v1.3.1-alpha-build.460",
    "description": "Teable is a Super fast, Real-time, Professional, Developer friendly, No-code database built on Postgres. It uses a simple, spreadsheet-like interface to create complex enterprise-level database applications. Unlock efficient app development with no-code, free from the hurdles of data security and scalability.",
    "logo": "teable.png",
    "links": {
      "github": "https://github.com/teableio/teable",
      "website": "https://teable.io/",
      "docs": "https://help.teable.io/"
    },
    "tags": [
      "database",
      "spreadsheet",
      "low-code",
      "nocode"
    ]
  },
  {
    "id": "zipline",
    "name": "Zipline",
    "version": "v3.7.9",
    "description": "A ShareX/file upload server that is easy to use, packed with features, and with an easy setup!",
    "logo": "zipline.png",
    "links": {
      "github": "https://github.com/diced/zipline",
      "website": "https://zipline.diced.sh/",
      "docs": "https://zipline.diced.sh/docs/"
    },
    "tags": [
      "media system",
      "storage"
    ]
  },
  {
    "id": "soketi",
    "name": "Soketi",
    "version": "v1.6.1-16",
    "description": "Soketi is your simple, fast, and resilient open-source WebSockets server.",
    "logo": "soketi.png",
    "links": {
      "github": "https://github.com/soketi/soketi",
      "website": "https://soketi.app/",
      "docs": "https://docs.soketi.app/"
    },
    "tags": [
      "chat"
    ]
  },
  {
    "id": "aptabase",
    "name": "Aptabase",
    "version": "v1.0.0",
    "description": "Aptabase is a self-hosted web analytics platform that lets you track website traffic and user behavior.",
    "logo": "aptabase.svg",
    "links": {
      "github": "https://github.com/aptabase/aptabase",
      "website": "https://aptabase.com/",
      "docs": "https://github.com/aptabase/aptabase/blob/main/README.md"
    },
    "tags": [
      "analytics",
      "self-hosted"
    ]
  },
  {
    "id": "typebot",
    "name": "Typebot",
    "version": "2.27.0",
    "description": "Typebot is an open-source chatbot builder platform.",
    "logo": "typebot.svg",
    "links": {
      "github": "https://github.com/baptisteArno/typebot.io",
      "website": "https://typebot.io/",
      "docs": "https://docs.typebot.io/get-started/introduction"
    },
    "tags": [
      "chatbot",
      "builder",
      "open-source"
    ]
  },
  {
    "id": "typecho",
    "name": "Typecho",
    "version": "stable",
    "description": "Typecho 是一个轻量级的开源博客程序，基于 PHP 开发，支持多种数据库，简洁而强大。",
    "logo": "typecho.png",
    "links": {
      "github": "https://github.com/typecho/typecho",
      "website": "https://typecho.org/",
      "docs": "http://docs.typecho.org"
    },
    "tags": [
      "blog",
      "cms",
      "php"
    ]
  },
  {
    "id": "gitea",
    "name": "Gitea",
    "version": "1.22.3",
    "description": "Git with a cup of tea! Painless self-hosted all-in-one software development service, including Git hosting, code review, team collaboration, package registry and CI/CD.",
    "logo": "gitea.png",
    "links": {
      "github": "https://github.com/go-gitea/gitea.git",
      "website": "https://gitea.com/",
      "docs": "https://docs.gitea.com/installation/install-with-docker"
    },
    "tags": [
      "self-hosted",
      "storage"
    ]
  },
  {
    "id": "gitea-mirror",
    "name": "Gitea Mirror",
    "version": "v2.11.2",
    "description": "Gitea Mirror is a modern web app for automatically mirroring repositories from GitHub to your self-hosted Gitea instance. It features a user-friendly interface to sync public, private, or starred GitHub repos, mirror entire organizations with structure preservation, and optionally mirror issues and labels. The application includes smart filtering, detailed logs, and scheduled automatic mirroring.",
    "logo": "gitea-mirror.png",
    "links": {
      "github": "https://github.com/arunavo4/gitea-mirror",
      "website": "https://github.com/arunavo4/gitea-mirror",
      "docs": "https://github.com/arunavo4/gitea-mirror#readme"
    },
    "tags": [
      "git",
      "mirror",
      "github",
      "gitea",
      "self-hosted",
      "automation"
    ]
  },
  {
    "id": "roundcube",
    "name": "Roundcube",
    "version": "1.6.9",
    "description": "Free and open source webmail software for the masses, written in PHP.",
    "logo": "roundcube.svg",
    "links": {
      "github": "https://github.com/roundcube/roundcubemail",
      "website": "https://roundcube.net/",
      "docs": "https://roundcube.net/about/"
    },
    "tags": [
      "self-hosted",
      "email",
      "webmail"
    ]
  },
  {
    "id": "filebrowser",
    "name": "File Browser",
    "version": "2.31.2",
    "description": "Filebrowser is a standalone file manager for uploading, deleting, previewing, renaming, and editing files, with support for multiple users, each with their own directory.",
    "logo": "filebrowser.svg",
    "links": {
      "github": "https://github.com/filebrowser/filebrowser",
      "website": "https://filebrowser.org/",
      "docs": "https://filebrowser.org/"
    },
    "tags": [
      "file-manager",
      "storage"
    ]
  },
  {
    "id": "focalboard",
    "name": "Focalboard",
    "version": "8.0.0",
    "description": "Open source project management for technical teams",
    "logo": "focalboard.png",
    "links": {
      "github": "https://github.com/sysblok/focalboard",
      "website": "https://focalboard.com",
      "docs": "https://www.focalboard.com/docs/"
    },
    "tags": [
      "kanban"
    ]
  },
  {
    "id": "tolgee",
    "name": "Tolgee",
    "version": "v3.80.4",
    "description": "Developer & translator friendly web-based localization platform",
    "logo": "tolgee.svg",
    "links": {
      "github": "https://github.com/tolgee/tolgee-platform",
      "website": "https://tolgee.io",
      "docs": "https://tolgee.io/platform"
    },
    "tags": [
      "self-hosted",
      "i18n",
      "localization",
      "translations"
    ]
  },
  {
    "id": "portainer",
    "name": "Portainer",
    "version": "2.21.4",
    "description": "Portainer is a container management tool for deploying, troubleshooting, and securing applications across cloud, data centers, and IoT.",
    "logo": "portainer.svg",
    "links": {
      "github": "https://github.com/portainer/portainer",
      "website": "https://www.portainer.io/",
      "docs": "https://docs.portainer.io/"
    },
    "tags": [
      "cloud",
      "monitoring"
    ]
  },
  {
    "id": "plane",
    "name": "Plane",
    "version": "v0.27.1",
    "description": "Easy, flexible, open source project management software",
    "logo": "plane.png",
    "links": {
      "github": "https://github.com/makeplane/plane",
      "website": "https://plane.so",
      "docs": "https://docs.plane.so/"
    },
    "tags": [
      "kanban"
    ]
  },
  {
    "id": "pterodactyl",
    "name": "Pterodactyl",
    "version": "latest",
    "description": "A free, open-source game server management panel.",
    "logo": "pterodactyl.png",
    "links": {
      "github": "https://github.com/pterodactyl/panel",
      "website": "https://pterodactyl.io",
      "docs": "https://pterodactyl.io/project/introduction.html"
    },
    "tags": [
      "self-hosted",
      "open-source",
      "management"
    ]
  },
  {
    "id": "pyrodactyl",
    "name": "Pyrodactyl",
    "version": "main",
    "description": "Pyrodactyl is the Pterodactyl-based game server panel that's faster, smaller, safer, and more accessible than Pelican. ",
    "logo": "pyrodactyl.png",
    "links": {
      "github": "https://github.com/pyrohost/pyrodactyl",
      "website": "https://pyrodactyl.dev",
      "docs": "https://pyrodactyl.dev/docs"
    },
    "tags": [
      "self-hosted",
      "open-source",
      "management"
    ]
  },
  {
    "id": "influxdb",
    "name": "InfluxDB",
    "version": "2.7.10",
    "description": "InfluxDB 2.7 is the platform purpose-built to collect, store, process and visualize time series data.",
    "logo": "influxdb.png",
    "links": {
      "github": "https://github.com/influxdata/influxdb",
      "website": "https://www.influxdata.com/",
      "docs": "https://docs.influxdata.com/influxdb/v2/"
    },
    "tags": [
      "self-hosted",
      "open-source",
      "storage",
      "database"
    ]
  },
  {
    "id": "infisical",
    "name": "Infisical",
    "version": "0.90.1",
    "description": "All-in-one platform to securely manage application configuration and secrets across your team and infrastructure.",
    "logo": "infisical.jpg",
    "links": {
      "github": "https://github.com/Infisical/infisical",
      "website": "https://infisical.com/",
      "docs": "https://infisical.com/docs/documentation/getting-started/introduction"
    },
    "tags": [
      "self-hosted",
      "open-source"
    ]
  },
  {
    "id": "docmost",
    "name": "Docmost",
    "version": "0.4.1",
    "description": "Docmost, is an open-source collaborative wiki and documentation software.",
    "logo": "docmost.png",
    "links": {
      "github": "https://github.com/docmost/docmost",
      "website": "https://docmost.com/",
      "docs": "https://docmost.com/docs/"
    },
    "tags": [
      "self-hosted",
      "open-source",
      "manager"
    ]
  },
  {
    "id": "vaultwarden",
    "name": "Vaultwarden",
    "version": "1.33.2",
    "description": "Unofficial Bitwarden compatible server written in Rust, formerly known as bitwarden_rs",
    "logo": "vaultwarden.svg",
    "links": {
      "github": "https://github.com/dani-garcia/vaultwarden",
      "website": "",
      "docs": "https://github.com/dani-garcia/vaultwarden/wiki"
    },
    "tags": [
      "open-source"
    ]
  },
  {
    "id": "linkding",
    "name": "Linkding",
    "version": "latest",
    "description": "Linkding is a self-hosted bookmark manager with a clean and simple interface.",
    "logo": "linkding.svg",
    "links": {
      "github": "https://github.com/sissbruecker/linkding",
      "website": "https://linkding.link/",
      "docs": "https://github.com/sissbruecker/linkding/tree/master/docs"
    },
    "tags": [
      "bookmark-manager",
      "self-hosted"
    ]
  },
  {
    "id": "linkwarden",
    "name": "Linkwarden",
    "version": "2.9.3",
    "description": "Self-hosted, open-source collaborative bookmark manager to collect, organize and archive webpages.",
    "logo": "linkwarden.png",
    "links": {
      "github": "https://github.com/linkwarden/linkwarden",
      "website": "https://linkwarden.app/",
      "docs": "https://docs.linkwarden.app/"
    },
    "tags": [
      "bookmarks",
      "link-sharing"
    ]
  },
  {
    "id": "hi-events",
    "name": "Hi.events",
    "version": "0.8.0-beta.1",
    "description": "Hi.Events is a self-hosted event management and ticket selling platform that allows you to create, manage and promote events easily.",
    "logo": "hi-events.svg",
    "links": {
      "github": "https://github.com/HiEventsDev/hi.events",
      "website": "https://hi.events/",
      "docs": "https://hi.events/docs"
    },
    "tags": [
      "self-hosted",
      "open-source",
      "manager"
    ]
  },
  {
    "id": "habitica",
    "name": "Habitica",
    "version": "latest",
    "description": "Habitica is a free habit and productivity app that treats your real life like a game. With in-game rewards and punishments to motivate you and a strong social network to inspire you, Habitica can help you achieve your goals to become healthy and hard-working.",
    "logo": "image.png",
    "links": {
      "github": "https://github.com/HabitRPG/habitica",
      "website": "https://habitica.com/",
      "docs": "https://habitica.fandom.com/wiki/Setting_up_Habitica_Locally"
    },
    "tags": [
      "productivity",
      "gamification",
      "habits",
      "self-hosted"
    ]
  },
  {
    "id": "hoarder",
    "name": "Hoarder",
    "version": "0.22.0",
    "description": "Hoarder is an open source \"Bookmark Everything\" app that uses AI for automatically tagging the content you throw at it.",
    "logo": "hoarder.svg",
    "links": {
      "github": "https://github.com/hoarder/hoarder",
      "website": "https://hoarder.app/",
      "docs": "https://docs.hoarder.app/"
    },
    "tags": [
      "self-hosted",
      "bookmarks",
      "link-sharing"
    ]
  },
  {
    "id": "windows",
    "name": "Windows (dockerized)",
    "version": "4.00",
    "description": "Windows inside a Docker container.",
    "logo": "windows.png",
    "links": {
      "github": "https://github.com/dockur/windows",
      "website": "",
      "docs": "https://github.com/dockur/windows?tab=readme-ov-file#how-do-i-use-it"
    },
    "tags": [
      "self-hosted",
      "open-source",
      "os"
    ]
  },
  {
    "id": "macos",
    "name": "MacOS (dockerized)",
    "version": "1.14",
    "description": "MacOS inside a Docker container.",
    "logo": "macos.png",
    "links": {
      "github": "https://github.com/dockur/macos",
      "website": "",
      "docs": "https://github.com/dockur/macos?tab=readme-ov-file#how-do-i-use-it"
    },
    "tags": [
      "self-hosted",
      "open-source",
      "os"
    ]
  },
  {
    "id": "coder",
    "name": "Coder",
    "version": "2.15.3",
    "description": "Coder is an open-source cloud development environment (CDE) that you host in your cloud or on-premises.",
    "logo": "coder.svg",
    "links": {
      "github": "https://github.com/coder/coder",
      "website": "https://coder.com/",
      "docs": "https://coder.com/docs"
    },
    "tags": [
      "self-hosted",
      "open-source",
      "builder"
    ]
  },
  {
    "id": "stirling",
    "name": "Stirling PDF",
    "version": "0.30.1",
    "description": "A locally hosted one-stop shop for all your PDF needs",
    "logo": "stirling.svg",
    "links": {
      "github": "https://github.com/Stirling-Tools/Stirling-PDF",
      "website": "https://www.stirlingpdf.com/",
      "docs": "https://docs.stirlingpdf.com/"
    },
    "tags": [
      "pdf",
      "tools"
    ]
  },
  {
    "id": "lobe-chat",
    "name": "Lobe Chat",
    "version": "v1.26.1",
    "description": "Lobe Chat - an open-source, modern-design AI chat framework.",
    "logo": "lobe-chat.png",
    "links": {
      "github": "https://github.com/lobehub/lobe-chat",
      "website": "https://chat-preview.lobehub.com/",
      "docs": "https://lobehub.com/docs/self-hosting/platform/docker-compose"
    },
    "tags": [
      "IA",
      "chat"
    ]
  },
  {
    "id": "peppermint",
    "name": "Peppermint",
    "version": "latest",
    "description": "Peppermint is a modern, open-source API development platform that helps you build, test and document your APIs.",
    "logo": "peppermint.svg",
    "links": {
      "github": "https://github.com/Peppermint-Lab/peppermint",
      "website": "https://peppermint.sh/",
      "docs": "https://docs.peppermint.sh/"
    },
    "tags": [
      "api",
      "development",
      "documentation"
    ]
  },
  {
    "id": "windmill",
    "name": "Windmill",
    "version": "latest",
    "description": "A developer platform to build production-grade workflows and internal apps. Open-source alternative to Airplane, Retool, and GitHub Actions.",
    "logo": "windmill.svg",
    "links": {
      "github": "https://github.com/windmill-labs/windmill",
      "website": "https://www.windmill.dev/",
      "docs": "https://docs.windmill.dev/"
    },
    "tags": [
      "workflow",
      "automation",
      "development"
    ]
  },
  {
    "id": "activepieces",
    "name": "Activepieces",
    "version": "0.35.0",
    "description": "Open-source no-code business automation tool. An alternative to Zapier, Make.com, and Tray.",
    "logo": "activepieces.svg",
    "links": {
      "github": "https://github.com/activepieces/activepieces",
      "website": "https://www.activepieces.com/",
      "docs": "https://www.activepieces.com/docs"
    },
    "tags": [
      "automation",
      "workflow",
      "no-code"
    ]
  },
  {
    "id": "invoiceshelf",
    "name": "InvoiceShelf",
    "version": "latest",
    "description": "InvoiceShelf is a self-hosted open source invoicing system for freelancers and small businesses.",
    "logo": "invoiceshelf.png",
    "links": {
      "github": "https://github.com/InvoiceShelf/invoiceshelf",
      "website": "https://invoiceshelf.com",
      "docs": "https://github.com/InvoiceShelf/invoiceshelf#readme"
    },
    "tags": [
      "invoice",
      "business",
      "finance"
    ]
  },
  {
    "id": "postiz",
    "name": "Postiz",
    "version": "latest",
    "description": "Postiz is a modern, open-source platform for managing and publishing content across multiple channels.",
    "logo": "postiz.png",
    "links": {
      "github": "https://github.com/gitroomhq/postiz",
      "website": "https://postiz.com",
      "docs": "https://docs.postiz.com"
    },
    "tags": [
      "cms",
      "content-management",
      "publishing"
    ]
  },
  {
    "id": "slash",
    "name": "Slash",
    "version": "latest",
    "description": "Slash is a modern, self-hosted bookmarking service and link shortener that helps you organize and share your favorite links.",
    "logo": "slash.png",
    "links": {
      "github": "https://github.com/yourselfhosted/slash",
      "website": "https://github.com/yourselfhosted/slash#readme",
      "docs": "https://github.com/yourselfhosted/slash/wiki"
    },
    "tags": [
      "bookmarks",
      "link-shortener",
      "self-hosted"
    ]
  },
  {
    "id": "discord-tickets",
    "name": "Discord Tickets",
    "version": "4.0.21",
    "description": "An open-source Discord bot for creating and managing support ticket channels.",
    "logo": "discord-tickets.png",
    "links": {
      "github": "https://github.com/discord-tickets/bot",
      "website": "https://discordtickets.app",
      "docs": "https://discordtickets.app/self-hosting/installation/docker/"
    },
    "tags": [
      "discord",
      "tickets",
      "support"
    ]
  },
  {
    "id": "nextcloud-aio",
    "name": "Nextcloud All in One",
    "version": "30.0.2",
    "description": "Nextcloud (AIO) is a self-hosted file storage and sync platform with powerful collaboration capabilities. It integrates Files, Talk, Groupware, Office, Assistant and more into a single platform for remote work and data protection.",
    "logo": "nextcloud-aio.svg",
    "links": {
      "github": "https://github.com/nextcloud/docker",
      "website": "https://nextcloud.com/",
      "docs": "https://docs.nextcloud.com/"
    },
    "tags": [
      "file-manager",
      "sync"
    ]
  },
  {
    "id": "blender",
    "name": "Blender",
    "version": "latest",
    "description": "Blender is a free and open-source 3D creation suite. It supports the entire 3D pipeline—modeling, rigging, animation, simulation, rendering, compositing and motion tracking, video editing and 2D animation pipeline.",
    "logo": "blender.svg",
    "links": {
      "github": "https://github.com/linuxserver/docker-blender",
      "website": "https://www.blender.org/",
      "docs": "https://docs.blender.org/"
    },
    "tags": [
      "3d",
      "rendering",
      "animation"
    ]
  },
  {
    "id": "heyform",
    "name": "HeyForm",
    "version": "latest",
    "description": "Allows anyone to create engaging conversational forms for surveys, questionnaires, quizzes, and polls. No coding skills required.",
    "logo": "heyform.svg",
    "links": {
      "github": "https://github.com/heyform/heyform",
      "website": "https://heyform.net",
      "docs": "https://docs.heyform.net"
    },
    "tags": [
      "form",
      "builder",
      "questionnaire",
      "quiz",
      "survey"
    ]
  },
  {
    "id": "chatwoot",
    "name": "Chatwoot",
    "version": "v3.14.1",
    "description": "Open-source customer engagement platform that provides a shared inbox for teams, live chat, and omnichannel support.",
    "logo": "chatwoot.svg",
    "links": {
      "github": "https://github.com/chatwoot/chatwoot",
      "website": "https://www.chatwoot.com",
      "docs": "https://www.chatwoot.com/docs"
    },
    "tags": [
      "support",
      "chat",
      "customer-service"
    ]
  },
  {
    "id": "discourse",
    "name": "Discourse",
    "version": "3.3.2",
    "description": "Discourse is a modern forum software for your community. Use it as a mailing list, discussion forum, or long-form chat room.",
    "logo": "discourse.svg",
    "links": {
      "github": "https://github.com/discourse/discourse",
      "website": "https://www.discourse.org/",
      "docs": "https://meta.discourse.org/"
    },
    "tags": [
      "forum",
      "community",
      "discussion"
    ]
  },
  {
    "id": "immich",
    "name": "Immich",
    "version": "v1.121.0",
    "description": "High performance self-hosted photo and video backup solution directly from your mobile phone.",
    "logo": "immich.svg",
    "links": {
      "github": "https://github.com/immich-app/immich",
      "website": "https://immich.app/",
      "docs": "https://immich.app/docs/overview/introduction"
    },
    "tags": [
      "photos",
      "videos",
      "backup",
      "media"
    ]
  },
  {
    "id": "twenty",
    "name": "Twenty CRM",
    "version": "latest",
    "description": "Twenty is a modern CRM offering a powerful spreadsheet interface and open-source alternative to Salesforce.",
    "logo": "twenty.svg",
    "links": {
      "github": "https://github.com/twentyhq/twenty",
      "website": "https://twenty.com",
      "docs": "https://docs.twenty.com"
    },
    "tags": [
      "crm",
      "sales",
      "business"
    ]
  },
  {
    "id": "yourls",
    "name": "YOURLS",
    "version": "1.9.2",
    "description": "YOURLS (Your Own URL Shortener) is a set of PHP scripts that will allow you to run your own URL shortening service (a la TinyURL or Bitly).",
    "logo": "yourls.svg",
    "links": {
      "github": "https://github.com/YOURLS/YOURLS",
      "website": "https://yourls.org/",
      "docs": "https://yourls.org/#documentation"
    },
    "tags": [
      "url-shortener",
      "php"
    ]
  },
  {
    "id": "ryot",
    "name": "Ryot",
    "version": "v7.10",
    "description": "A self-hosted platform for tracking various media types including movies, TV shows, video games, books, audiobooks, and more.",
    "logo": "ryot.png",
    "links": {
      "github": "https://github.com/IgnisDa/ryot",
      "website": "https://ryot.io/",
      "docs": "https://docs.ryot.io/"
    },
    "tags": [
      "media",
      "tracking",
      "self-hosted"
    ]
  },
  {
    "id": "photoprism",
    "name": "Photoprism",
    "version": "latest",
    "description": "PhotoPrism® is an AI-Powered Photos App for the Decentralized Web. It makes use of the latest technologies to tag and find pictures automatically without getting in your way.",
    "logo": "photoprism.svg",
    "links": {
      "github": "https://github.com/photoprism/photoprism",
      "website": "https://www.photoprism.app/",
      "docs": "https://docs.photoprism.app/"
    },
    "tags": [
      "media",
      "photos",
      "self-hosted"
    ]
  },
  {
    "id": "ontime",
    "name": "Ontime",
    "version": "v3.8.0",
    "description": "Ontime is browser-based application that manages event rundowns, scheduliing and cuing",
    "logo": "ontime.png",
    "links": {
      "github": "https://github.com/cpvalente/ontime/",
      "website": "https://getontime.no",
      "docs": "https://docs.getontime.no"
    },
    "tags": [
      "event"
    ]
  },
  {
    "id": "triggerdotdev",
    "name": "Trigger.dev",
    "version": "v3",
    "description": "Trigger is a platform for building event-driven applications.",
    "logo": "triggerdotdev.svg",
    "links": {
      "github": "https://github.com/triggerdotdev/trigger.dev",
      "website": "https://trigger.dev/",
      "docs": "https://trigger.dev/docs"
    },
    "tags": [
      "event-driven",
      "applications"
    ]
  },
  {
    "id": "browserless",
    "name": "Browserless",
    "version": "2.23.0",
    "description": "Browserless allows remote clients to connect and execute headless work, all inside of docker. It supports the standard, unforked Puppeteer and Playwright libraries, as well offering REST-based APIs for common actions like data collection, PDF generation and more.",
    "logo": "browserless.svg",
    "links": {
      "github": "https://github.com/browserless/browserless",
      "website": "https://www.browserless.io/",
      "docs": "https://docs.browserless.io/"
    },
    "tags": [
      "browser",
      "automation"
    ]
  },
  {
    "id": "drawio",
    "name": "draw.io",
    "version": "24.7.17",
    "description": "draw.io is a configurable diagramming/whiteboarding visualization application.",
    "logo": "drawio.svg",
    "links": {
      "github": "https://github.com/jgraph/drawio",
      "website": "https://draw.io/",
      "docs": "https://www.drawio.com/doc/"
    },
    "tags": [
      "drawing",
      "diagrams"
    ]
  },
  {
    "id": "kimai",
    "name": "Kimai",
    "version": "2.31.0",
    "description": "Kimai is a web-based multi-user time-tracking application. Works great for everyone: freelancers, companies, organizations - everyone can track their times, generate reports, create invoices and do so much more.",
    "logo": "kimai.svg",
    "links": {
      "github": "https://github.com/kimai/kimai",
      "website": "https://www.kimai.org",
      "docs": "https://www.kimai.org/documentation"
    },
    "tags": [
      "invoice",
      "business",
      "finance"
    ]
  },
  {
    "id": "logto",
    "name": "Logto",
    "version": "1.27.0",
    "description": "Logto is an open-source Identity and Access Management (IAM) platform designed to streamline Customer Identity and Access Management (CIAM) and Workforce Identity Management.",
    "logo": "logto.png",
    "links": {
      "github": "https://github.com/logto-io/logto",
      "website": "https://logto.io/",
      "docs": "https://docs.logto.io/introduction"
    },
    "tags": [
      "identity",
      "auth"
    ]
  },
  {
    "id": "pocket-id",
    "name": "Pocket ID",
    "version": "0.35.1",
    "description": "A simple and easy-to-use OIDC provider that allows users to authenticate with their passkeys to your services.",
    "logo": "pocket-id.svg",
    "links": {
      "github": "https://github.com/pocket-id/pocket-id",
      "website": "https://pocket-id.org/",
      "docs": "https://pocket-id.org/docs"
    },
    "tags": [
      "identity",
      "auth"
    ]
  },
  {
    "id": "penpot",
    "name": "Penpot",
    "version": "2.3.2",
    "description": "Penpot is the web-based open-source design tool that bridges the gap between designers and developers.",
    "logo": "penpot.svg",
    "links": {
      "github": "https://github.com/penpot/penpot",
      "website": "https://penpot.app/",
      "docs": "https://docs.penpot.app/"
    },
    "tags": [
      "design",
      "collaboration"
    ]
  },
  {
    "id": "huly",
    "name": "Huly",
    "version": "0.6.377",
    "description": "Huly — All-in-One Project Management Platform (alternative to Linear, Jira, Slack, Notion, Motion)",
    "logo": "huly.svg",
    "links": {
      "github": "https://github.com/hcengineering/huly-selfhost",
      "website": "https://huly.io/",
      "docs": "https://docs.huly.io/"
    },
    "tags": [
      "project-management",
      "community",
      "discussion"
    ]
  },
  {
    "id": "unsend",
    "name": "Unsend",
    "version": "v1.3.2",
    "description": "Open source alternative to Resend,Sendgrid, Postmark etc. ",
    "logo": "unsend.png",
    "links": {
      "github": "https://github.com/unsend-dev/unsend",
      "website": "https://unsend.dev/",
      "docs": "https://docs.unsend.dev/get-started/"
    },
    "tags": [
      "e-mail",
      "marketing",
      "business"
    ]
  },
  {
    "id": "langflow",
    "name": "Langflow",
    "version": "1.1.1",
    "description": "Langflow is a low-code app builder for RAG and multi-agent AI applications. It's Python-based and agnostic to any model, API, or database. ",
    "logo": "langflow.svg",
    "links": {
      "github": "https://github.com/langflow-ai/langflow/tree/main",
      "website": "https://www.langflow.org/",
      "docs": "https://docs.langflow.org/"
    },
    "tags": [
      "ai"
    ]
  },
  {
    "id": "elastic-search",
    "name": "Elasticsearch",
    "version": "8.10.2",
    "description": "Elasticsearch is an open-source search and analytics engine, used for full-text search and analytics on structured data such as text, web pages, images, and videos.",
    "logo": "elasticsearch.svg",
    "links": {
      "github": "https://github.com/elastic/elasticsearch",
      "website": "https://www.elastic.co/elasticsearch/",
      "docs": "https://docs.elastic.co/elasticsearch/"
    },
    "tags": [
      "search",
      "analytics"
    ]
  },
  {
    "id": "onedev",
    "name": "OneDev",
    "version": "11.6.6",
    "description": "Git server with CI/CD, kanban, and packages. Seamless integration. Unparalleled experience.",
    "logo": "onedev.png",
    "links": {
      "github": "https://github.com/theonedev/onedev/",
      "website": "https://onedev.io/",
      "docs": "https://docs.onedev.io/"
    },
    "tags": [
      "self-hosted",
      "development"
    ]
  },
  {
    "id": "unifi",
    "name": "Unifi Network",
    "version": "11.6.6",
    "description": "Unifi Network is an open-source enterprise network management platform for wireless networks.",
    "logo": "unifi.webp",
    "links": {
      "github": "https://github.com/ubiquiti",
      "website": "https://www.ui.com/",
      "docs": "https://help.ui.com/hc/en-us/articles/360012282453-Self-Hosting-a-UniFi-Network-Server"
    },
    "tags": [
      "self-hosted",
      "networking"
    ]
  },
  {
    "id": "glpi",
    "name": "GLPI Project",
    "version": "10.0.16",
    "description": "The most complete open source service management software",
    "logo": "glpi.webp",
    "links": {
      "github": "https://github.com/glpi-project/glpi",
      "website": "https://glpi-project.org/",
      "docs": "https://glpi-project.org/documentation/"
    },
    "tags": [
      "self-hosted",
      "project-management",
      "management"
    ]
  },
  {
    "id": "checkmate",
    "name": "Checkmate",
    "version": "2.0.1",
    "description": "Checkmate is an open-source, self-hosted tool designed to track and monitor server hardware, uptime, response times, and incidents in real-time with beautiful visualizations.",
    "logo": "checkmate.png",
    "links": {
      "github": "https://github.com/bluewave-labs/checkmate",
      "website": "https://checkmate.so/",
      "docs": "https://docs.checkmate.so"
    },
    "tags": [
      "self-hosted",
      "monitoring",
      "uptime"
    ]
  },
  {
    "id": "gotenberg",
    "name": "Gotenberg",
    "version": "latest",
    "description": "Gotenberg is a Docker-powered stateless API for PDF files.",
    "logo": "gotenberg.png",
    "links": {
      "github": "https://github.com/gotenberg/gotenberg",
      "website": "https://gotenberg.dev",
      "docs": "https://gotenberg.dev/docs/getting-started/introduction"
    },
    "tags": [
      "api",
      "backend",
      "pdf",
      "tools"
    ]
  },
  {
    "id": "actualbudget",
    "name": "Actual Budget",
    "version": "latest",
    "description": "A super fast and privacy-focused app for managing your finances.",
    "logo": "actualbudget.png",
    "links": {
      "github": "https://github.com/actualbudget/actual",
      "website": "https://actualbudget.org",
      "docs": "https://actualbudget.org/docs"
    },
    "tags": [
      "budgeting",
      "finance",
      "money"
    ]
  },
  {
    "id": "conduit",
    "name": "Conduit",
    "version": "v0.9.0",
    "description": "Conduit is a simple, fast and reliable chat server powered by Matrix",
    "logo": "conduit.svg",
    "links": {
      "github": "https://gitlab.com/famedly/conduit",
      "website": "https://conduit.rs/",
      "docs": "https://docs.conduit.rs/"
    },
    "tags": [
      "matrix",
      "communication"
    ]
  },
  {
    "id": "evolutionapi",
    "name": "Evolution API",
    "version": "v2.1.2",
    "description": "Evolution API is a robust platform dedicated to empowering small businesses with limited resources, going beyond a simple messaging solution via WhatsApp.",
    "logo": "evolutionapi.png",
    "links": {
      "github": "https://github.com/EvolutionAPI/evolution-api",
      "docs": "https://doc.evolution-api.com/v2/en/get-started/introduction",
      "website": "https://evolution-api.com/opensource-whatsapp-api/"
    },
    "tags": [
      "api",
      "whatsapp",
      "messaging"
    ]
  },
  {
    "id": "conduwuit",
    "name": "Conduwuit",
    "version": "latest",
    "description": "Well-maintained, featureful Matrix chat homeserver (fork of Conduit)",
    "logo": "conduwuit.svg",
    "links": {
      "github": "https://github.com/girlbossceo/conduwuit",
      "website": "https://conduwuit.puppyirl.gay",
      "docs": "https://conduwuit.puppyirl.gay/configuration.html"
    },
    "tags": [
      "backend",
      "chat",
      "communication",
      "matrix",
      "server"
    ]
  },
  {
    "id": "cloudflared",
    "name": "Cloudflared",
    "version": "latest",
    "description": "A lightweight daemon that securely connects local services to the internet through Cloudflare Tunnel.",
    "logo": "cloudflared.svg",
    "links": {
      "github": "https://github.com/cloudflare/cloudflared",
      "website": "https://developers.cloudflare.com/cloudflare-one/connections/connect-apps/",
      "docs": "https://developers.cloudflare.com/cloudflare-one/connections/connect-apps/install-and-setup/"
    },
    "tags": [
      "cloud",
      "networking",
      "security",
      "tunnel"
    ]
  },
  {
    "id": "couchdb",
    "name": "CouchDB",
    "version": "latest",
    "description": "CouchDB is a document-oriented NoSQL database that excels at replication and horizontal scaling.",
    "logo": "couchdb.png",
    "links": {
      "github": "https://github.com/apache/couchdb",
      "website": "https://couchdb.apache.org/",
      "docs": "https://docs.couchdb.org/en/stable/"
    },
    "tags": [
      "database",
      "storage"
    ]
  },
  {
    "id": "it-tools",
    "name": "IT Tools",
    "version": "latest",
    "description": "A collection of handy online it-tools for developers.",
    "logo": "it-tools.svg",
    "links": {
      "github": "https://github.com/CorentinTh/it-tools",
      "website": "https://it-tools.tech",
      "docs": "https://it-tools.tech/docs"
    },
    "tags": [
      "developer",
      "tools"
    ]
  },
  {
    "id": "superset",
    "name": "Superset (Unofficial)",
    "version": "latest",
    "description": "Data visualization and data exploration platform.",
    "logo": "superset.svg",
    "links": {
      "github": "https://github.com/amancevice/docker-superset",
      "website": "https://superset.apache.org",
      "docs": "https://superset.apache.org/docs/intro"
    },
    "tags": [
      "analytics",
      "bi",
      "dashboard",
      "database",
      "sql"
    ]
  },
  {
    "id": "glance",
    "name": "Glance",
    "version": "latest",
    "description": "A self-hosted dashboard that puts all your feeds in one place. Features RSS feeds, weather, bookmarks, site monitoring, and more in a minimal, fast interface.",
    "logo": "glance.png",
    "links": {
      "github": "https://github.com/glanceapp/glance",
      "docs": "https://github.com/glanceapp/glance/blob/main/docs/configuration.md",
      "website": "https://glance.app/"
    },
    "tags": [
      "dashboard",
      "monitoring",
      "widgets",
      "rss"
    ]
  },
  {
    "id": "homarr",
    "name": "Homarr",
    "version": "latest",
    "description": "A sleek, modern dashboard that puts all your apps and services in one place with Docker integration.",
    "logo": "homarr.png",
    "links": {
      "github": "https://github.com/homarr-labs/homarr",
      "docs": "https://homarr.dev/docs/getting-started/installation/docker",
      "website": "https://homarr.dev/"
    },
    "tags": [
      "dashboard",
      "monitoring"
    ]
  },
  {
    "id": "erpnext",
    "name": "ERPNext",
    "version": "version-15",
    "description": "100% Open Source and highly customizable ERP software.",
    "logo": "erpnext.svg",
    "links": {
      "github": "https://github.com/frappe/erpnext",
      "docs": "https://docs.frappe.io/erpnext",
      "website": "https://erpnext.com"
    },
    "tags": [
      "erp",
      "accounts",
      "manufacturing",
      "retail",
      "sales",
      "pos",
      "hrms"
    ]
  },
  {
    "id": "maybe",
    "name": "Maybe",
    "version": "latest",
    "description": "Maybe is a self-hosted finance tracking application designed to simplify budgeting and expenses.",
    "logo": "maybe.svg",
    "links": {
      "github": "https://github.com/maybe-finance/maybe",
      "website": "https://maybe.finance/",
      "docs": "https://docs.maybe.finance/"
    },
    "tags": [
      "finance",
      "self-hosted"
    ]
  },
  {
    "id": "spacedrive",
    "name": "Spacedrive",
    "version": "latest",
    "description": "Spacedrive is a cross-platform file manager. It connects your devices together to help you organize files from anywhere. powered by a virtual distributed filesystem (VDFS) written in Rust. Organize files across many devices in one place.",
    "links": {
      "github": "https://github.com/spacedriveapp/spacedrive",
      "website": "https://spacedrive.com/",
      "docs": "https://www.spacedrive.com/docs/product/getting-started/introduction"
    },
    "logo": "spacedrive.png",
    "tags": [
      "file-manager",
      "vdfs",
      "storage"
    ]
  },
  {
    "id": "registry",
    "name": "Docker Registry",
    "version": "2",
    "description": "Distribution implementation for storing and distributing of Docker container images and artifacts.",
    "links": {
      "github": "https://github.com/distribution/distribution",
      "website": "https://hub.docker.com/_/registry",
      "docs": "https://distribution.github.io/distribution/"
    },
    "logo": "registry.png",
    "tags": [
      "registry",
      "docker",
      "self-hosted"
    ]
  },
  {
    "id": "alist",
    "name": "AList",
    "version": "v3.41.0",
    "description": "🗂️A file list/WebDAV program that supports multiple storages, powered by Gin and Solidjs.",
    "logo": "alist.svg",
    "links": {
      "github": "https://github.com/AlistGo/alist",
      "website": "https://alist.nn.ci",
      "docs": "https://alist.nn.ci/guide/install/docker.html"
    },
    "tags": [
      "file",
      "webdav",
      "storage"
    ]
  },
  {
    "id": "answer",
    "name": "Answer",
    "version": "v1.4.1",
    "description": "Answer is an open-source Q&A platform for building a self-hosted question-and-answer service.",
    "logo": "answer.png",
    "links": {
      "github": "https://github.com/apache/answer",
      "website": "https://answer.apache.org/",
      "docs": "https://answer.apache.org/docs"
    },
    "tags": [
      "q&a",
      "self-hosted"
    ]
  },
  {
    "id": "shlink",
    "name": "Shlink",
    "version": "stable",
    "description": "URL shortener that can be used to serve shortened URLs under your own domain.",
    "logo": "shlink.svg",
    "links": {
      "github": "https://github.com/shlinkio/shlink",
      "website": "https://shlink.io",
      "docs": "https://shlink.io/documentation"
    },
    "tags": [
      "sharing",
      "shortener",
      "url"
    ]
  },
  {
    "id": "frappe-hr",
    "name": "Frappe HR",
    "version": "version-15",
    "description": "Feature rich HR & Payroll software. 100% FOSS and customizable.",
    "logo": "frappe-hr.svg",
    "links": {
      "github": "https://github.com/frappe/hrms",
      "docs": "https://docs.frappe.io/hr",
      "website": "https://frappe.io/hr"
    },
    "tags": [
      "hrms",
      "payroll",
      "leaves",
      "expenses",
      "attendance",
      "performace"
    ]
  },
  {
    "id": "formbricks",
    "name": "Formbricks",
    "version": "v3.1.3",
    "description": "Formbricks is an open-source survey and form platform for collecting user data.",
    "logo": "formbricks.png",
    "links": {
      "github": "https://github.com/formbricks/formbricks",
      "website": "https://formbricks.com/",
      "docs": "https://formbricks.com/docs"
    },
    "tags": [
      "forms",
      "analytics"
    ]
  },
  {
    "id": "trilium",
    "name": "Trilium",
    "description": "Trilium Notes is a hierarchical note taking application with focus on building large personal knowledge bases.",
    "logo": "trilium.png",
    "version": "latest",
    "links": {
      "github": "https://github.com/zadam/trilium",
      "website": "https://github.com/zadam/trilium",
      "docs": "https://github.com/zadam/trilium/wiki/"
    },
    "tags": [
      "self-hosted",
      "productivity",
      "personal-use"
    ]
  },
  {
    "id": "convex",
    "name": "Convex",
    "version": "latest",
    "description": "Convex is an open-source reactive database designed to make life easy for web app developers.",
    "logo": "convex.svg",
    "links": {
      "github": "https://github.com/get-convex/convex",
      "website": "https://www.convex.dev/",
      "docs": "https://www.convex.dev/docs"
    },
    "tags": [
      "backend",
      "database",
      "api"
    ]
  },
  {
    "id": "wikijs",
    "name": "Wiki.js",
    "version": "2.5",
    "description": "The most powerful and extensible open source Wiki software.",
    "logo": "wikijs.svg",
    "links": {
      "github": "https://github.com/requarks/wiki",
      "website": "https://js.wiki/",
      "docs": "https://docs.requarks.io/"
    },
    "tags": [
      "knowledge-base",
      "self-hosted",
      "documentation"
    ]
  },
  {
    "id": "otterwiki",
    "name": "Otter Wiki",
    "version": "2",
    "description": "An Otter Wiki is a simple, lightweight, and fast wiki engine built with Python and Flask. It provides a user-friendly interface for creating and managing wiki content with markdown support.",
    "logo": "otterwiki.png",
    "links": {
      "github": "https://github.com/redimp/otterwiki",
      "website": "https://otterwiki.com/",
      "docs": "https://github.com/redimp/otterwiki/wiki"
    },
    "tags": [
      "wiki",
      "documentation",
      "knowledge-base",
      "markdown"
    ]
  },
  {
    "id": "lowcoder",
    "name": "Lowcoder",
    "version": "2.6.4",
    "description": "Rapid business App Builder for Everyone",
    "logo": "lowcoder.png",
    "links": {
      "github": "https://github.com/lowcoder-org/lowcoder",
      "website": "https://www.lowcoder.cloud/",
      "docs": "https://docs.lowcoder.cloud/lowcoder-documentation"
    },
    "tags": [
      "low-code",
      "no-code",
      "development"
    ]
  },
  {
    "id": "backrest",
    "name": "Backrest",
    "version": "1.6.0",
    "description": "Backrest is a web-based backup solution powered by restic, offering an intuitive WebUI for easy repository management, snapshot browsing, and file restoration. It runs in the background, automating snapshot scheduling and repository maintenance. Built with Go, Backrest is a lightweight standalone binary with restic as its only dependency. It provides a secure and user-friendly way to manage backups while still allowing direct access to the restic CLI for advanced operations.",
    "links": {
      "github": "https://github.com/garethgeorge/backrest",
      "website": "https://garethgeorge.github.io/backrest",
      "docs": "https://garethgeorge.github.io/backrest/introduction/getting-started"
    },
    "logo": "backrest.svg",
    "tags": [
      "backup"
    ]
  },
  {
    "id": "blinko",
    "name": "Blinko",
    "version": "latest",
    "description": "Blinko is a modern web application for managing and organizing your digital content and workflows.",
    "logo": "blinko.svg",
    "links": {
      "github": "https://github.com/blinkospace/blinko",
      "website": "https://blinko.space/",
      "docs": "https://docs.blinko.space/"
    },
    "tags": [
      "productivity",
      "organization",
      "workflow",
      "nextjs"
    ]
  },
  {
    "id": "pgadmin",
    "name": "pgAdmin",
    "version": "8.3",
    "description": "pgAdmin is the most popular and feature rich Open Source administration and development platform for PostgreSQL, the most advanced Open Source database in the world.",
    "links": {
      "github": "https://github.com/pgadmin-org/pgadmin4",
      "website": "https://www.pgadmin.org/",
      "docs": "https://www.pgadmin.org/docs/"
    },
    "logo": "pgadmin.webp",
    "tags": [
      "database",
      "postgres",
      "admin"
    ]
  },
  {
    "id": "ackee",
    "name": "Ackee",
    "version": "latest",
    "description": "Ackee is a self-hosted analytics tool for your website.",
    "logo": "logo.png",
    "links": {
      "github": "https://github.com/electerious/Ackee",
      "website": "https://ackee.electerious.com/",
      "docs": "https://docs.ackee.electerious.com/"
    },
    "tags": [
      "analytics",
      "self-hosted"
    ]
  },
  {
    "id": "adguardhome",
    "name": "AdGuard Home",
    "version": "latest",
    "description": "AdGuard Home is a comprehensive solution designed to enhance your online browsing experience by eliminating all kinds of ads, from annoying banners and pop-ups to intrusive video ads. It provides privacy protection, browsing security, and parental control features while maintaining website functionality.",
    "logo": "logo.svg",
    "links": {
      "github": "https://github.com/AdguardTeam/AdGuardHome",
      "website": "https://adguard.com",
      "docs": "https://github.com/AdguardTeam/AdGuardHome/wiki"
    },
    "tags": [
      "privacy",
      "security",
      "dns",
      "ad-blocking"
    ]
  },
  {
    "id": "adminer",
    "name": "Adminer",
    "version": "4.8.1",
    "description": "Adminer is a comprehensive database management tool that supports MySQL, MariaDB, PostgreSQL, SQLite, MS SQL, Oracle, Elasticsearch, MongoDB and others. It provides a clean interface for efficient database operations, with strong security features and extensive customization options.",
    "logo": "logo.svg",
    "links": {
      "github": "https://github.com/vrana/adminer",
      "website": "https://www.adminer.org/",
      "docs": "https://www.adminer.org/en/plugins/"
    },
    "tags": [
      "databases",
      "developer-tools",
      "mysql",
      "postgresql"
    ]
  },
  {
    "id": "affinepro",
    "name": "Affine Pro",
    "version": "stable-780dd83",
    "description": "Affine Pro is a modern, self-hosted platform designed for collaborative content creation and project management. It offers an intuitive interface, seamless real-time collaboration, and powerful tools for organizing tasks, notes, and ideas.",
    "logo": "logo.png",
    "links": {
      "github": "https://github.com/toeverything/Affine",
      "website": "https://affine.pro/",
      "docs": "https://affine.pro/docs"
    },
    "tags": [
      "collaboration",
      "self-hosted",
      "productivity",
      "project-management"
    ]
  },
  {
    "id": "alltube",
    "name": "AllTube",
    "version": "latest",
    "description": "AllTube Download is an application designed to facilitate the downloading of videos from YouTube and other video sites. It provides an HTML GUI for youtube-dl with video conversion capabilities and JSON API support.",
    "logo": "logo.png",
    "links": {
      "github": "https://github.com/Rudloff/alltube",
      "website": "https://github.com/Rudloff/alltube",
      "docs": "https://github.com/Rudloff/alltube/wiki"
    },
    "tags": [
      "media",
      "video",
      "downloader"
    ]
  },
  {
    "id": "ampache",
    "name": "Ampache",
    "version": "latest",
    "description": "Ampache is a web-based audio/video streaming application and file manager allowing you to access your music & videos from anywhere, using almost any internet enabled device.",
    "logo": "logo.png",
    "links": {
      "github": "https://github.com/ampache/ampache",
      "website": "http://ampache.org/",
      "docs": "https://github.com/ampache/ampache/wiki"
    },
    "tags": [
      "media",
      "music",
      "streaming"
    ]
  },
  {
    "id": "anythingllm",
    "name": "AnythingLLM",
    "version": "latest",
    "description": "AnythingLLM is a private, self-hosted, and local document chatbot platform that allows you to chat with your documents using various LLM providers.",
    "logo": "logo.png",
    "links": {
      "github": "https://github.com/Mintplex-Labs/anything-llm",
      "website": "https://useanything.com",
      "docs": "https://github.com/Mintplex-Labs/anything-llm/tree/master/docs"
    },
    "tags": [
      "ai",
      "llm",
      "chatbot"
    ]
  },
  {
    "id": "apprise-api",
    "name": "Apprise API",
    "version": "latest",
    "description": "Apprise API provides a simple interface for sending notifications to almost all of the most popular notification services available to us today.",
    "logo": "logo.png",
    "links": {
      "github": "https://github.com/caronc/apprise-api",
      "website": "https://github.com/caronc/apprise-api",
      "docs": "https://github.com/caronc/apprise-api/wiki"
    },
    "tags": [
      "notifications",
      "api"
    ]
  },
  {
    "id": "arangodb",
    "name": "ArangoDB",
    "version": "latest",
    "description": "ArangoDB is a native multi-model database with flexible data models for documents, graphs, and key-values. Build high performance applications using a convenient SQL-like query language or JavaScript extensions.",
    "logo": "logo.png",
    "links": {
      "github": "https://github.com/arangodb/arangodb",
      "website": "https://www.arangodb.com/",
      "docs": "https://www.arangodb.com/docs/"
    },
    "tags": [
      "database",
      "graph-database",
      "nosql"
    ]
  },
  {
    "id": "anonupload",
    "name": "AnonUpload",
    "version": "1",
    "description": "AnonUpload is a secure, anonymous file sharing application that does not require a database. It is built with privacy as a priority, ensuring that the direct filename used is not displayed.",
    "logo": "logo.png",
    "links": {
      "github": "https://github.com/supernova3339/anonupload",
      "docs": "https://github.com/Supernova3339/anonupload/blob/main/env.md",
      "website": "https://anonupload.com/"
    },
    "tags": [
      "file-sharing",
      "privacy"
    ]
  },
  {
    "id": "argilla",
    "name": "Argilla",
    "version": "latest",
    "description": "Argilla is a robust platform designed to help engineers and data scientists streamline the management of machine learning data workflows. It simplifies tasks like data labeling, annotation, and quality control.",
    "logo": "logo.svg",
    "links": {
      "github": "https://github.com/argilla-io/argilla",
      "website": "https://www.argilla.io/",
      "docs": "https://docs.argilla.io/"
    },
    "tags": [
      "machine-learning",
      "data-labeling",
      "ai"
    ]
  },
  {
    "id": "audiobookshelf",
    "name": "Audiobookshelf",
    "version": "2.19.4",
    "description": "Audiobookshelf is a self-hosted server designed to manage and play your audiobooks and podcasts. It works best when you have an organized directory structure.",
    "logo": "logo.png",
    "links": {
      "github": "https://github.com/advplyr/audiobookshelf",
      "website": "https://www.audiobookshelf.org",
      "docs": "https://www.audiobookshelf.org/docs"
    },
    "tags": [
      "media",
      "audiobooks",
      "podcasts"
    ]
  },
  {
    "id": "authorizer",
    "name": "Authorizer",
    "version": "1.4.4",
    "description": "Authorizer is a powerful tool designed to simplify the process of user authentication and authorization in your applications. It allows you to build secure apps 10x faster with its low code tool and low-cost deployment.",
    "logo": "logo.png",
    "links": {
      "github": "https://github.com/authorizerdev/authorizer",
      "website": "https://authorizer.dev",
      "docs": "https://docs.authorizer.dev/"
    },
    "tags": [
      "authentication",
      "authorization",
      "security"
    ]
  },
  {
    "id": "automatisch",
    "name": "Automatisch",
    "version": "2.0",
    "description": "Automatisch is a powerful, self-hosted workflow automation tool designed for connecting your apps and automating repetitive tasks. With Automatisch, you can create workflows to sync data, send notifications, and perform various actions seamlessly across different services.",
    "logo": "logo.png",
    "links": {
      "github": "https://github.com/automatisch/automatisch",
      "website": "https://automatisch.io/docs",
      "docs": "https://automatisch.io/docs"
    },
    "tags": [
      "automation",
      "workflow",
      "integration"
    ]
  },
  {
    "id": "babybuddy",
    "name": "BabyBuddy",
    "version": "2.7.0",
    "description": "BabyBuddy is a comprehensive, user-friendly platform designed to help parents and caregivers manage essential details about their child's growth and development. It provides tools for tracking feedings, sleep schedules, diaper changes, and milestones.",
    "logo": "logo.png",
    "links": {
      "github": "https://github.com/babybuddy/babybuddy",
      "website": "https://babybuddy.app",
      "docs": "https://docs.babybuddy.app"
    },
    "tags": [
      "parenting",
      "tracking",
      "family"
    ]
  },
  {
    "id": "baikal",
    "name": "Baikal",
    "version": "nginx-php8.2",
    "description": "Baikal is a lightweight, self-hosted CalDAV and CardDAV server that enables users to manage calendars and contacts efficiently. It provides a simple and effective solution for syncing and sharing events, tasks, and address books across multiple devices.",
    "logo": "logo.png",
    "links": {
      "website": "https://sabre.io/baikal/",
      "github": "https://sabre.io/baikal/",
      "docs": "https://sabre.io/baikal/install/"
    },
    "tags": [
      "calendar",
      "contacts",
      "caldav",
      "carddav"
    ]
  },
  {
    "id": "barrage",
    "name": "Barrage",
    "version": "0.3.0",
    "description": "Barrage is a minimalistic Deluge WebUI app with full mobile support. It features a responsive mobile-first design, allowing you to manage your torrents with ease from any device.",
    "logo": "logo.png",
    "links": {
      "github": "https://github.com/maulik9898/barrage",
      "website": "https://github.com/maulik9898/barrage",
      "docs": "https://github.com/maulik9898/barrage/blob/main/README.md"
    },
    "tags": [
      "torrents",
      "deluge",
      "mobile"
    ]
  },
  {
    "id": "bazarr",
    "name": "Bazarr",
    "version": "latest",
    "description": "Bazarr is a companion application to Sonarr and Radarr that manages and downloads subtitles based on your requirements.",
    "logo": "logo.png",
    "links": {
      "github": "https://github.com/morpheus65535/bazarr",
      "website": "https://www.bazarr.media/",
      "docs": "https://www.bazarr.media/docs"
    },
    "tags": [
      "subtitles",
      "sonarr",
      "radarr"
    ]
  },
  {
    "id": "beszel",
    "name": "Beszel",
    "version": "0.10.2",
    "description": "A lightweight server monitoring hub with historical data, docker stats, and alerts.",
    "logo": "logo.svg",
    "links": {
      "github": "https://github.com/henrygd/beszel",
      "website": "https://beszel.dev",
      "docs": "https://beszel.dev/guide/getting-started"
    },
    "tags": [
      "monitoring",
      "docker",
      "alerts"
    ]
  },
  {
    "id": "bytestash",
    "name": "ByteStash",
    "version": "latest",
    "description": "ByteStash is a self-hosted file storage solution that allows you to store and share files with ease. It provides a simple and effective solution for storing and accessing files from anywhere.",
    "logo": "logo.png",
    "links": {
      "github": "https://github.com/bytestash/bytestash",
      "website": "https://bytestash.com",
      "docs": "https://bytestash.com/docs"
    },
    "tags": [
      "file-storage",
      "self-hosted"
    ]
  },
  {
    "id": "bookstack",
    "name": "BookStack",
    "version": "24.12.1",
    "description": "BookStack is a self-hosted platform for creating beautiful, feature-rich documentation sites.",
    "logo": "logo.svg",
    "links": {
      "github": "https://github.com/BookStackApp/BookStack",
      "website": "https://www.bookstackapp.com",
      "docs": "https://www.bookstackapp.com/docs"
    },
    "tags": [
      "documentation",
      "self-hosted"
    ]
  },
  {
    "id": "bytebase",
    "name": "Bytebase",
    "version": "latest",
    "description": "Bytebase is a database management tool that allows you to manage your databases with ease. It provides a simple and effective solution for managing your databases from anywhere.",
    "logo": "image.png",
    "links": {
      "github": "https://github.com/bytebase/bytebase",
      "website": "https://www.bytebase.com",
      "docs": "https://www.bytebase.com/docs"
    },
    "tags": [
      "database",
      "self-hosted"
    ]
  },
  {
    "id": "botpress",
    "name": "Botpress",
    "version": "latest",
    "description": "Botpress is a platform for building conversational AI agents. It provides a simple and effective solution for building conversational AI agents from anywhere.",
    "logo": "logo.png",
    "links": {
      "github": "https://github.com/botpress/botpress",
      "website": "https://botpress.com",
      "docs": "https://botpress.com/docs"
    },
    "tags": [
      "ai",
      "self-hosted"
    ]
  },
  {
    "id": "calibre",
    "name": "Calibre",
    "version": "7.26.0",
    "description": "Calibre is a comprehensive e-book management tool designed to organize, convert, and read your e-book collection. It supports most of the major e-book formats and is compatible with various e-book reader devices.",
    "logo": "logo.png",
    "links": {
      "github": "https://github.com/kovidgoyal/calibre",
      "website": "https://calibre-ebook.com/",
      "docs": "https://manual.calibre-ebook.com/"
    },
    "tags": [
      "Documents",
      "E-Commerce"
    ]
  },
  {
    "id": "carbone",
    "name": "Carbone",
    "version": "4.25.5",
    "description": "Carbone is a high-performance, self-hosted document generation engine. It allows you to generate reports, invoices, and documents in various formats (e.g., PDF, DOCX, XLSX) using JSON data and template-based rendering.",
    "logo": "logo.png",
    "links": {
      "github": "https://github.com/carboneio/carbone",
      "website": "https://carbone.io/",
      "docs": "https://carbone.io/documentation/design/overview/getting-started.html"
    },
    "tags": [
      "Document Generation",
      "Automation",
      "Reporting",
      "Productivity"
    ]
  },
  {
    "id": "casdoor",
    "name": "Casdoor",
    "version": "latest",
    "description": "An open-source UI-first Identity and Access Management (IAM) / Single-Sign-On (SSO) platform with web UI supporting OAuth 2.0, OIDC, SAML, CAS, LDAP, SCIM, WebAuthn, TOTP, MFA, and more.",
    "logo": "casdoor.png",
    "links": {
      "github": "https://github.com/casdoor/casdoor",
      "website": "https://casdoor.org/",
      "docs": "https://casdoor.org/docs/overview"
    },
    "tags": [
      "authentication",
      "authorization",
      "oauth2",
      "oidc",
      "sso",
      "saml",
      "identity-management",
      "access-management",
      "security"
    ]
  },
  {
    "id": "changedetection",
    "name": "Change Detection",
    "version": "0.49",
    "description": "Changedetection.io is an intelligent tool designed to monitor changes on websites. Perfect for smart shoppers, data journalists, research engineers, data scientists, and security researchers.",
    "logo": "logo.png",
    "links": {
      "github": "https://github.com/dgtlmoon/changedetection.io",
      "website": "https://changedetection.io",
      "docs": "https://github.com/dgtlmoon/changedetection.io/wiki"
    },
    "tags": [
      "Monitoring",
      "Data",
      "Notifications"
    ]
  },
  {
    "id": "chevereto",
    "name": "Chevereto",
    "version": "4",
    "description": "Chevereto is a powerful, self-hosted image and video hosting platform designed for individuals, communities, and businesses. It allows users to upload, organize, and share media effortlessly.",
    "logo": "logo.png",
    "links": {
      "github": "https://github.com/chevereto/chevereto",
      "website": "https://chevereto.com/",
      "docs": "https://v4-docs.chevereto.com/"
    },
    "tags": [
      "Image Hosting",
      "File Management",
      "Open Source",
      "Multi-User",
      "Private Albums"
    ]
  },
  {
    "id": "chiefonboarding",
    "name": "Chief-Onboarding",
    "version": "v2.2.5",
    "description": "Chief-Onboarding is a comprehensive, self-hosted onboarding and employee management platform designed for businesses to streamline their onboarding processes.",
    "logo": "logo.png",
    "links": {
      "github": "https://github.com/chiefonboarding/chiefonboarding",
      "website": "https://demo.chiefonboarding.com/",
      "docs": "https://docs.chiefonboarding.com/"
    },
    "tags": [
      "Employee Onboarding",
      "HR Management",
      "Task Tracking",
      "Role-Based Access",
      "Document Management"
    ]
  },
  {
    "id": "classicpress",
    "name": "ClassicPress",
    "version": "php8.3-apache",
    "description": "ClassicPress is a community-led open source content management system for creators. It is a fork of WordPress 6.2 that preserves the TinyMCE classic editor as the default option.",
    "logo": "logo.png",
    "links": {
      "github": "https://github.com/ClassicPress/",
      "website": "https://www.classicpress.net/",
      "docs": "https://docs.classicpress.net/"
    },
    "tags": [
      "cms",
      "wordpress",
      "content-management"
    ]
  },
  {
    "id": "cloud9",
    "name": "Cloud9",
    "version": "1.29.2",
    "description": "Cloud9 is a cloud-based integrated development environment (IDE) designed for developers to code, build, and debug applications collaboratively in real time.",
    "logo": "logo.png",
    "links": {
      "github": "https://github.com/c9",
      "website": "https://aws.amazon.com/cloud9/",
      "docs": "https://docs.aws.amazon.com/cloud9/"
    },
    "tags": [
      "ide",
      "development",
      "cloud"
    ]
  },
  {
    "id": "cloudcommander",
    "name": "Cloud Commander",
    "version": "18.5.1",
    "description": "Cloud Commander is a file manager for the web. It includes a command-line console and a text editor. Cloud Commander helps you manage your server and work with files, directories and programs in a web browser.",
    "logo": "logo.png",
    "links": {
      "github": "https://github.com/coderaiser/cloudcmd",
      "website": "https://cloudcmd.io",
      "docs": "https://cloudcmd.io/#install"
    },
    "tags": [
      "file-manager",
      "web-based",
      "console"
    ]
  },
  {
    "id": "cockpit",
    "name": "Cockpit",
    "version": "core-2.11.0",
    "description": "Cockpit is a headless content platform designed to streamline the creation, connection, and delivery of content for creators, marketers, and developers. It is built with an API-first approach, enabling limitless digital solutions.",
    "logo": "logo.png",
    "links": {
      "github": "https://github.com/Cockpit-HQ",
      "website": "https://getcockpit.com",
      "docs": "https://getcockpit.com/documentation"
    },
    "tags": [
      "cms",
      "content-management",
      "api"
    ]
  },
  {
    "id": "chromium",
    "name": "Chromium",
    "version": "5f5dd27e-ls102",
    "description": "Chromium is an open-source browser project that is designed to provide a safer, faster, and more stable way for all users to experience the web in a containerized environment.",
    "logo": "logo.png",
    "links": {
      "github": "https://github.com/linuxserver/docker-chromium",
      "docs": "https://docs.linuxserver.io/images/docker-chromium",
      "website": "https://docs.linuxserver.io/images/docker-chromium"
    },
    "tags": [
      "browser",
      "development",
      "web"
    ]
  },
  {
    "id": "codex-docs",
    "name": "CodeX Docs",
    "version": "v2.2",
    "description": "CodeX is a comprehensive platform that brings together passionate engineers, designers, and specialists to create high-quality open-source projects. It includes Editor.js, Hawk.so, CodeX Notes, and more.",
    "logo": "logo.svg",
    "links": {
      "github": "https://github.com/codex-team/codex.docs",
      "website": "https://codex.so",
      "docs": "https://docs.codex.so"
    },
    "tags": [
      "documentation",
      "development",
      "collaboration"
    ]
  },
  {
    "id": "colanode",
    "name": "Colanode Server",
    "version": "v0.1.6",
    "description": "Open-source and local-first Slack and Notion alternative that puts you in control of your data",
    "logo": "logo.svg",
    "links": {
      "github": "https://github.com/colanode/colanode",
      "website": "https://colanode.com",
      "docs": "https://colanode.com/docs/"
    },
    "tags": [
      "documentation",
      "knowledge-base",
      "collaboration"
    ]
  },
  {
    "id": "collabora-office",
    "name": "Collabora Office",
    "version": "latest",
    "description": "Collabora Online is a powerful, flexible, and secure online office suite designed to break free from vendor lock-in and put you in full control of your documents.",
    "logo": "logo.svg",
    "links": {
      "github": "https://github.com/CollaboraOnline",
      "website": "https://collaboraonline.com",
      "docs": "https://sdk.collaboraonline.com/docs"
    },
    "tags": [
      "office",
      "documents",
      "collaboration"
    ]
  },
  {
    "id": "confluence",
    "name": "Confluence",
    "version": "8.6",
    "description": "Confluence is a powerful team collaboration and knowledge-sharing tool. It allows you to create, organize, and collaborate on content in a centralized space. Designed for project management, documentation, and team communication, Confluence helps streamline workflows and enhances productivity.",
    "links": {
      "website": "https://confluence.atlassian.com",
      "docs": "https://confluence.atlassian.com/doc/confluence-documentation-135922.html",
      "github": "https://confluence.atlassian.com"
    },
    "logo": "logo.svg",
    "tags": [
      "collaboration",
      "documentation",
      "productivity",
      "project-management"
    ]
  },
  {
    "id": "commento",
    "name": "Commento",
    "version": "v1.8.0",
    "description": "Commento is a comments widget designed to enhance the interaction on your website. It allows your readers to contribute to the discussion by upvoting comments that add value and downvoting those that don't. The widget supports markdown formatting and provides moderation tools to manage conversations.",
    "links": {
      "website": "https://commento.io/",
      "docs": "https://commento.io/",
      "github": "https://github.com/souramoo/commentoplusplus"
    },
    "logo": "logo.png",
    "tags": [
      "comments",
      "discussion",
      "website"
    ]
  },
  {
    "id": "commentoplusplus",
    "name": "Commento++",
    "version": "v1.8.7",
    "description": "Commento++ is a free, open-source application designed to provide a fast, lightweight comments box that you can embed in your static website. It offers features like Markdown support, Disqus import, voting, automated spam detection, moderation tools, sticky comments, thread locking, and OAuth login.",
    "links": {
      "website": "https://commento.io/",
      "docs": "https://commento.io/",
      "github": "https://github.com/souramoo/commentoplusplus"
    },
    "logo": "logo.png",
    "tags": [
      "comments",
      "website",
      "open-source"
    ]
  },
  {
    "id": "coralproject",
    "name": "Coral",
    "version": "9.7.0",
    "description": "Coral is a revolutionary commenting platform designed to enhance website interactions. It features smart technology for meaningful discussions, journalist identification, moderation tools with AI support, and complete data control without ads or trackers. Used by major news sites worldwide.",
    "links": {
      "website": "https://coralproject.net/",
      "docs": "https://docs.coralproject.net/",
      "github": "https://github.com/coralproject/talk"
    },
    "logo": "logo.png",
    "tags": [
      "communication",
      "community",
      "privacy"
    ]
  },
  {
    "id": "rsshub",
    "name": "RSSHub",
    "version": "1.0.0",
    "description": "RSSHub is the world's largest RSS network, consisting of over 5,000 global instances.RSSHub delivers millions of contents aggregated from all kinds of sources, our vibrant open source community is ensuring the deliver of RSSHub's new routes, new features and bug fixes.",
    "logo": "rsshub.png",
    "links": {
      "github": "https://github.com/DIYgod/RSSHub",
      "website": "https://rsshub.app/",
      "docs": "https://docs.rsshub.app/"
    },
    "tags": [
      "rss",
      "api",
      "self-hosted"
    ]
  },
  {
    "id": "tailscale-exitnode",
    "name": "Tailscale Exit nodes",
    "version": "1.0.0",
    "description": "Tailscale ExitNode is a feature that lets you route your internet traffic through a specific device in your Tailscale network.",
    "logo": "tailscale-exitnode.svg",
    "links": {
      "github": "https://github.com/tailscale-dev/docker-guide-code-examples",
      "website": "https://tailscale.com/",
      "docs": "https://tailscale.com/kb/1408/quick-guide-exit-nodes"
    },
    "tags": [
      "network"
    ]
  },
  {
    "id": "homebridge",
    "name": "Homebridge",
    "version": "latest",
    "description": "Bringing HomeKit support where there is none. Homebridge allows you to integrate with smart home devices that do not natively support HomeKit.",
    "logo": "homebridge.svg",
    "links": {
      "github": "https://github.com/homebridge/homebridge",
      "website": "https://homebridge.io/",
      "docs": "https://github.com/homebridge/homebridge/wiki"
    },
    "tags": [
      "iot",
      "homekit",
      "internet-of-things",
      "self-hosted",
      "server"
    ]
  },
  {
    "id": "homeassistant",
    "name": "Home Assistant",
    "version": "stable",
    "description": "Open source home automation that puts local control and privacy first.",
    "logo": "homeassistant.svg",
    "links": {
      "github": "https://github.com/home-assistant/core",
      "website": "https://www.home-assistant.io/",
      "docs": "https://www.home-assistant.io/getting-started/onboarding/"
    },
    "tags": [
      "iot",
      "home-automation",
      "internet-of-things",
      "self-hosted",
      "server"
    ]
  },
  {
    "id": "tooljet",
    "name": "Tooljet",
    "version": "ee-lts-latest",
    "description": "Tooljet is an open-source low-code platform that allows you to build internal tools quickly and efficiently. It provides a user-friendly interface for creating applications without extensive coding knowledge.",
    "logo": "logo.png",
    "links": {
      "github": "https://github.com/ToolJet/ToolJet",
      "website": "https://tooljet.ai/",
      "docs": "https://docs.tooljet.ai/"
    },
    "tags": [
      "file-sync",
      "file-sharing",
      "self-hosted"
    ]
  },
  {
    "id": "onetimesecret",
    "name": "One Time Secret",
    "version": "latest",
    "description": "Share sensitive information securely with self-destructing links that are only viewable once.",
    "logo": "onetimesecret.svg",
    "links": {
      "github": "https://github.com/onetimesecret/onetimesecret",
      "website": "https://onetimesecret.com",
      "docs": "https://docs.onetimesecret.com"
    },
    "tags": [
      "auth",
      "password",
      "secret",
      "secure"
    ]
  },
  {
    "id": "bugsink",
    "name": "Bugsink",
    "version": "v1.4.2",
    "description": "Bugsink is a self-hosted Error Tracker. Built to self-host; Sentry-SDK compatible; Scalable and reliable",
    "logo": "bugsink.png",
    "links": {
      "github": "https://github.com/bugsink/bugsink/",
      "website": "https://www.bugsink.com/",
      "docs": "https://www.bugsink.com/docs/"
    },
    "tags": [
      "hosting",
      "self-hosted",
      "development"
    ]
  },
  {
    "id": "bolt.diy",
    "name": "bolt.diy",
    "version": "latest",
    "description": "Prompt, run, edit, and deploy full-stack web applications using any LLM you want!",
    "logo": "logo.jpg",
    "links": {
      "github": "https://github.com/stackblitz-labs/bolt.diy",
      "website": "https://stackblitz-labs.github.io/bolt.diy/",
      "docs": "https://stackblitz-labs.github.io/bolt.diy/"
    },
    "tags": [
      "ai",
      "self-hosted",
      "development",
      "chatbot",
      "ide",
      "llm"
    ]
  },
  {
    "id": "qdrant",
    "name": "Qdrant",
    "version": "latest",
    "description": "An open-source vector database designed for high-performance similarity search and storage of embeddings.",
    "logo": "qdrant.svg",
    "links": {
      "github": "https://github.com/qdrant/qdrant",
      "website": "https://qdrant.tech/",
      "docs": "https://qdrant.tech/documentation/"
    },
    "tags": [
      "vector-db",
      "database",
      "search"
    ]
  },
  {
    "id": "trmnl-byos-laravel",
    "name": "TRMNL BYOS Laravel",
    "version": "0.3.2",
    "description": "TRMNL BYOS Laravel is a self-hosted application to manage TRMNL e-ink devices.",
    "logo": "byos-laravel.svg",
    "links": {
      "github": "https://github.com/usetrmnl/byos_laravel",
      "website": "https://docs.usetrmnl.com/go/diy/byos",
      "docs": "https://github.com/usetrmnl/byos_laravel/blob/main/README.md"
    },
    "tags": [
      "e-ink"
    ]
  },
  {
    "id": "chibisafe",
    "name": "Chibisafe",
    "version": "latest",
    "description": "A beautiful and performant vault to save all your files in the cloud.",
    "logo": "chibisafe.svg",
    "links": {
      "github": "https://github.com/chibisafe/chibisafe",
      "website": "https://chibisafe.app",
      "docs": "https://chibisafe.app/docs/intro"
    },
    "tags": [
      "media system",
      "storage",
      "file-sharing"
    ]
  },
  {
    "id": "rybbit",
    "name": "Rybbit",
    "version": "v1.5.1",
    "description": "Open-source and privacy-friendly alternative to Google Analytics that is 10x more intuitive",
    "logo": "rybbit.png",
    "links": {
      "github": "https://github.com/rybbit-io/rybbit",
      "website": "https://rybbit.io",
      "docs": "https://www.rybbit.io/docs"
    },
    "tags": [
      "analytics"
    ]
  },
  {
    "id": "seafile",
    "name": "Seafile",
    "version": "12.0-latest",
    "description": "Open source cloud storage system for file sync, share and document collaboration",
    "logo": "seafile.svg",
    "links": {
      "github": "https://github.com/haiwen/seafile",
      "website": "https://seafile.com",
      "docs": "https://manual.seafile.com/12.0"
    },
    "tags": [
      "file-manager",
      "file-sharing",
      "storage"
    ]
  },
  {
    "id": "flagsmith",
    "name": "Flagsmith",
    "version": "2.177.1",
    "description": "Flagsmith is an open-source feature flagging and remote config service.",
    "logo": "flagsmith.png",
    "links": {
      "github": "https://github.com/Flagsmith/flagsmith",
      "website": "https://www.flagsmith.com/",
      "docs": "https://docs.flagsmith.com/"
    },
    "tags": [
      "feature-flag",
      "feature-management",
      "feature-toggle",
      "remote-configuration"
    ]
  },
  {
    "id": "docuseal",
    "name": "Docuseal",
    "version": "latest",
    "description": "Docuseal is a self-hosted document management system.",
    "logo": "docuseal.png",
    "links": {
      "github": "https://github.com/docusealco/docuseal",
      "website": "https://www.docuseal.com/",
      "docs": "https://www.docuseal.com/"
    },
    "tags": [
      "document-signing"
    ]
  },
  {
    "id": "kutt",
    "name": "Kutt",
    "version": "latest",
    "description": "Kutt is a modern URL shortener with support for custom domains. Create and edit links, view statistics, manage users, and more.",
    "logo": "kutt.png",
    "links": {
      "github": "https://github.com/thedevs-network/kutt",
      "website": "https://kutt.it",
      "docs": "https://github.com/thedevs-network/kutt#kuttit"
    },
    "tags": [
      "link-shortener",
      "link-sharing"
    ]
  },
  {
    "id": "kener",
    "name": "Kener",
    "version": "latest",
    "description": "Kener is an open-source status page system for monitoring and alerting. It provides a modern interface for tracking service uptime and sending notifications.",
    "logo": "image.png",
    "links": {
      "github": "https://github.com/rajnandan1/kener",
      "website": "https://kener.ing/",
      "docs": "https://kener.ing/docs/"
    },
    "tags": [
      "monitoring",
      "status-page",
      "alerting",
      "self-hosted"
    ]
  },
  {
    "id": "palmr",
    "name": "Palmr",
    "version": "latest",
    "description": "Palmr the open-source, self-hosted alternative to WeTransfer. Share files securely, without tracking or limitations.",
    "logo": "palmr.png",
    "links": {
      "github": "https://github.com/kyantech/Palmr",
      "website": "https://palmr.kyantech.com.br/",
      "docs": "https://palmr.kyantech.com.br/docs/3.0-beta"
    },
    "tags": [
      "file-sharing",
      "self-hosted",
      "open-source"
    ]
  },
  {
    "id": "karakeep",
    "name": "KaraKeep",
    "version": "0.25.0",
    "description": "A self-hostable bookmark-everything app (links, notes and images) with AI-based automatic tagging and full text search. Previously known as Hoarder.",
    "logo": "karakeep.svg",
    "links": {
      "github": "https://github.com/karakeep-app/karakeep",
      "website": "https://karakeep.app/",
      "docs": "https://github.com/karakeep-app/karakeep/tree/main/docs"
    },
    "tags": [
      "bookmarks",
      "bookmark-manager",
      "self-hosted",
      "ai",
      "search",
      "notes",
      "productivity"
    ]
  },
  {
    "id": "freshrss",
    "name": "FreshRSS",
    "version": "latest",
    "description": "A free, self-hostable RSS and Atom feed aggregator. Lightweight, easy to work with, powerful, and customizable with themes and extensions.",
    "logo": "freshrss.svg",
    "links": {
      "github": "https://github.com/FreshRSS/FreshRSS",
      "website": "https://freshrss.org/",
      "docs": "https://freshrss.github.io/FreshRSS/"
    },
    "tags": [
      "rss",
      "feed-reader",
      "news",
      "self-hosted",
      "aggregator",
      "reader"
    ]
  },
  {
    "id": "movary",
    "name": "Movary",
    "version": "latest",
    "description": "Movary is a self-hosted platform for tracking and managing your watched movies using TMDB.",
    "logo": "movary.png",
    "links": {
      "github": "https://github.com/leepeuker/movary",
      "website": "https://movary.org/",
      "docs": "https://docs.movary.org/"
    },
    "tags": [
      "media",
      "movies",
      "movie-tracker",
      "self-hosted",
      "plex",
      "jellyfin",
      "emby",
      "kodi",
      "trakt",
      "letterboxd",
      "netflix",
      "tmdb",
      "statistics",
      "rating"
    ]
  },
  {
    "id": "go-whatsapp-web-multidevice",
    "name": "WhatsApp API Multi Device Version",
    "version": "latest",
    "description": "WhatsApp API Multi Device Version the open-source, self-hosted whatsapp api. Send a chat, image and voice note with your own server.",
    "logo": "go-whatsapp-web-multidevice.svg",
    "links": {
      "github": "https://github.com/aldinokemal/go-whatsapp-web-multidevice",
      "website": "https://github.com/aldinokemal/go-whatsapp-web-multidevice",
      "docs": "https://github.com/aldinokemal/go-whatsapp-web-multidevice"
    },
    "tags": [
      "whatsapp",
      "self-hosted",
      "open-source",
      "api"
    ]
  },
  {
    "id": "rabbitmq",
    "name": "RabbitMQ",
    "version": "4.1-management",
    "description": "RabbitMQ is an open source multi-protocol messaging broker.",
    "logo": "rabbitmq.svg",
    "links": {
      "github": "https://github.com/rabbitmq/rabbitmq-server",
      "website": "https://www.rabbitmq.com/",
      "docs": "https://www.rabbitmq.com/documentation.html"
    },
    "tags": [
      "message-broker",
      "queue",
      "rabbitmq"
    ]
  },
  {
    "id": "ezbookkeeping",
    "name": "EZBookkeeping",
    "version": "latest",
    "description": "EZBookkeeping is a self-hosted bookkeeping application that helps you manage your personal and business finances. It provides features for tracking income, expenses, accounts, and generating financial reports.",
    "logo": "logo.png",
    "links": {
      "github": "https://github.com/mayswind/ezbookkeeping",
      "website": "https://github.com/mayswind/ezbookkeeping",
      "docs": "https://github.com/mayswind/ezbookkeeping"
    },
    "tags": [
      "bookkeeping",
      "finance",
      "accounting",
      "self-hosted",
      "personal-finance",
      "business-finance"
    ]
  },
  {
    "id": "zitadel",
    "name": "Zitadel",
    "version": "latest",
    "description": "Open-source identity and access management platform with multi-tenancy, OpenID Connect, SAML, and OAuth 2.0 support.",
    "logo": "zitadel.png",
    "links": {
      "github": "https://github.com/zitadel/zitadel",
      "website": "https://zitadel.com/",
      "docs": "https://zitadel.com/docs/"
    },
    "tags": [
      "identity",
      "authentication",
      "authorization",
      "iam",
      "security",
      "oauth",
      "openid-connect",
      "saml",
      "multi-tenant"
    ]
  },
  {
    "id": "cyberchef",
    "name": "CyberChef",
    "version": "latest",
    "description": "CyberChef is a web application for encryption, encoding, compression, and data analysis, developed by GCHQ.",
    "logo": "cyberchef.svg",
    "links": {
      "github": "https://github.com/gchq/CyberChef",
      "website": "https://gchq.github.io/CyberChef/",
      "docs": "https://github.com/gchq/CyberChef/wiki"
    },
    "tags": [
      "security",
      "encryption",
      "data-analysis"
    ]
  },
  {
    "id": "filestash",
    "name": "Filestash",
    "version": "latest",
    "description": "Filestash is the enterprise-grade file manager connecting your storage with your identity provider and authorisations.",
    "logo": "filestash.svg",
    "links": {
      "github": "https://github.com/mickael-kerjean/filestash",
      "website": "https://www.filestash.app/",
      "docs": "https://www.filestash.app/docs/"
    },
    "tags": [
      "file-manager",
      "document-editor",
      "self-hosted"
    ]
  },
  {
    "id": "mazanoke",
    "name": "MAZANOKE",
    "version": "latest",
    "description": "MAZANOKE is a modern, self-hosted image hosting and sharing platform. Upload, organize, and share your images with a clean and intuitive interface.",
    "logo": "mazanoke.svg",
    "links": {
      "github": "https://github.com/civilblur/mazanoke",
      "website": "https://github.com/civilblur/mazanoke",
      "docs": "https://github.com/civilblur/mazanoke"
    },
    "tags": [
      "image-hosting",
      "file-sharing",
      "self-hosted",
      "media",
      "gallery"
    ]
  },
  {
    "id": "ihatemoney",
    "name": "I Hate Money",
    "version": "latest",
    "description": "I Hate Money is a web application for managing shared expenses among groups of people. It helps you track who owes what to whom, making it easy to split bills and manage group finances.",
    "logo": "image.png",
    "links": {
      "github": "https://github.com/spiral-project/ihatemoney",
      "website": "https://ihatemoney.org/",
      "docs": "https://ihatemoney.readthedocs.io/"
    },
    "tags": [
      "budget",
      "finance",
      "expense-sharing",
      "self-hosted",
      "money-management",
      "group-finances"
    ]
  },
  {
    "id": "searxng",
    "name": "SearXNG",
    "version": "latest",
    "description": "SearXNG is a privacy-respecting, hackable metasearch engine that aggregates results from various search engines without tracking users.",
    "logo": "searxng.png",
    "links": {
      "github": "https://github.com/searxng/searxng",
      "website": "https://searxng.github.io/",
      "docs": "https://docs.searxng.github.io/"
    },
    "tags": [
      "search-engine",
      "metasearch",
      "privacy",
      "self-hosted",
      "aggregator"
    ]
  },
  {
    "id": "memos",
    "name": "Memos",
    "version": "latest",
    "description": "Memos is a self-hosted, open-source note-taking application that allows you to create, organize, and share notes with ease. It provides a simple and effective solution for managing your notes from anywhere.",
    "logo": "memos.png",
    "links": {
      "github": "https://github.com/usememos/memos",
      "website": "https://www.usememos.com/",
      "docs": "https://www.usememos.com/docs"
    },
    "tags": [
      "productivity",
      "notes",
      "bookmarks"
    ]
  },
  {
    "id": "linkstack",
    "name": "LinkStack",
    "version": "latest",
    "description": "LinkStack is an open-source link-in-bio platform for sharing multiple links using a customizable landing page.",
    "logo": "logo.svg",
    "links": {
      "github": "https://github.com/linkstackorg/linkstack",
      "website": "https://linkstack.org/",
      "docs": "https://docs.linkstack.org/"
    },
    "tags": [
      "bio",
      "personal",
      "cms",
      "php"
    ]
  },
  {
    "id": "opengist",
    "name": "OpenGist",
    "version": "1",
    "description": "OpenGist is a self-hosted pastebin alternative.",
    "logo": "logo.svg",
    "links": {
      "github": "https://github.com/thomiceli/opengist",
      "website": "https://github.com/thomiceli/opengist",
      "docs": "https://github.com/thomiceli/opengist"
    },
    "tags": [
      "pastebin",
      "code",
      "snippets",
      "self-hosted"
    ]
  },
  {
    "id": "snapp",
    "name": "Snapp",
    "version": "0.9-rc-020",
    "description": "Snapp is a self-hosted screenshot sharing service with user management and authentication.",
    "logo": "logo.png",
    "links": {
      "github": "https://github.com/UraniaDev/snapp",
      "website": "https://github.com/UraniaDev/snapp",
      "docs": "https://github.com/UraniaDev/snapp"
    },
    "tags": [
      "screenshot",
      "sharing",
      "self-hosted",
      "authentication"
    ]
  },
  {
    "id": "commafeed",
    "name": "CommaFeed",
    "version": "latest",
    "description": "CommaFeed is an open-source feed reader and news aggregator, designed to be lightweight and extensible, with PostgreSQL as its database.",
    "logo": "logo.svg",
    "links": {
      "github": "https://github.com/Athou/commafeed",
      "website": "https://www.commafeed.com/",
      "docs": "https://github.com/Athou/commafeed/wiki"
    },
    "tags": [
      "feed-reader",
      "news-aggregator",
      "rss"
    ]
  },
  {
    "id": "convertx",
    "name": "ConvertX",
    "version": "latest",
    "description": "ConvertX is a service for converting media files, with optional user registration and file management features.",
    "logo": "logo.png",
    "links": {
      "github": "https://github.com/c4illin/ConvertX",
      "website": "https://github.com/c4illin/ConvertX",
      "docs": "https://github.com/c4illin/ConvertX#environment-variables"
    },
    "tags": [
      "media",
      "converter",
      "ffmpeg"
    ]
  },
  {
    "id": "metube",
    "name": "MeTube",
    "version": "latest",
    "description": "MeTube is a web-based YouTube downloader that allows downloading videos and audio using yt-dlp.",
    "logo": "logo.png",
    "links": {
      "github": "https://github.com/alexta69/metube",
      "website": "https://github.com/alexta69/metube",
      "docs": "https://github.com/alexta69/metube/wiki"
    },
    "tags": [
      "downloader",
      "youtube",
      "media"
    ]
  },
  {
    "id": "pinchflat",
    "name": "Pinchflat",
    "version": "latest",
    "description": "Pinchflat is a self-hosted YouTube downloader that allows you to download videos and playlists with a simple web interface.",
    "logo": "logo.png",
    "links": {
      "github": "https://github.com/kieraneglin/pinchflat",
      "website": "https://github.com/kieraneglin/pinchflat",
      "docs": "https://github.com/kieraneglin/pinchflat"
    },
    "tags": [
      "youtube",
      "downloader",
      "media"
    ]
  },
  {
    "id": "yt-dlp-webui",
    "name": "yt-dlp-webui",
    "version": "latest",
    "description": "yt-dlp-webui is a web interface for yt-dlp, allowing you to download videos and audio from various platforms with a simple web UI.",
    "logo": "logo.ico",
    "links": {
      "github": "https://github.com/marcopiovanello/yt-dlp-web-ui",
      "website": "https://github.com/marcopiovanello/yt-dlp-web-ui",
      "docs": "https://github.com/marcopiovanello/yt-dlp-web-ui"
    },
    "tags": [
      "downloader",
      "youtube",
      "media",
      "webui"
    ]
  },
  {
    "id": "flaresolverr",
    "name": "FlareSolverr",
    "version": "latest",
    "description": "FlareSolverr is a proxy server to bypass Cloudflare and DDoS-GUARD protection.",
    "logo": "logo.png",
    "links": {
      "github": "https://github.com/FlareSolverr/FlareSolverr",
      "website": "https://github.com/FlareSolverr/FlareSolverr",
      "docs": "https://github.com/FlareSolverr/FlareSolverr"
    },
    "tags": [
      "proxy",
      "cloudflare",
      "bypass",
      "ddos-guard"
    ]
  },
  {
    "id": "neko",
    "name": "Neko",
    "version": "latest",
    "description": "Neko is a self-hosted virtual browser that runs in Docker and allows you to share browser sessions with others.",
    "logo": "logo.png",
    "links": {
      "github": "https://github.com/m1k1o/neko",
      "website": "https://github.com/m1k1o/neko",
      "docs": "https://github.com/m1k1o/neko"
    },
    "tags": [
      "browser",
      "virtual",
      "sharing",
      "remote"
    ]
  },
  {
    "id": "omni-tools",
    "name": "Omni-Tools",
    "version": "latest",
    "description": "Omni-Tools is a collection of useful tools in a single self-hosted web application.",
    "logo": "logo.png",
    "links": {
      "github": "https://github.com/iib0011/omni-tools",
      "website": "https://github.com/iib0011/omni-tools",
      "docs": "https://github.com/iib0011/omni-tools"
    },
    "tags": [
      "tools",
      "utilities",
      "collection",
      "self-hosted"
    ]
  },
  {
    "id": "openhands",
    "name": "OpenHands",
    "version": "0.1.1",
    "description": "OpenHands is an open-source platform for running and managing AI agents.",
    "logo": "image.png",
    "links": {
      "github": "https://github.com/all-hands-ai/OpenHands",
      "website": "https://github.com/all-hands-ai/OpenHands",
      "docs": "https://github.com/all-hands-ai/OpenHands"
    },
    "tags": [
      "ai",
      "agents",
      "llm",
      "openai"
    ]
  },
  {
    "id": "web-check",
    "name": "Web-Check",
    "version": "latest",
    "description": "Web-Check is a powerful all-in-one website analyzer that provides detailed insights into any website's security, performance, and functionality.",
    "logo": "logo.png",
    "links": {
      "github": "https://github.com/lissy93/web-check",
      "website": "https://github.com/lissy93/web-check",
      "docs": "https://github.com/lissy93/web-check"
    },
    "tags": [
      "website-analyzer",
      "security",
      "performance",
      "seo"
    ]
  },
  {
    "id": "dumbdrop",
    "name": "DumbDrop",
    "version": "latest",
    "description": "DumbDrop is a simple, self-hosted file sharing service with no database or authentication required.",
    "logo": "logo.svg",
    "links": {
      "github": "https://github.com/dumbwareio/dumbdrop",
      "website": "https://www.dumbware.io/software/DumbDrop/",
      "docs": "https://github.com/dumbwareio/dumbdrop"
    },
    "tags": [
      "file-sharing",
      "self-hosted",
      "simple"
    ]
  },
  {
    "id": "dumbassets",
    "name": "DumbAssets",
    "version": "latest",
    "description": "DumbAssets is a simple, self-hosted asset tracking service with no database or authentication required.",
    "logo": "logo.svg",
    "links": {
      "github": "https://github.com/dumbwareio/dumbassets",
      "website": "https://www.dumbware.io/software/DumbAssets/",
      "docs": "https://github.com/dumbwareio/dumbassets"
    },
    "tags": [
      "asset-tracking",
      "self-hosted",
      "simple"
    ]
  },
  {
    "id": "dumbpad",
    "name": "DumbPad",
    "version": "latest",
    "description": "DumbPad is a simple, self-hosted notepad service with PIN protection and no database required.",
    "logo": "logo.svg",
    "links": {
      "github": "https://github.com/dumbwareio/dumbpad",
      "website": "https://www.dumbware.io/software/DumbPad/",
      "docs": "https://github.com/dumbwareio/dumbpad"
    },
    "tags": [
      "notepad",
      "self-hosted",
      "simple"
    ]
  },
  {
    "id": "dumbbudget",
    "name": "DumbBudget",
    "version": "latest",
    "description": "DumbBudget is a simple, self-hosted budget tracking service with PIN protection and no database required.",
    "logo": "logo.svg",
    "links": {
      "github": "https://github.com/dumbwareio/dumbbudget",
      "website": "https://www.dumbware.io/software/DumbBudget/",
      "docs": "https://github.com/dumbwareio/dumbbudget"
    },
    "tags": [
      "budget",
      "finance",
      "self-hosted",
      "simple"
    ]
  },
  {
    "id": "tianji",
    "name": "Tianji",
    "version": "latest",
    "description": "Tianji is a lightweight web analytic service and uptime monitoring tool.",
    "logo": "logo.svg",
    "links": {
      "github": "https://github.com/msgbyte/tianji",
      "website": "https://github.com/msgbyte/tianji",
      "docs": "https://github.com/msgbyte/tianji"
    },
    "tags": [
      "analytics",
      "monitoring",
      "web",
      "uptime"
    ]
  },
  {
    "id": "directory-lister",
    "name": "Directory Lister",
    "version": "latest",
    "description": "Directory Lister is a simple PHP application that lists the contents of any web-accessible directory and allows navigation there within.",
    "logo": "logo.png",
    "links": {
      "github": "https://github.com/DirectoryLister/DirectoryLister",
      "website": "https://www.directorylister.com/",
      "docs": "https://docs.directorylister.com/"
    },
    "tags": [
      "file-manager",
      "directory-listing",
      "php"
    ]
  },
  {
    "id": "grimoire",
    "name": "Grimoire",
    "version": "latest",
    "description": "Grimoire is a self-hosted bookmarking app designed for speed and simplicity.",
    "logo": "logo.webp",
    "links": {
      "github": "https://github.com/goniszewski/grimoire",
      "website": "https://github.com/goniszewski/grimoire",
      "docs": "https://github.com/goniszewski/grimoire"
    },
    "tags": [
      "bookmarks",
      "self-hosted",
      "knowledge-management"
    ]
  },
  {
    "id": "keycloak",
    "name": "Keycloak",
    "version": "26.0",
    "description": "Keycloak is an open source Identity and Access Management solution for modern applications and services.",
    "logo": "keycloak.svg",
    "links": {
      "github": "https://github.com/keycloak/keycloak",
      "website": "https://www.keycloak.org/",
      "docs": "https://www.keycloak.org/documentation"
    },
    "tags": [
      "authentication",
      "identity",
      "sso",
      "oauth2",
      "openid-connect"
    ]
  },
  {
    "id": "openpanel",
    "name": "OpenPanel",
    "version": "latest",
    "description": "An open-source web and product analytics platform that combines the power of Mixpanel with the ease of Plausible and one of the best Google Analytics replacements.",
    "logo": "logo.svg",
    "links": {
      "github": "https://github.com/Openpanel-dev/openpanel",
      "website": "https://openpanel.dev/",
      "docs": "https://openpanel.dev/docs"
    },
    "tags": [
      "analytics"
    ]
  },
  {
    "id": "wg-easy",
    "name": "WG-Easy",
    "version": "15",
    "description": "WG-Easy is a simple and user-friendly WireGuard VPN server with a web interface for easy management.",
    "logo": "image.png",
    "links": {
      "github": "https://github.com/wg-easy/wg-easy",
      "website": "https://wg-easy.github.io/",
      "docs": "https://github.com/wg-easy/wg-easy/wiki"
    },
    "tags": [
      "vpn",
      "wireguard",
      "networking"
    ]
  },
  {
    "id": "open_notebook",
    "name": "Open Notebook",
    "version": "latest",
    "description": "Open Notebook with SurrealDB for data storage and AI-powered features.",
    "logo": "open_notebook.svg",
    "links": {
      "github": "https://github.com/lfnovo/open_notebook",
      "website": "https://www.open-notebook.ai/",
      "docs": "https://www.open-notebook.ai/get-started.html"
    },
    "tags": [
      "notebook",
      "ai",
      "database",
      "surrealdb"
    ]
  },
  {
    "id": "booklore",
    "name": "Booklore",
    "version": "latest",
    "description": "Booklore is an application for managing and serving book-related data, backed by a MariaDB database.",
    "logo": "image.png",
    "links": {
      "github": "https://github.com/booklore-app/BookLore",
      "website": "https://github.com/booklore-app/BookLore",
      "docs": "https://github.com/booklore-app/BookLore/tree/develop/docs"
    },
    "tags": [
      "books",
      "library",
      "database",
      "mariadb"
    ]
  },
  {
    "id": "scrypted",
    "name": "Scrypted",
    "version": "latest",
    "description": "Scrypted is a home automation platform that integrates with various smart home devices and provides NVR capabilities for video surveillance.",
    "logo": "image.png",
    "links": {
      "github": "https://github.com/koush/scrypted",
      "website": "https://www.scrypted.app/",
      "docs": "https://docs.scrypted.app/"
    },
    "tags": ["home-automation", "nvr", "smart-home", "surveillance"]
  },
  {
<<<<<<< HEAD
  "id": "n8n-with-postgres",
  "name": "n8n with Postgres",
  "version": "latest", 
  "description": "n8n is an open source low-code platform for automating workflows and integrations with PostgreSQL database for better performance and scalability.",
  "logo": "n8n.png",
  "links": {
    "github": "https://github.com/n8n-io/n8n",
    "website": "https://n8n.io/",
    "docs": "https://docs.n8n.io/",
    "postgres_docs": "https://www.postgresql.org/docs/"
    },
    "tags": ["automation", "workflow", "low-code", "postgres"]
  },
  {
  "id": "sylius-frankenphp",
  "name": "sylius with frankenphp",
  "version": "latest", 
  "description": "Sylius",
  "logo": "sylius.png",
  "links": {
    "github Frankenphp": "https://github.com/php/frankenphp",
    "frankenphp_docs": "https://frankenphp.dev/fr/docs/",
    "github Sylius":"https://github.com/sylius/sylius",
    "sylius doc":"https://docs.sylius.com/"
    },
    "tags": ["sylius", "frankenphp"]
  },
  {
  "id": "wordpress-frankenphp",
  "name": "wordpress with frankenphp",
  "version": "latest", 
  "description": "Wordpress",
  "logo": "elephant_cover.svg",
  "links": {
    "github Frankenphp": "https://github.com/php/frankenphp",
    "frankenphp_docs": "https://frankenphp.dev/fr/docs/",
    "github Sylius":"https://github.com/sylius/sylius",
    "sylius doc":"https://docs.sylius.com/"
    },
    "tags": ["sylius", "frankenphp"]
  }  
=======
    "id": "statping-ng",
    "name": "Statping-NG",
    "version": "latest",
    "description": "Statping-NG is an easy-to-use status page for monitoring websites and applications with beautiful metrics, analytics, and health checks.",
    "logo": "statping-ng.png",
    "links": {
      "github": "https://github.com/adamboutcher/statping-ng",
      "website": "https://statping-ng.github.io/",
      "docs": "https://statping-ng.github.io/install.html"
    },
    "tags": ["monitoring", "status-page"]
  }
>>>>>>> a355cd24
]<|MERGE_RESOLUTION|>--- conflicted
+++ resolved
@@ -4026,7 +4026,6 @@
     "tags": ["home-automation", "nvr", "smart-home", "surveillance"]
   },
   {
-<<<<<<< HEAD
   "id": "n8n-with-postgres",
   "name": "n8n with Postgres",
   "version": "latest", 
@@ -4067,8 +4066,8 @@
     "sylius doc":"https://docs.sylius.com/"
     },
     "tags": ["sylius", "frankenphp"]
-  }  
-=======
+  },
+  {  
     "id": "statping-ng",
     "name": "Statping-NG",
     "version": "latest",
@@ -4081,5 +4080,4 @@
     },
     "tags": ["monitoring", "status-page"]
   }
->>>>>>> a355cd24
-]+]
