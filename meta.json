--- conflicted
+++ resolved
@@ -3630,23 +3630,6 @@
     ]
   },
   {
-<<<<<<< HEAD
-=======
-    "id": "odoo",
-    "name": "Odoo",
-    "version": "16.0",
-    "description": "Odoo is a free and open source business management software that helps you manage your company's operations.",
-    "logo": "odoo.png",
-    "links": {
-      "github": "https://github.com/odoo/odoo",
-      "website": "https://odoo.com/",
-      "docs": "https://www.odoo.com/documentation/"
-    },
-    "tags": [
-      "cms"
-    ]
-  },
-  {
     "id": "odoo_17",
     "name": "Odoo",
     "version": "17.0",
@@ -3677,7 +3660,6 @@
     ]
   },
   {
->>>>>>> 0ba49419
     "id": "odoo_19",
     "name": "Odoo",
     "version": "19.0",
