--- conflicted
+++ resolved
@@ -3165,9 +3165,27 @@
       "website": "https://openpanel.dev/",
       "docs": "https://openpanel.dev/docs"
     },
-<<<<<<< HEAD
+
     "tags": [
       "analytics"
+    ]
+  },
+  {
+    "id": "scrypted",
+    "name": "Scrypted",
+    "version": "latest",
+    "description": "Scrypted is a home automation platform that integrates with various smart home devices and provides NVR capabilities for video surveillance.",
+    "logo": "image.png",
+    "links": {
+      "github": "https://github.com/koush/scrypted",
+      "website": "https://www.scrypted.app/",
+      "docs": "https://docs.scrypted.app/"
+    },
+    "tags": [
+      "home-automation",
+      "nvr",
+      "smart-home",
+      "surveillance"
     ]
   },
   {
@@ -3188,21 +3206,5 @@
       "web-analytics",
       "gdpr-compliant"
     ]
-=======
-    "tags": ["analytics"]
-  },
-  {
-    "id": "scrypted",
-    "name": "Scrypted",
-    "version": "latest",
-    "description": "Scrypted is a home automation platform that integrates with various smart home devices and provides NVR capabilities for video surveillance.",
-    "logo": "image.png",
-    "links": {
-      "github": "https://github.com/koush/scrypted",
-      "website": "https://www.scrypted.app/",
-      "docs": "https://docs.scrypted.app/"
-    },
-    "tags": ["home-automation", "nvr", "smart-home", "surveillance"]
->>>>>>> c634c2cb
   }
 ]