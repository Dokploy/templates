--- conflicted
+++ resolved
@@ -3139,7 +3139,7 @@
     "tags": ["analytics"]
   },
   {
-<<<<<<< HEAD
+   
     "id": "wg-easy",
     "name": "WG-Easy",
     "version": "15",
@@ -3151,7 +3151,8 @@
       "docs": "https://github.com/wg-easy/wg-easy/wiki"
     },
     "tags": ["vpn", "wireguard", "networking"]
-=======
+  },
+  {
     "id": "open_notebook",
     "name": "Open Notebook",
     "version": "latest",
@@ -3189,6 +3190,5 @@
       "docs": "https://docs.scrypted.app/"
     },
     "tags": ["home-automation", "nvr", "smart-home", "surveillance"]
->>>>>>> a551e99b
   }
 ]