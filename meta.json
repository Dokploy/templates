--- conflicted
+++ resolved
@@ -4026,7 +4026,6 @@
     "tags": ["home-automation", "nvr", "smart-home", "surveillance"]
   },
   {
-<<<<<<< HEAD
     "id": "wallos",
     "name": "Wallos",
     "version": "latest",
@@ -4038,7 +4037,8 @@
       "docs": "https://github.com/ellite/wallos?tab=readme-ov-file#getting-started"
     },
     "tags": ["finance", "subscription", "budgeting", "expense-tracking", "spending"]
-=======
+  },
+  {
     "id": "statping-ng",
     "name": "Statping-NG",
     "version": "latest",
@@ -4050,6 +4050,5 @@
       "docs": "https://statping-ng.github.io/install.html"
     },
     "tags": ["monitoring", "status-page"]
->>>>>>> a355cd24
   }
 ]