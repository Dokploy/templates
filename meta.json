[
  {
    "id": "autobase",
    "name": "Autobase",
    "version": "2.3.0",
    "description": "Autobase for PostgreSQL® is an open-source alternative to cloud-managed databases (DBaaS) such as Amazon RDS, Google Cloud SQL, Azure Database, and more.",
    "links": {
      "github": "https://github.com/vitabaks/autobase",
      "website": "https://autobase.tech/",
      "docs": "https://autobase.tech/docs"
    },
    "logo": "autobase.svg",
    "tags": ["database", "postgres", "automation", "self-hosted", "dbaas"]
  },
  {
    "id": "authelia",
    "name": "Authelia",
    "version": "latest",
    "description": "The Single Sign-On Multi-Factor portal for web apps. An open-source authentication and authorization server providing 2FA and SSO via web portal.",
    "logo": "authelia.png",
    "links": {
      "github": "https://github.com/authelia/authelia",
      "website": "https://www.authelia.com/",
      "docs": "https://www.authelia.com/overview/prologue/introduction/"
    },
    "tags": [
      "authentication",
      "authorization",
      "2fa",
      "sso",
      "security",
      "reverse-proxy",
      "ldap"
    ]
  },
  {
    "id": "authelia",
    "name": "Authelia",
    "version": "latest",
    "description": "The Single Sign-On Multi-Factor portal for web apps. An open-source authentication and authorization server providing 2FA and SSO via web portal.",
    "logo": "authelia.png",
    "links": {
      "github": "https://github.com/authelia/authelia",
      "website": "https://www.authelia.com/",
      "docs": "https://www.authelia.com/overview/prologue/introduction/"
    },
    "tags": [
      "authentication",
      "authorization",
      "2fa",
      "sso",
      "security",
      "reverse-proxy",
      "ldap"
    ]
  },
  {
    "id": "capso",
    "name": "Cap.so",
    "version": "latest",
    "description": "Cap.so is a platform for web and desktop applications with MySQL and S3 storage. It provides a complete development environment with database and file storage capabilities.",
    "links": {
      "github": "https://github.com/CapSoftware/Cap",
      "website": "https://cap.so/",
      "docs": "https://cap.so/docs/"
    },
    "logo": "capso.png",
    "tags": [
      "web",
      "s3",
      "mysql",
      "development",
      "self-hosted"
    ]
  },
  {
    "id": "authentik",
    "name": "Authentik",
    "version": "2025.6.3",
    "description": "Authentik is an open-source Identity Provider for authentication and authorization. It provides a comprehensive solution for managing user authentication, authorization, and identity federation with support for SAML, OAuth2, OIDC, and more.",
    "links": {
      "github": "https://github.com/goauthentik/authentik",
      "website": "https://goauthentik.io/",
      "docs": "https://goauthentik.io/docs/"
    },
    "logo": "authentik.svg",
    "tags": [
      "authentication",
      "identity",
      "sso",
      "oidc",
      "saml",
      "oauth2",
      "self-hosted"
    ]
  },
  {
    "id": "freescout",
    "name": "FreeScout",
    "version": "latest",
    "description": "FreeScout is a free open source help desk and shared inbox system. It's a self-hosted alternative to HelpScout, Zendesk, and similar services that allows you to manage customer communications through email and a clean web interface. FreeScout makes it easy to organize support requests, track customer conversations, and collaborate with your team.",
    "links": {
      "github": "https://github.com/freescout-helpdesk/freescout",
      "website": "https://freescout.net/",
      "docs": "https://github.com/freescout-helpdesk/freescout/wiki/Installation-Guide"
    },
    "logo": "freescout.svg",
    "tags": ["helpdesk", "support", "email", "customer-service", "self-hosted"]
  },
  {
    "id": "openresty-manager",
    "name": "OpenResty Manager",
    "version": "1.2.0",
    "description": "The easiest using, powerful and beautiful OpenResty Manager (Nginx Enhanced Version) , open source alternative to OpenResty Edge, which can enable you to easily reverse proxy your websites with security running at home or internet, including Access Control, HTTP Flood Protection, Free SSL, without having to know too much about OpenResty or Let's Encrypt.",
    "links": {
      "github": "https://github.com/Safe3/openresty-manager",
      "website": "https://om.uusec.com/",
      "docs": "https://github.com/Safe3/openresty-manager"
    },
    "logo": "logo.svg",
    "tags": ["web", "proxy", "security", "self-hosted", "openresty", "nginx"]
  },
  {
    "id": "appwrite",
    "name": "Appwrite",
    "version": "1.6.1",
    "description": "Appwrite is an end-to-end backend server for Web, Mobile, Native, or Backend apps. Appwrite abstracts the complexity and repetitiveness required to build a modern backend API from scratch and allows you to build secure apps faster.\nUsing Appwrite, you can easily integrate your app with user authentication and multiple sign-in methods, a database for storing and querying users and team data, storage and file management, image manipulation, Cloud Functions, messaging, and more services.",
    "links": {
      "github": "https://github.com/appwrite/appwrite",
      "website": "https://appwrite.io/",
      "docs": "https://appwrite.io/docs"
    },
    "logo": "appwrite.svg",
    "tags": ["database", "firebase", "postgres"]
  },
  {
    "id": "outline",
    "name": "Outline",
    "version": "0.82.0",
    "description": "Outline is a self-hosted knowledge base and documentation platform that allows you to build and manage your own knowledge base applications.",
    "links": {
      "github": "https://github.com/outline/outline",
      "website": "https://getoutline.com/",
      "docs": "https://docs.getoutline.com/s/guide"
    },
    "logo": "outline.png",
    "tags": ["documentation", "knowledge-base", "self-hosted"]
  },
  {
    "id": "supabase",
    "name": "SupaBase",
    "version": "1.25.04 / dokploy >= 0.22.5",
    "description": "The open source Firebase alternative. Supabase gives you a dedicated Postgres database to build your web, mobile, and AI applications. This require at least version 0.22.5 of dokploy.",
    "links": {
      "github": "https://github.com/supabase/supabase",
      "website": "https://supabase.com/",
      "docs": "https://supabase.com/docs/guides/self-hosting"
    },
    "logo": "supabase.svg",
    "tags": ["database", "firebase", "postgres"],
    "dokploy_version": ">=0.22.5"
  },
  {
    "id": "pre0.22.5-supabase",
    "name": "SupaBase",
    "version": "1.25.04 / dokploy < 0.22.5",
    "description": "The open source Firebase alternative. Supabase gives you a dedicated Postgres database to build your web, mobile, and AI applications. This is for dokploy version < 0.22.5.",
    "links": {
      "github": "https://github.com/supabase/supabase",
      "website": "https://supabase.com/",
      "docs": "https://supabase.com/docs/guides/self-hosting"
    },
    "logo": "supabase.svg",
    "tags": ["database", "firebase", "postgres"],
    "dokploy_version": "<0.22.5"
  },
  {
    "id": "pocketbase",
    "name": "PocketBase",
    "description": "Open Source backend in 1 file",
    "version": "v0.28.0",
    "logo": "logo.svg",
    "links": {
      "github": "https://github.com/pocketbase/pocketbase",
      "website": "https://pocketbase.io/",
      "docs": "https://pocketbase.io/docs/"
    },
    "tags": ["backend", "database", "api"]
  },
  {
    "id": "plausible",
    "name": "Plausible",
    "version": "v2.1.5",
    "description": "Plausible is a open source, self-hosted web analytics platform that lets you track website traffic and user behavior.",
    "logo": "logo.svg",
    "links": {
      "github": "https://github.com/plausible/plausible",
      "website": "https://plausible.io/",
      "docs": "https://plausible.io/docs"
    },
    "tags": ["analytics"]
  },
  {
    "id": "calcom",
    "name": "Calcom",
    "version": "v2.7.6",
    "description": "Calcom is a open source alternative to Calendly that allows to create scheduling and booking services.",
    "links": {
      "github": "https://github.com/calcom/cal.com",
      "website": "https://cal.com/",
      "docs": "https://cal.com/docs"
    },
    "logo": "calcom.jpg",
    "tags": ["scheduling", "booking"]
  },
  {
    "id": "grafana",
    "name": "Grafana",
    "version": "9.5.20",
    "description": "Grafana is an open source platform for data visualization and monitoring.",
    "logo": "grafana.svg",
    "links": {
      "github": "https://github.com/grafana/grafana",
      "website": "https://grafana.com/",
      "docs": "https://grafana.com/docs/"
    },
    "tags": ["monitoring"]
  },
  {
    "id": "stalwart",
    "name": "Stalwart",
    "version": "latest",
    "description": "Stalwart Mail Server is an open-source mail server solution with JMAP, IMAP4, POP3, and SMTP support and a wide range of modern features. It is written in Rust and designed to be secure, fast, robust and scalable.",
    "logo": "stalwart.svg",
    "links": {
      "github": "https://github.com/stalwartlabs/mail-server",
      "website": "https://stalw.art/",
      "docs": "https://stalw.art/docs/"
    },
    "tags": [
      "email",
      "smtp",
      "jmap",
      "imap4",
      "pop3",
      "self-hosted",
      "mail-server"
    ]
  },
  {
    "id": "datalens",
    "name": "DataLens",
    "version": "1.23.0",
    "description": "A modern, scalable business intelligence and data visualization system.",
    "logo": "datalens.svg",
    "links": {
      "github": "https://github.com/datalens-tech/datalens",
      "website": "https://datalens.tech/",
      "docs": "https://datalens.tech/docs/"
    },
    "tags": ["analytics", "self-hosted", "bi", "monitoring"]
  },
  {
    "id": "directus",
    "name": "Directus",
    "version": "11.0.2",
    "description": "Directus is an open source headless CMS that provides an API-first solution for building custom backends.",
    "logo": "directus.jpg",
    "links": {
      "github": "https://github.com/directus/directus",
      "website": "https://directus.io/",
      "docs": "https://docs.directus.io/"
    },
    "tags": ["cms"]
  },
  {
    "id": "baserow",
    "name": "Baserow",
    "version": "1.25.2",
    "description": "Baserow is an open source database management tool that allows you to create and manage databases.",
    "logo": "baserow.webp",
    "links": {
      "github": "https://github.com/Baserow/baserow",
      "website": "https://baserow.io/",
      "docs": "https://baserow.io/docs/index"
    },
    "tags": ["database"]
  },
  {
    "id": "budibase",
    "name": "Budibase",
    "version": "3.5.3",
    "description": "Budibase is an open-source low-code platform that saves engineers 100s of hours building forms, portals, and approval apps, securely.",
    "logo": "budibase.svg",
    "links": {
      "github": "https://github.com/Budibase/budibase",
      "website": "https://budibase.com/",
      "docs": "https://docs.budibase.com/docs/"
    },
    "tags": ["database", "low-code", "nocode", "applications"]
  },
  {
    "id": "forgejo",
    "name": "Forgejo",
    "version": "10",
    "description": "Forgejo is a self-hosted lightweight software forge. Easy to install and low maintenance, it just does the job",
    "logo": "forgejo.svg",
    "links": {
      "github": "https://codeberg.org/forgejo/forgejo",
      "website": "https://forgejo.org/",
      "docs": "https://forgejo.org/docs/latest/"
    },
    "tags": ["self-hosted", "storage"]
  },
  {
    "id": "gitlab-ce",
    "name": "GitLab CE",
    "version": "latest",
    "description": "GitLab Community Edition is a free and open source platform for managing Git repositories, CI/CD pipelines, and project management.",
    "logo": "gitlab-ce.svg",
    "links": {
      "github": "https://gitlab.com/gitlab-org/gitlab-ce",
      "website": "https://gitlab.com/",
      "docs": "https://docs.gitlab.com/ee/"
    },
    "tags": [
      "git",
      "ci-cd",
      "version-control",
      "project-management"
    ]
  },
  {
    "id": "ghost",
    "name": "Ghost",
    "version": "6.0.0",
    "description": "Ghost is a free and open source, professional publishing platform built on a modern Node.js technology stack.",
    "logo": "ghost.jpeg",
    "links": {
      "github": "https://github.com/TryGhost/Ghost",
      "website": "https://ghost.org/",
      "docs": "https://ghost.org/docs/"
    },
    "tags": ["cms"]
  },
  {
    "id": "lodestone",
    "name": "Lodestone",
    "version": "0.5.1",
    "description": "A free, open source server hosting tool for Minecraft and other multiplayers games.",
    "logo": "lodestone.png",
    "links": {
      "github": "https://github.com/Lodestone-Team/lodestone",
      "website": "https://lodestone.cc",
      "docs": "https://github.com/Lodestone-Team/lodestone/wiki"
    },
    "tags": ["minecraft", "hosting", "server"]
  },
  {
    "id": "dragonfly-db",
    "name": "Dragonfly",
    "version": "1.28.1",
    "description": "Dragonfly is a drop-in Redis replacement that is designed for heavy data workloads running on modern cloud hardware.",
    "logo": "dragonfly-db.png",
    "links": {
      "github": "https://github.com/dragonflydb/dragonfly",
      "website": "https://www.dragonflydb.io/",
      "docs": "https://www.dragonflydb.io/docs"
    },
    "tags": ["database", "redis"]
  },
  {
    "id": "stack-auth",
    "name": "Stack Auth",
    "version": "latest",
    "description": "Open-source Auth0/Clerk alternative. Stack Auth is a free and open source authentication tool that allows you to authenticate your users.",
    "logo": "stack-auth.png",
    "links": {
      "github": "https://github.com/stack-auth/stack-auth",
      "website": "https://stack-auth.com/",
      "docs": "https://docs.stack-auth.com/next/overview"
    },
    "tags": ["authentication", "auth", "authorization"]
  },
  {
    "id": "uptime-kuma",
    "name": "Uptime Kuma",
    "version": "1.23.15",
    "description": "Uptime Kuma is a free and open source monitoring tool that allows you to monitor your websites and applications.",
    "logo": "uptime-kuma.png",
    "links": {
      "github": "https://github.com/louislam/uptime-kuma",
      "website": "https://uptime.kuma.pet/",
      "docs": "https://github.com/louislam/uptime-kuma/wiki"
    },
    "tags": ["monitoring"]
  },
  {
    "id": "n8n",
    "name": "n8n",
    "version": "1.104.0",
    "description": "n8n is an open source low-code platform for automating workflows and integrations.",
    "logo": "n8n.png",
    "links": {
      "github": "https://github.com/n8n-io/n8n",
      "website": "https://n8n.io/",
      "docs": "https://docs.n8n.io/"
    },
    "tags": ["automation"]
  },
  {
    "id": "kestra",
    "name": "Kestra",
    "version": "latest",
    "description": "Unified Orchestration Platform to Simplify Business-Critical Workflows and Govern them as Code and from the UI.",
    "logo": "kestra.svg",
    "links": {
      "github": "https://github.com/kestra-io/kestra",
      "website": "https://kestra.io",
      "docs": "https://kestra.io/docs"
    },
    "tags": ["automation"]
  },
  {
    "id": "wordpress",
    "name": "Wordpress",
    "version": "latest",
    "description": "Wordpress is a free and open source content management system (CMS) for publishing and managing websites.",
    "logo": "wordpress.png",
    "links": {
      "github": "https://github.com/WordPress/WordPress",
      "website": "https://wordpress.org/",
      "docs": "https://wordpress.org/documentation/"
    },
    "tags": ["cms"]
  },
  {
    "id": "odoo",
    "name": "Odoo",
    "version": "16.0",
    "description": "Odoo is a free and open source business management software that helps you manage your company's operations.",
    "logo": "odoo.png",
    "links": {
      "github": "https://github.com/odoo/odoo",
      "website": "https://odoo.com/",
      "docs": "https://www.odoo.com/documentation/"
    },
    "tags": ["cms"]
  },
  {
    "id": "appsmith",
    "name": "Appsmith",
    "version": "v1.29",
    "description": "Appsmith is a free and open source platform for building internal tools and applications.",
    "logo": "appsmith.png",
    "links": {
      "github": "https://github.com/appsmithorg/appsmith",
      "website": "https://appsmith.com/",
      "docs": "https://docs.appsmith.com/"
    },
    "tags": ["cms"]
  },
  {
    "id": "excalidraw",
    "name": "Excalidraw",
    "version": "latest",
    "description": "Excalidraw is a free and open source online diagramming tool that lets you easily create and share beautiful diagrams.",
    "logo": "excalidraw.jpg",
    "links": {
      "github": "https://github.com/excalidraw/excalidraw",
      "website": "https://excalidraw.com/",
      "docs": "https://docs.excalidraw.com/"
    },
    "tags": ["drawing"]
  },
  {
    "id": "documenso",
    "name": "Documenso",
    "version": "v1.5.6",
    "description": "Documenso is the open source alternative to DocuSign for signing documents digitally",
    "links": {
      "github": "https://github.com/documenso/documenso",
      "website": "https://documenso.com/",
      "docs": "https://documenso.com/docs"
    },
    "logo": "documenso.png",
    "tags": ["document-signing"]
  },
  {
    "id": "nocodb",
    "name": "NocoDB",
    "version": "0.257.2",
    "description": "NocoDB is an opensource Airtable alternative that turns any MySQL, PostgreSQL, SQL Server, SQLite & MariaDB into a smart spreadsheet.",
    "links": {
      "github": "https://github.com/nocodb/nocodb",
      "website": "https://nocodb.com/",
      "docs": "https://docs.nocodb.com/"
    },
    "logo": "nocodb.png",
    "tags": ["database", "spreadsheet", "low-code", "nocode"]
  },
  {
    "id": "meilisearch",
    "name": "Meilisearch",
    "version": "v1.8.3",
    "description": "Meilisearch is a free and open-source search engine that allows you to easily add search functionality to your web applications.",
    "logo": "meilisearch.png",
    "links": {
      "github": "https://github.com/meilisearch/meilisearch",
      "website": "https://www.meilisearch.com/",
      "docs": "https://docs.meilisearch.com/"
    },
    "tags": ["search"]
  },
  {
    "id": "mattermost",
    "name": "Mattermost",
    "version": "10.6.1",
    "description": "A single point of collaboration. Designed specifically for digital operations.",
    "logo": "mattermost.png",
    "links": {
      "github": "https://github.com/mattermost/mattermost",
      "website": "https://mattermost.com/",
      "docs": "https://docs.mattermost.com/"
    },
    "tags": ["chat", "self-hosted"]
  },
  {
    "id": "phpmyadmin",
    "name": "Phpmyadmin",
    "version": "5.2.1",
    "description": "Phpmyadmin is a free and open-source web interface for MySQL and MariaDB that allows you to manage your databases.",
    "logo": "phpmyadmin.png",
    "links": {
      "github": "https://github.com/phpmyadmin/phpmyadmin",
      "website": "https://www.phpmyadmin.net/",
      "docs": "https://www.phpmyadmin.net/docs/"
    },
    "tags": ["database"]
  },
  {
    "id": "rocketchat",
    "name": "Rocketchat",
    "version": "6.9.2",
    "description": "Rocket.Chat is a free and open-source web chat platform that allows you to build and manage your own chat applications.",
    "logo": "rocketchat.png",
    "links": {
      "github": "https://github.com/RocketChat/Rocket.Chat",
      "website": "https://rocket.chat/",
      "docs": "https://rocket.chat/docs/"
    },
    "tags": ["chat"]
  },
  {
    "id": "minio",
    "name": "Minio",
    "description": "Minio is an open source object storage server compatible with Amazon S3 cloud storage service.",
    "logo": "minio.png",
    "version": "latest",
    "links": {
      "github": "https://github.com/minio/minio",
      "website": "https://minio.io/",
      "docs": "https://docs.minio.io/"
    },
    "tags": ["storage"]
  },
  {
    "id": "metabase",
    "name": "Metabase",
    "version": "v0.50.8",
    "description": "Metabase is an open source business intelligence tool that allows you to ask questions and visualize data.",
    "logo": "metabase.png",
    "links": {
      "github": "https://github.com/metabase/metabase",
      "website": "https://www.metabase.com/",
      "docs": "https://www.metabase.com/docs/"
    },
    "tags": ["database", "dashboard"]
  },
  {
    "id": "glitchtip",
    "name": "Glitchtip",
    "version": "v4.0",
    "description": "Glitchtip is simple, open source error tracking",
    "logo": "glitchtip.png",
    "links": {
      "github": "https://gitlab.com/glitchtip/",
      "website": "https://glitchtip.com/",
      "docs": "https://glitchtip.com/documentation"
    },
    "tags": ["hosting"]
  },
  {
    "id": "open-webui",
    "name": "Open WebUI",
    "version": "v0.3.7",
    "description": "Open WebUI is a free and open source chatgpt alternative. Open WebUI is an extensible, feature-rich, and user-friendly self-hosted WebUI designed to operate entirely offline. It supports various LLM runners, including Ollama and OpenAI-compatible APIs. The template include ollama and webui services.",
    "logo": "open-webui.png",
    "links": {
      "github": "https://github.com/open-webui/open-webui",
      "website": "https://openwebui.com/",
      "docs": "https://docs.openwebui.com/"
    },
    "tags": ["chat"]
  },
  {
    "id": "mailpit",
    "name": "Mailpit",
    "version": "v1.22.3",
    "description": "Mailpit is a tiny, self-contained, and secure email & SMTP testing tool with API for developers.",
    "logo": "mailpit.svg",
    "links": {
      "github": "https://github.com/axllent/mailpit",
      "website": "https://mailpit.axllent.org/",
      "docs": "https://mailpit.axllent.org/docs/"
    },
    "tags": ["email", "smtp"]
  },
  {
    "id": "listmonk",
    "name": "Listmonk",
    "version": "v3.0.0",
    "description": "High performance, self-hosted, newsletter and mailing list manager with a modern dashboard.",
    "logo": "listmonk.png",
    "links": {
      "github": "https://github.com/knadh/listmonk",
      "website": "https://listmonk.app/",
      "docs": "https://listmonk.app/docs/"
    },
    "tags": ["email", "newsletter", "mailing-list"]
  },
  {
    "id": "doublezero",
    "name": "Double Zero",
    "version": "v0.2.1",
    "description": "00 is a self hostable SES dashboard for sending and monitoring emails with AWS",
    "logo": "doublezero.svg",
    "links": {
      "github": "https://github.com/technomancy-dev/00",
      "website": "https://www.double-zero.cloud/",
      "docs": "https://github.com/technomancy-dev/00"
    },
    "tags": ["email"]
  },
  {
    "id": "umami",
    "name": "Umami",
    "version": "v2.16.1",
    "description": "Umami is a simple, fast, privacy-focused alternative to Google Analytics.",
    "logo": "umami.png",
    "links": {
      "github": "https://github.com/umami-software/umami",
      "website": "https://umami.is",
      "docs": "https://umami.is/docs"
    },
    "tags": ["analytics"]
  },
  {
    "id": "jellyfin",
    "name": "jellyfin",
    "version": "v10.9.7",
    "description": "Jellyfin is a Free Software Media System that puts you in control of managing and streaming your media. ",
    "logo": "jellyfin.svg",
    "links": {
      "github": "https://github.com/jellyfin/jellyfin",
      "website": "https://jellyfin.org/",
      "docs": "https://jellyfin.org/docs/"
    },
    "tags": ["media system"]
  },
  {
    "id": "teable",
    "name": "teable",
    "version": "v1.3.1-alpha-build.460",
    "description": "Teable is a Super fast, Real-time, Professional, Developer friendly, No-code database built on Postgres. It uses a simple, spreadsheet-like interface to create complex enterprise-level database applications. Unlock efficient app development with no-code, free from the hurdles of data security and scalability.",
    "logo": "teable.png",
    "links": {
      "github": "https://github.com/teableio/teable",
      "website": "https://teable.io/",
      "docs": "https://help.teable.io/"
    },
    "tags": ["database", "spreadsheet", "low-code", "nocode"]
  },
  {
    "id": "zipline",
    "name": "Zipline",
    "version": "v3.7.9",
    "description": "A ShareX/file upload server that is easy to use, packed with features, and with an easy setup!",
    "logo": "zipline.png",
    "links": {
      "github": "https://github.com/diced/zipline",
      "website": "https://zipline.diced.sh/",
      "docs": "https://zipline.diced.sh/docs/"
    },
    "tags": ["media system", "storage"]
  },
  {
    "id": "soketi",
    "name": "Soketi",
    "version": "v1.6.1-16",
    "description": "Soketi is your simple, fast, and resilient open-source WebSockets server.",
    "logo": "soketi.png",
    "links": {
      "github": "https://github.com/soketi/soketi",
      "website": "https://soketi.app/",
      "docs": "https://docs.soketi.app/"
    },
    "tags": ["chat"]
  },
  {
    "id": "aptabase",
    "name": "Aptabase",
    "version": "v1.0.0",
    "description": "Aptabase is a self-hosted web analytics platform that lets you track website traffic and user behavior.",
    "logo": "aptabase.svg",
    "links": {
      "github": "https://github.com/aptabase/aptabase",
      "website": "https://aptabase.com/",
      "docs": "https://github.com/aptabase/aptabase/blob/main/README.md"
    },
    "tags": ["analytics", "self-hosted"]
  },
  {
    "id": "typebot",
    "name": "Typebot",
    "version": "2.27.0",
    "description": "Typebot is an open-source chatbot builder platform.",
    "logo": "typebot.svg",
    "links": {
      "github": "https://github.com/baptisteArno/typebot.io",
      "website": "https://typebot.io/",
      "docs": "https://docs.typebot.io/get-started/introduction"
    },
    "tags": ["chatbot", "builder", "open-source"]
  },
  {
    "id": "typecho",
    "name": "Typecho",
    "version": "stable",
    "description": "Typecho 是一个轻量级的开源博客程序，基于 PHP 开发，支持多种数据库，简洁而强大。",
    "logo": "typecho.png",
    "links": {
      "github": "https://github.com/typecho/typecho",
      "website": "https://typecho.org/",
      "docs": "http://docs.typecho.org"
    },
    "tags": ["blog", "cms", "php"]
  },
  {
    "id": "gitea",
    "name": "Gitea",
    "version": "1.22.3",
    "description": "Git with a cup of tea! Painless self-hosted all-in-one software development service, including Git hosting, code review, team collaboration, package registry and CI/CD.",
    "logo": "gitea.png",
    "links": {
      "github": "https://github.com/go-gitea/gitea.git",
      "website": "https://gitea.com/",
      "docs": "https://docs.gitea.com/installation/install-with-docker"
    },
    "tags": ["self-hosted", "storage"]
  },
  {
    "id": "gitea-mirror",
    "name": "Gitea Mirror",
    "version": "v2.11.2",
    "description": "Gitea Mirror is a modern web app for automatically mirroring repositories from GitHub to your self-hosted Gitea instance. It features a user-friendly interface to sync public, private, or starred GitHub repos, mirror entire organizations with structure preservation, and optionally mirror issues and labels. The application includes smart filtering, detailed logs, and scheduled automatic mirroring.",
    "logo": "gitea-mirror.png",
    "links": {
      "github": "https://github.com/arunavo4/gitea-mirror",
      "website": "https://github.com/arunavo4/gitea-mirror",
      "docs": "https://github.com/arunavo4/gitea-mirror#readme"
    },
    "tags": ["git", "mirror", "github", "gitea", "self-hosted", "automation"]
  },
  {
    "id": "roundcube",
    "name": "Roundcube",
    "version": "1.6.9",
    "description": "Free and open source webmail software for the masses, written in PHP.",
    "logo": "roundcube.svg",
    "links": {
      "github": "https://github.com/roundcube/roundcubemail",
      "website": "https://roundcube.net/",
      "docs": "https://roundcube.net/about/"
    },
    "tags": ["self-hosted", "email", "webmail"]
  },
  {
    "id": "filebrowser",
    "name": "File Browser",
    "version": "2.31.2",
    "description": "Filebrowser is a standalone file manager for uploading, deleting, previewing, renaming, and editing files, with support for multiple users, each with their own directory.",
    "logo": "filebrowser.svg",
    "links": {
      "github": "https://github.com/filebrowser/filebrowser",
      "website": "https://filebrowser.org/",
      "docs": "https://filebrowser.org/"
    },
    "tags": ["file-manager", "storage"]
  },
  {
    "id": "focalboard",
    "name": "Focalboard",
    "version": "8.0.0",
    "description": "Open source project management for technical teams",
    "logo": "focalboard.png",
    "links": {
      "github": "https://github.com/sysblok/focalboard",
      "website": "https://focalboard.com",
      "docs": "https://www.focalboard.com/docs/"
    },
    "tags": ["kanban"]
  },
  {
    "id": "tolgee",
    "name": "Tolgee",
    "version": "v3.80.4",
    "description": "Developer & translator friendly web-based localization platform",
    "logo": "tolgee.svg",
    "links": {
      "github": "https://github.com/tolgee/tolgee-platform",
      "website": "https://tolgee.io",
      "docs": "https://tolgee.io/platform"
    },
    "tags": ["self-hosted", "i18n", "localization", "translations"]
  },
  {
    "id": "portainer",
    "name": "Portainer",
    "version": "2.21.4",
    "description": "Portainer is a container management tool for deploying, troubleshooting, and securing applications across cloud, data centers, and IoT.",
    "logo": "portainer.svg",
    "links": {
      "github": "https://github.com/portainer/portainer",
      "website": "https://www.portainer.io/",
      "docs": "https://docs.portainer.io/"
    },
    "tags": ["cloud", "monitoring"]
  },
  {
    "id": "plane",
    "name": "Plane",
    "version": "v0.27.1",
    "description": "Easy, flexible, open source project management software",
    "logo": "plane.png",
    "links": {
      "github": "https://github.com/makeplane/plane",
      "website": "https://plane.so",
      "docs": "https://docs.plane.so/"
    },
    "tags": ["kanban"]
  },
  {
    "id": "pterodactyl",
    "name": "Pterodactyl",
    "version": "latest",
    "description": "A free, open-source game server management panel.",
    "logo": "pterodactyl.png",
    "links": {
      "github": "https://github.com/pterodactyl/panel",
      "website": "https://pterodactyl.io",
      "docs": "https://pterodactyl.io/project/introduction.html"
    },
    "tags": ["self-hosted", "open-source", "management"]
  },
  {
    "id": "pyrodactyl",
    "name": "Pyrodactyl",
    "version": "main",
    "description": "Pyrodactyl is the Pterodactyl-based game server panel that's faster, smaller, safer, and more accessible than Pelican. ",
    "logo": "pyrodactyl.png",
    "links": {
      "github": "https://github.com/pyrohost/pyrodactyl",
      "website": "https://pyrodactyl.dev",
      "docs": "https://pyrodactyl.dev/docs"
    },
    "tags": ["self-hosted", "open-source", "management"]
  },
  {
    "id": "influxdb",
    "name": "InfluxDB",
    "version": "2.7.10",
    "description": "InfluxDB 2.7 is the platform purpose-built to collect, store, process and visualize time series data.",
    "logo": "influxdb.png",
    "links": {
      "github": "https://github.com/influxdata/influxdb",
      "website": "https://www.influxdata.com/",
      "docs": "https://docs.influxdata.com/influxdb/v2/"
    },
    "tags": ["self-hosted", "open-source", "storage", "database"]
  },
  {
    "id": "infisical",
    "name": "Infisical",
    "version": "0.90.1",
    "description": "All-in-one platform to securely manage application configuration and secrets across your team and infrastructure.",
    "logo": "infisical.jpg",
    "links": {
      "github": "https://github.com/Infisical/infisical",
      "website": "https://infisical.com/",
      "docs": "https://infisical.com/docs/documentation/getting-started/introduction"
    },
    "tags": ["self-hosted", "open-source"]
  },
  {
    "id": "docmost",
    "name": "Docmost",
    "version": "0.4.1",
    "description": "Docmost, is an open-source collaborative wiki and documentation software.",
    "logo": "docmost.png",
    "links": {
      "github": "https://github.com/docmost/docmost",
      "website": "https://docmost.com/",
      "docs": "https://docmost.com/docs/"
    },
    "tags": ["self-hosted", "open-source", "manager"]
  },
  {
    "id": "vaultwarden",
    "name": "Vaultwarden",
    "version": "1.33.2",
    "description": "Unofficial Bitwarden compatible server written in Rust, formerly known as bitwarden_rs",
    "logo": "vaultwarden.svg",
    "links": {
      "github": "https://github.com/dani-garcia/vaultwarden",
      "website": "",
      "docs": "https://github.com/dani-garcia/vaultwarden/wiki"
    },
    "tags": ["open-source"]
  },
  {
    "id": "linkding",
    "name": "Linkding",
    "version": "latest",
    "description": "Linkding is a self-hosted bookmark manager with a clean and simple interface.",
    "logo": "linkding.svg",
    "links": {
      "github": "https://github.com/sissbruecker/linkding",
      "website": "https://linkding.link/",
      "docs": "https://github.com/sissbruecker/linkding/tree/master/docs"
    },
    "tags": ["bookmark-manager", "self-hosted"]
  },
  {
    "id": "linkwarden",
    "name": "Linkwarden",
    "version": "2.9.3",
    "description": "Self-hosted, open-source collaborative bookmark manager to collect, organize and archive webpages.",
    "logo": "linkwarden.png",
    "links": {
      "github": "https://github.com/linkwarden/linkwarden",
      "website": "https://linkwarden.app/",
      "docs": "https://docs.linkwarden.app/"
    },
    "tags": ["bookmarks", "link-sharing"]
  },
  {
    "id": "hi-events",
    "name": "Hi.events",
    "version": "0.8.0-beta.1",
    "description": "Hi.Events is a self-hosted event management and ticket selling platform that allows you to create, manage and promote events easily.",
    "logo": "hi-events.svg",
    "links": {
      "github": "https://github.com/HiEventsDev/hi.events",
      "website": "https://hi.events/",
      "docs": "https://hi.events/docs"
    },
    "tags": ["self-hosted", "open-source", "manager"]
  },
  {
    "id": "habitica",
    "name": "Habitica",
    "version": "latest",
    "description": "Habitica is a free habit and productivity app that treats your real life like a game. With in-game rewards and punishments to motivate you and a strong social network to inspire you, Habitica can help you achieve your goals to become healthy and hard-working.",
    "logo": "image.png",
    "links": {
      "github": "https://github.com/HabitRPG/habitica",
      "website": "https://habitica.com/",
      "docs": "https://habitica.fandom.com/wiki/Setting_up_Habitica_Locally"
    },
    "tags": [
      "productivity",
      "gamification",
      "habits",
      "self-hosted"
    ]
  },
  {
    "id": "hoarder",
    "name": "Hoarder",
    "version": "0.22.0",
    "description": "Hoarder is an open source \"Bookmark Everything\" app that uses AI for automatically tagging the content you throw at it.",
    "logo": "hoarder.svg",
    "links": {
      "github": "https://github.com/hoarder/hoarder",
      "website": "https://hoarder.app/",
      "docs": "https://docs.hoarder.app/"
    },
    "tags": ["self-hosted", "bookmarks", "link-sharing"]
  },
  {
    "id": "windows",
    "name": "Windows (dockerized)",
    "version": "4.00",
    "description": "Windows inside a Docker container.",
    "logo": "windows.png",
    "links": {
      "github": "https://github.com/dockur/windows",
      "website": "",
      "docs": "https://github.com/dockur/windows?tab=readme-ov-file#how-do-i-use-it"
    },
    "tags": ["self-hosted", "open-source", "os"]
  },
  {
    "id": "macos",
    "name": "MacOS (dockerized)",
    "version": "1.14",
    "description": "MacOS inside a Docker container.",
    "logo": "macos.png",
    "links": {
      "github": "https://github.com/dockur/macos",
      "website": "",
      "docs": "https://github.com/dockur/macos?tab=readme-ov-file#how-do-i-use-it"
    },
    "tags": ["self-hosted", "open-source", "os"]
  },
  {
    "id": "coder",
    "name": "Coder",
    "version": "2.15.3",
    "description": "Coder is an open-source cloud development environment (CDE) that you host in your cloud or on-premises.",
    "logo": "coder.svg",
    "links": {
      "github": "https://github.com/coder/coder",
      "website": "https://coder.com/",
      "docs": "https://coder.com/docs"
    },
    "tags": ["self-hosted", "open-source", "builder"]
  },
  {
    "id": "stirling",
    "name": "Stirling PDF",
    "version": "0.30.1",
    "description": "A locally hosted one-stop shop for all your PDF needs",
    "logo": "stirling.svg",
    "links": {
      "github": "https://github.com/Stirling-Tools/Stirling-PDF",
      "website": "https://www.stirlingpdf.com/",
      "docs": "https://docs.stirlingpdf.com/"
    },
    "tags": ["pdf", "tools"]
  },
  {
    "id": "lobe-chat",
    "name": "Lobe Chat",
    "version": "v1.26.1",
    "description": "Lobe Chat - an open-source, modern-design AI chat framework.",
    "logo": "lobe-chat.png",
    "links": {
      "github": "https://github.com/lobehub/lobe-chat",
      "website": "https://chat-preview.lobehub.com/",
      "docs": "https://lobehub.com/docs/self-hosting/platform/docker-compose"
    },
    "tags": ["IA", "chat"]
  },
  {
    "id": "peppermint",
    "name": "Peppermint",
    "version": "latest",
    "description": "Peppermint is a modern, open-source API development platform that helps you build, test and document your APIs.",
    "logo": "peppermint.svg",
    "links": {
      "github": "https://github.com/Peppermint-Lab/peppermint",
      "website": "https://peppermint.sh/",
      "docs": "https://docs.peppermint.sh/"
    },
    "tags": ["api", "development", "documentation"]
  },
  {
    "id": "windmill",
    "name": "Windmill",
    "version": "latest",
    "description": "A developer platform to build production-grade workflows and internal apps. Open-source alternative to Airplane, Retool, and GitHub Actions.",
    "logo": "windmill.svg",
    "links": {
      "github": "https://github.com/windmill-labs/windmill",
      "website": "https://www.windmill.dev/",
      "docs": "https://docs.windmill.dev/"
    },
    "tags": ["workflow", "automation", "development"]
  },
  {
    "id": "activepieces",
    "name": "Activepieces",
    "version": "0.35.0",
    "description": "Open-source no-code business automation tool. An alternative to Zapier, Make.com, and Tray.",
    "logo": "activepieces.svg",
    "links": {
      "github": "https://github.com/activepieces/activepieces",
      "website": "https://www.activepieces.com/",
      "docs": "https://www.activepieces.com/docs"
    },
    "tags": ["automation", "workflow", "no-code"]
  },
  {
    "id": "invoiceshelf",
    "name": "InvoiceShelf",
    "version": "latest",
    "description": "InvoiceShelf is a self-hosted open source invoicing system for freelancers and small businesses.",
    "logo": "invoiceshelf.png",
    "links": {
      "github": "https://github.com/InvoiceShelf/invoiceshelf",
      "website": "https://invoiceshelf.com",
      "docs": "https://github.com/InvoiceShelf/invoiceshelf#readme"
    },
    "tags": ["invoice", "business", "finance"]
  },
  {
    "id": "postiz",
    "name": "Postiz",
    "version": "latest",
    "description": "Postiz is a modern, open-source platform for managing and publishing content across multiple channels.",
    "logo": "postiz.png",
    "links": {
      "github": "https://github.com/gitroomhq/postiz",
      "website": "https://postiz.com",
      "docs": "https://docs.postiz.com"
    },
    "tags": ["cms", "content-management", "publishing"]
  },
  {
    "id": "slash",
    "name": "Slash",
    "version": "latest",
    "description": "Slash is a modern, self-hosted bookmarking service and link shortener that helps you organize and share your favorite links.",
    "logo": "slash.png",
    "links": {
      "github": "https://github.com/yourselfhosted/slash",
      "website": "https://github.com/yourselfhosted/slash#readme",
      "docs": "https://github.com/yourselfhosted/slash/wiki"
    },
    "tags": ["bookmarks", "link-shortener", "self-hosted"]
  },
  {
    "id": "discord-tickets",
    "name": "Discord Tickets",
    "version": "4.0.21",
    "description": "An open-source Discord bot for creating and managing support ticket channels.",
    "logo": "discord-tickets.png",
    "links": {
      "github": "https://github.com/discord-tickets/bot",
      "website": "https://discordtickets.app",
      "docs": "https://discordtickets.app/self-hosting/installation/docker/"
    },
    "tags": ["discord", "tickets", "support"]
  },
  {
    "id": "nextcloud-aio",
    "name": "Nextcloud All in One",
    "version": "30.0.2",
    "description": "Nextcloud (AIO) is a self-hosted file storage and sync platform with powerful collaboration capabilities. It integrates Files, Talk, Groupware, Office, Assistant and more into a single platform for remote work and data protection.",
    "logo": "nextcloud-aio.svg",
    "links": {
      "github": "https://github.com/nextcloud/docker",
      "website": "https://nextcloud.com/",
      "docs": "https://docs.nextcloud.com/"
    },
    "tags": ["file-manager", "sync"]
  },
  {
    "id": "blender",
    "name": "Blender",
    "version": "latest",
    "description": "Blender is a free and open-source 3D creation suite. It supports the entire 3D pipeline—modeling, rigging, animation, simulation, rendering, compositing and motion tracking, video editing and 2D animation pipeline.",
    "logo": "blender.svg",
    "links": {
      "github": "https://github.com/linuxserver/docker-blender",
      "website": "https://www.blender.org/",
      "docs": "https://docs.blender.org/"
    },
    "tags": ["3d", "rendering", "animation"]
  },
  {
    "id": "heyform",
    "name": "HeyForm",
    "version": "latest",
    "description": "Allows anyone to create engaging conversational forms for surveys, questionnaires, quizzes, and polls. No coding skills required.",
    "logo": "heyform.svg",
    "links": {
      "github": "https://github.com/heyform/heyform",
      "website": "https://heyform.net",
      "docs": "https://docs.heyform.net"
    },
    "tags": ["form", "builder", "questionnaire", "quiz", "survey"]
  },
  {
    "id": "chatwoot",
    "name": "Chatwoot",
    "version": "v3.14.1",
    "description": "Open-source customer engagement platform that provides a shared inbox for teams, live chat, and omnichannel support.",
    "logo": "chatwoot.svg",
    "links": {
      "github": "https://github.com/chatwoot/chatwoot",
      "website": "https://www.chatwoot.com",
      "docs": "https://www.chatwoot.com/docs"
    },
    "tags": ["support", "chat", "customer-service"]
  },
  {
    "id": "discourse",
    "name": "Discourse",
    "version": "3.3.2",
    "description": "Discourse is a modern forum software for your community. Use it as a mailing list, discussion forum, or long-form chat room.",
    "logo": "discourse.svg",
    "links": {
      "github": "https://github.com/discourse/discourse",
      "website": "https://www.discourse.org/",
      "docs": "https://meta.discourse.org/"
    },
    "tags": ["forum", "community", "discussion"]
  },
  {
    "id": "immich",
    "name": "Immich",
    "version": "v1.121.0",
    "description": "High performance self-hosted photo and video backup solution directly from your mobile phone.",
    "logo": "immich.svg",
    "links": {
      "github": "https://github.com/immich-app/immich",
      "website": "https://immich.app/",
      "docs": "https://immich.app/docs/overview/introduction"
    },
    "tags": ["photos", "videos", "backup", "media"]
  },
  {
    "id": "twenty",
    "name": "Twenty CRM",
    "version": "latest",
    "description": "Twenty is a modern CRM offering a powerful spreadsheet interface and open-source alternative to Salesforce.",
    "logo": "twenty.svg",
    "links": {
      "github": "https://github.com/twentyhq/twenty",
      "website": "https://twenty.com",
      "docs": "https://docs.twenty.com"
    },
    "tags": ["crm", "sales", "business"]
  },
  {
    "id": "yourls",
    "name": "YOURLS",
    "version": "1.9.2",
    "description": "YOURLS (Your Own URL Shortener) is a set of PHP scripts that will allow you to run your own URL shortening service (a la TinyURL or Bitly).",
    "logo": "yourls.svg",
    "links": {
      "github": "https://github.com/YOURLS/YOURLS",
      "website": "https://yourls.org/",
      "docs": "https://yourls.org/#documentation"
    },
    "tags": ["url-shortener", "php"]
  },
  {
    "id": "ryot",
    "name": "Ryot",
    "version": "v7.10",
    "description": "A self-hosted platform for tracking various media types including movies, TV shows, video games, books, audiobooks, and more.",
    "logo": "ryot.png",
    "links": {
      "github": "https://github.com/IgnisDa/ryot",
      "website": "https://ryot.io/",
      "docs": "https://docs.ryot.io/"
    },
    "tags": ["media", "tracking", "self-hosted"]
  },
  {
    "id": "photoprism",
    "name": "Photoprism",
    "version": "latest",
    "description": "PhotoPrism® is an AI-Powered Photos App for the Decentralized Web. It makes use of the latest technologies to tag and find pictures automatically without getting in your way.",
    "logo": "photoprism.svg",
    "links": {
      "github": "https://github.com/photoprism/photoprism",
      "website": "https://www.photoprism.app/",
      "docs": "https://docs.photoprism.app/"
    },
    "tags": ["media", "photos", "self-hosted"]
  },
  {
    "id": "ontime",
    "name": "Ontime",
    "version": "v3.8.0",
    "description": "Ontime is browser-based application that manages event rundowns, scheduliing and cuing",
    "logo": "ontime.png",
    "links": {
      "github": "https://github.com/cpvalente/ontime/",
      "website": "https://getontime.no",
      "docs": "https://docs.getontime.no"
    },
    "tags": ["event"]
  },
  {
    "id": "triggerdotdev",
    "name": "Trigger.dev",
    "version": "v3",
    "description": "Trigger is a platform for building event-driven applications.",
    "logo": "triggerdotdev.svg",
    "links": {
      "github": "https://github.com/triggerdotdev/trigger.dev",
      "website": "https://trigger.dev/",
      "docs": "https://trigger.dev/docs"
    },
    "tags": ["event-driven", "applications"]
  },
  {
    "id": "browserless",
    "name": "Browserless",
    "version": "2.23.0",
    "description": "Browserless allows remote clients to connect and execute headless work, all inside of docker. It supports the standard, unforked Puppeteer and Playwright libraries, as well offering REST-based APIs for common actions like data collection, PDF generation and more.",
    "logo": "browserless.svg",
    "links": {
      "github": "https://github.com/browserless/browserless",
      "website": "https://www.browserless.io/",
      "docs": "https://docs.browserless.io/"
    },
    "tags": ["browser", "automation"]
  },
  {
    "id": "drawio",
    "name": "draw.io",
    "version": "24.7.17",
    "description": "draw.io is a configurable diagramming/whiteboarding visualization application.",
    "logo": "drawio.svg",
    "links": {
      "github": "https://github.com/jgraph/drawio",
      "website": "https://draw.io/",
      "docs": "https://www.drawio.com/doc/"
    },
    "tags": ["drawing", "diagrams"]
  },
  {
    "id": "kimai",
    "name": "Kimai",
    "version": "2.31.0",
    "description": "Kimai is a web-based multi-user time-tracking application. Works great for everyone: freelancers, companies, organizations - everyone can track their times, generate reports, create invoices and do so much more.",
    "logo": "kimai.svg",
    "links": {
      "github": "https://github.com/kimai/kimai",
      "website": "https://www.kimai.org",
      "docs": "https://www.kimai.org/documentation"
    },
    "tags": ["invoice", "business", "finance"]
  },
  {
    "id": "logto",
    "name": "Logto",
    "version": "1.27.0",
    "description": "Logto is an open-source Identity and Access Management (IAM) platform designed to streamline Customer Identity and Access Management (CIAM) and Workforce Identity Management.",
    "logo": "logto.png",
    "links": {
      "github": "https://github.com/logto-io/logto",
      "website": "https://logto.io/",
      "docs": "https://docs.logto.io/introduction"
    },
    "tags": ["identity", "auth"]
  },
  {
    "id": "pocket-id",
    "name": "Pocket ID",
    "version": "0.35.1",
    "description": "A simple and easy-to-use OIDC provider that allows users to authenticate with their passkeys to your services.",
    "logo": "pocket-id.svg",
    "links": {
      "github": "https://github.com/pocket-id/pocket-id",
      "website": "https://pocket-id.org/",
      "docs": "https://pocket-id.org/docs"
    },
    "tags": ["identity", "auth"]
  },
  {
    "id": "penpot",
    "name": "Penpot",
    "version": "2.3.2",
    "description": "Penpot is the web-based open-source design tool that bridges the gap between designers and developers.",
    "logo": "penpot.svg",
    "links": {
      "github": "https://github.com/penpot/penpot",
      "website": "https://penpot.app/",
      "docs": "https://docs.penpot.app/"
    },
    "tags": ["design", "collaboration"]
  },
  {
    "id": "huly",
    "name": "Huly",
    "version": "0.6.377",
    "description": "Huly — All-in-One Project Management Platform (alternative to Linear, Jira, Slack, Notion, Motion)",
    "logo": "huly.svg",
    "links": {
      "github": "https://github.com/hcengineering/huly-selfhost",
      "website": "https://huly.io/",
      "docs": "https://docs.huly.io/"
    },
    "tags": ["project-management", "community", "discussion"]
  },
  {
    "id": "unsend",
    "name": "Unsend",
    "version": "v1.3.2",
    "description": "Open source alternative to Resend,Sendgrid, Postmark etc. ",
    "logo": "unsend.png",
    "links": {
      "github": "https://github.com/unsend-dev/unsend",
      "website": "https://unsend.dev/",
      "docs": "https://docs.unsend.dev/get-started/"
    },
    "tags": ["e-mail", "marketing", "business"]
  },
  {
    "id": "langflow",
    "name": "Langflow",
    "version": "1.1.1",
    "description": "Langflow is a low-code app builder for RAG and multi-agent AI applications. It's Python-based and agnostic to any model, API, or database. ",
    "logo": "langflow.svg",
    "links": {
      "github": "https://github.com/langflow-ai/langflow/tree/main",
      "website": "https://www.langflow.org/",
      "docs": "https://docs.langflow.org/"
    },
    "tags": ["ai"]
  },
  {
    "id": "elastic-search",
    "name": "Elasticsearch",
    "version": "8.10.2",
    "description": "Elasticsearch is an open-source search and analytics engine, used for full-text search and analytics on structured data such as text, web pages, images, and videos.",
    "logo": "elasticsearch.svg",
    "links": {
      "github": "https://github.com/elastic/elasticsearch",
      "website": "https://www.elastic.co/elasticsearch/",
      "docs": "https://docs.elastic.co/elasticsearch/"
    },
    "tags": ["search", "analytics"]
  },
  {
    "id": "onedev",
    "name": "OneDev",
    "version": "11.6.6",
    "description": "Git server with CI/CD, kanban, and packages. Seamless integration. Unparalleled experience.",
    "logo": "onedev.png",
    "links": {
      "github": "https://github.com/theonedev/onedev/",
      "website": "https://onedev.io/",
      "docs": "https://docs.onedev.io/"
    },
    "tags": ["self-hosted", "development"]
  },
  {
    "id": "unifi",
    "name": "Unifi Network",
    "version": "11.6.6",
    "description": "Unifi Network is an open-source enterprise network management platform for wireless networks.",
    "logo": "unifi.webp",
    "links": {
      "github": "https://github.com/ubiquiti",
      "website": "https://www.ui.com/",
      "docs": "https://help.ui.com/hc/en-us/articles/360012282453-Self-Hosting-a-UniFi-Network-Server"
    },
    "tags": ["self-hosted", "networking"]
  },
  {
    "id": "glpi",
    "name": "GLPI Project",
    "version": "10.0.16",
    "description": "The most complete open source service management software",
    "logo": "glpi.webp",
    "links": {
      "github": "https://github.com/glpi-project/glpi",
      "website": "https://glpi-project.org/",
      "docs": "https://glpi-project.org/documentation/"
    },
    "tags": ["self-hosted", "project-management", "management"]
  },
  {
    "id": "checkmate",
    "name": "Checkmate",
    "version": "latest",
    "description": "Checkmate is an open-source, self-hosted tool designed to track and monitor server hardware, uptime, response times, and incidents in real-time with beautiful visualizations.",
    "logo": "checkmate.png",
    "links": {
      "github": "https://github.com/bluewave-labs/checkmate",
      "website": "https://checkmate.so/",
      "docs": "https://docs.checkmate.so"
    },
    "tags": ["self-hosted", "monitoring", "uptime"]
  },
  {
    "id": "gotenberg",
    "name": "Gotenberg",
    "version": "latest",
    "description": "Gotenberg is a Docker-powered stateless API for PDF files.",
    "logo": "gotenberg.png",
    "links": {
      "github": "https://github.com/gotenberg/gotenberg",
      "website": "https://gotenberg.dev",
      "docs": "https://gotenberg.dev/docs/getting-started/introduction"
    },
    "tags": ["api", "backend", "pdf", "tools"]
  },
  {
    "id": "actualbudget",
    "name": "Actual Budget",
    "version": "latest",
    "description": "A super fast and privacy-focused app for managing your finances.",
    "logo": "actualbudget.png",
    "links": {
      "github": "https://github.com/actualbudget/actual",
      "website": "https://actualbudget.org",
      "docs": "https://actualbudget.org/docs"
    },
    "tags": ["budgeting", "finance", "money"]
  },
  {
    "id": "conduit",
    "name": "Conduit",
    "version": "v0.9.0",
    "description": "Conduit is a simple, fast and reliable chat server powered by Matrix",
    "logo": "conduit.svg",
    "links": {
      "github": "https://gitlab.com/famedly/conduit",
      "website": "https://conduit.rs/",
      "docs": "https://docs.conduit.rs/"
    },
    "tags": ["matrix", "communication"]
  },
  {
    "id": "evolutionapi",
    "name": "Evolution API",
    "version": "v2.1.2",
    "description": "Evolution API is a robust platform dedicated to empowering small businesses with limited resources, going beyond a simple messaging solution via WhatsApp.",
    "logo": "evolutionapi.png",
    "links": {
      "github": "https://github.com/EvolutionAPI/evolution-api",
      "docs": "https://doc.evolution-api.com/v2/en/get-started/introduction",
      "website": "https://evolution-api.com/opensource-whatsapp-api/"
    },
    "tags": ["api", "whatsapp", "messaging"]
  },
  {
    "id": "conduwuit",
    "name": "Conduwuit",
    "version": "latest",
    "description": "Well-maintained, featureful Matrix chat homeserver (fork of Conduit)",
    "logo": "conduwuit.svg",
    "links": {
      "github": "https://github.com/girlbossceo/conduwuit",
      "website": "https://conduwuit.puppyirl.gay",
      "docs": "https://conduwuit.puppyirl.gay/configuration.html"
    },
    "tags": ["backend", "chat", "communication", "matrix", "server"]
  },
  {
    "id": "cloudflared",
    "name": "Cloudflared",
    "version": "latest",
    "description": "A lightweight daemon that securely connects local services to the internet through Cloudflare Tunnel.",
    "logo": "cloudflared.svg",
    "links": {
      "github": "https://github.com/cloudflare/cloudflared",
      "website": "https://developers.cloudflare.com/cloudflare-one/connections/connect-apps/",
      "docs": "https://developers.cloudflare.com/cloudflare-one/connections/connect-apps/install-and-setup/"
    },
    "tags": ["cloud", "networking", "security", "tunnel"]
  },
  {
    "id": "couchdb",
    "name": "CouchDB",
    "version": "latest",
    "description": "CouchDB is a document-oriented NoSQL database that excels at replication and horizontal scaling.",
    "logo": "couchdb.png",
    "links": {
      "github": "https://github.com/apache/couchdb",
      "website": "https://couchdb.apache.org/",
      "docs": "https://docs.couchdb.org/en/stable/"
    },
    "tags": ["database", "storage"]
  },
  {
    "id": "it-tools",
    "name": "IT Tools",
    "version": "latest",
    "description": "A collection of handy online it-tools for developers.",
    "logo": "it-tools.svg",
    "links": {
      "github": "https://github.com/CorentinTh/it-tools",
      "website": "https://it-tools.tech",
      "docs": "https://it-tools.tech/docs"
    },
    "tags": ["developer", "tools"]
  },
  {
    "id": "superset",
    "name": "Superset (Unofficial)",
    "version": "latest",
    "description": "Data visualization and data exploration platform.",
    "logo": "superset.svg",
    "links": {
      "github": "https://github.com/amancevice/docker-superset",
      "website": "https://superset.apache.org",
      "docs": "https://superset.apache.org/docs/intro"
    },
    "tags": ["analytics", "bi", "dashboard", "database", "sql"]
  },
  {
    "id": "glance",
    "name": "Glance",
    "version": "latest",
    "description": "A self-hosted dashboard that puts all your feeds in one place. Features RSS feeds, weather, bookmarks, site monitoring, and more in a minimal, fast interface.",
    "logo": "glance.png",
    "links": {
      "github": "https://github.com/glanceapp/glance",
      "docs": "https://github.com/glanceapp/glance/blob/main/docs/configuration.md",
      "website": "https://glance.app/"
    },
    "tags": ["dashboard", "monitoring", "widgets", "rss"]
  },
  {
    "id": "homarr",
    "name": "Homarr",
    "version": "latest",
    "description": "A sleek, modern dashboard that puts all your apps and services in one place with Docker integration.",
    "logo": "homarr.png",
    "links": {
      "github": "https://github.com/homarr-labs/homarr",
      "docs": "https://homarr.dev/docs/getting-started/installation/docker",
      "website": "https://homarr.dev/"
    },
    "tags": ["dashboard", "monitoring"]
  },
  {
    "id": "erpnext",
    "name": "ERPNext",
    "version": "version-15",
    "description": "100% Open Source and highly customizable ERP software.",
    "logo": "erpnext.svg",
    "links": {
      "github": "https://github.com/frappe/erpnext",
      "docs": "https://docs.frappe.io/erpnext",
      "website": "https://erpnext.com"
    },
    "tags": [
      "erp",
      "accounts",
      "manufacturing",
      "retail",
      "sales",
      "pos",
      "hrms"
    ]
  },
  {
    "id": "maybe",
    "name": "Maybe",
    "version": "latest",
    "description": "Maybe is a self-hosted finance tracking application designed to simplify budgeting and expenses.",
    "logo": "maybe.svg",
    "links": {
      "github": "https://github.com/maybe-finance/maybe",
      "website": "https://maybe.finance/",
      "docs": "https://docs.maybe.finance/"
    },
    "tags": ["finance", "self-hosted"]
  },
  {
    "id": "spacedrive",
    "name": "Spacedrive",
    "version": "latest",
    "description": "Spacedrive is a cross-platform file manager. It connects your devices together to help you organize files from anywhere. powered by a virtual distributed filesystem (VDFS) written in Rust. Organize files across many devices in one place.",
    "links": {
      "github": "https://github.com/spacedriveapp/spacedrive",
      "website": "https://spacedrive.com/",
      "docs": "https://www.spacedrive.com/docs/product/getting-started/introduction"
    },
    "logo": "spacedrive.png",
    "tags": ["file-manager", "vdfs", "storage"]
  },
  {
    "id": "registry",
    "name": "Docker Registry",
    "version": "2",
    "description": "Distribution implementation for storing and distributing of Docker container images and artifacts.",
    "links": {
      "github": "https://github.com/distribution/distribution",
      "website": "https://hub.docker.com/_/registry",
      "docs": "https://distribution.github.io/distribution/"
    },
    "logo": "registry.png",
    "tags": ["registry", "docker", "self-hosted"]
  },
  {
    "id": "alist",
    "name": "AList",
    "version": "v3.41.0",
    "description": "🗂️A file list/WebDAV program that supports multiple storages, powered by Gin and Solidjs.",
    "logo": "alist.svg",
    "links": {
      "github": "https://github.com/AlistGo/alist",
      "website": "https://alist.nn.ci",
      "docs": "https://alist.nn.ci/guide/install/docker.html"
    },
    "tags": ["file", "webdav", "storage"]
  },
  {
    "id": "answer",
    "name": "Answer",
    "version": "v1.4.1",
    "description": "Answer is an open-source Q&A platform for building a self-hosted question-and-answer service.",
    "logo": "answer.png",
    "links": {
      "github": "https://github.com/apache/answer",
      "website": "https://answer.apache.org/",
      "docs": "https://answer.apache.org/docs"
    },
    "tags": ["q&a", "self-hosted"]
  },
  {
    "id": "shlink",
    "name": "Shlink",
    "version": "stable",
    "description": "URL shortener that can be used to serve shortened URLs under your own domain.",
    "logo": "shlink.svg",
    "links": {
      "github": "https://github.com/shlinkio/shlink",
      "website": "https://shlink.io",
      "docs": "https://shlink.io/documentation"
    },
    "tags": ["sharing", "shortener", "url"]
  },
  {
    "id": "frappe-hr",
    "name": "Frappe HR",
    "version": "version-15",
    "description": "Feature rich HR & Payroll software. 100% FOSS and customizable.",
    "logo": "frappe-hr.svg",
    "links": {
      "github": "https://github.com/frappe/hrms",
      "docs": "https://docs.frappe.io/hr",
      "website": "https://frappe.io/hr"
    },
    "tags": [
      "hrms",
      "payroll",
      "leaves",
      "expenses",
      "attendance",
      "performace"
    ]
  },
  {
    "id": "formbricks",
    "name": "Formbricks",
    "version": "v3.1.3",
    "description": "Formbricks is an open-source survey and form platform for collecting user data.",
    "logo": "formbricks.png",
    "links": {
      "github": "https://github.com/formbricks/formbricks",
      "website": "https://formbricks.com/",
      "docs": "https://formbricks.com/docs"
    },
    "tags": ["forms", "analytics"]
  },
  {
    "id": "trilium",
    "name": "Trilium",
    "description": "Trilium Notes is a hierarchical note taking application with focus on building large personal knowledge bases.",
    "logo": "trilium.png",
    "version": "latest",
    "links": {
      "github": "https://github.com/zadam/trilium",
      "website": "https://github.com/zadam/trilium",
      "docs": "https://github.com/zadam/trilium/wiki/"
    },
    "tags": ["self-hosted", "productivity", "personal-use"]
  },
  {
    "id": "convex",
    "name": "Convex",
    "version": "latest",
    "description": "Convex is an open-source reactive database designed to make life easy for web app developers.",
    "logo": "convex.svg",
    "links": {
      "github": "https://github.com/get-convex/convex",
      "website": "https://www.convex.dev/",
      "docs": "https://www.convex.dev/docs"
    },
    "tags": ["backend", "database", "api"]
  },
  {
    "id": "wikijs",
    "name": "Wiki.js",
    "version": "2.5",
    "description": "The most powerful and extensible open source Wiki software.",
    "logo": "wikijs.svg",
    "links": {
      "github": "https://github.com/requarks/wiki",
      "website": "https://js.wiki/",
      "docs": "https://docs.requarks.io/"
    },
    "tags": ["knowledge-base", "self-hosted", "documentation"]
  },
  {
    "id": "otterwiki",
    "name": "Otter Wiki",
    "version": "2",
    "description": "An Otter Wiki is a simple, lightweight, and fast wiki engine built with Python and Flask. It provides a user-friendly interface for creating and managing wiki content with markdown support.",
    "logo": "otterwiki.png",
    "links": {
      "github": "https://github.com/redimp/otterwiki",
      "website": "https://otterwiki.com/",
      "docs": "https://github.com/redimp/otterwiki/wiki"
    },
    "tags": ["wiki", "documentation", "knowledge-base", "markdown"]
  },
  {
    "id": "lowcoder",
    "name": "Lowcoder",
    "version": "2.6.4",
    "description": "Rapid business App Builder for Everyone",
    "logo": "lowcoder.png",
    "links": {
      "github": "https://github.com/lowcoder-org/lowcoder",
      "website": "https://www.lowcoder.cloud/",
      "docs": "https://docs.lowcoder.cloud/lowcoder-documentation"
    },
    "tags": ["low-code", "no-code", "development"]
  },
  {
    "id": "backrest",
    "name": "Backrest",
    "version": "1.6.0",
    "description": "Backrest is a web-based backup solution powered by restic, offering an intuitive WebUI for easy repository management, snapshot browsing, and file restoration. It runs in the background, automating snapshot scheduling and repository maintenance. Built with Go, Backrest is a lightweight standalone binary with restic as its only dependency. It provides a secure and user-friendly way to manage backups while still allowing direct access to the restic CLI for advanced operations.",
    "links": {
      "github": "https://github.com/garethgeorge/backrest",
      "website": "https://garethgeorge.github.io/backrest",
      "docs": "https://garethgeorge.github.io/backrest/introduction/getting-started"
    },
    "logo": "backrest.svg",
    "tags": ["backup"]
  },
  {
    "id": "blinko",
    "name": "Blinko",
    "version": "latest",
    "description": "Blinko is a modern web application for managing and organizing your digital content and workflows.",
    "logo": "blinko.svg",
    "links": {
      "github": "https://github.com/blinkospace/blinko",
      "website": "https://blinko.space/",
      "docs": "https://docs.blinko.space/"
    },
    "tags": ["productivity", "organization", "workflow", "nextjs"]
  },
  {
    "id": "pgadmin",
    "name": "pgAdmin",
    "version": "8.3",
    "description": "pgAdmin is the most popular and feature rich Open Source administration and development platform for PostgreSQL, the most advanced Open Source database in the world.",
    "links": {
      "github": "https://github.com/pgadmin-org/pgadmin4",
      "website": "https://www.pgadmin.org/",
      "docs": "https://www.pgadmin.org/docs/"
    },
    "logo": "pgadmin.webp",
    "tags": ["database", "postgres", "admin"]
  },
  {
    "id": "ackee",
    "name": "Ackee",
    "version": "latest",
    "description": "Ackee is a self-hosted analytics tool for your website.",
    "logo": "logo.png",
    "links": {
      "github": "https://github.com/electerious/Ackee",
      "website": "https://ackee.electerious.com/",
      "docs": "https://docs.ackee.electerious.com/"
    },
    "tags": ["analytics", "self-hosted"]
  },
  {
    "id": "adguardhome",
    "name": "AdGuard Home",
    "version": "latest",
    "description": "AdGuard Home is a comprehensive solution designed to enhance your online browsing experience by eliminating all kinds of ads, from annoying banners and pop-ups to intrusive video ads. It provides privacy protection, browsing security, and parental control features while maintaining website functionality.",
    "logo": "logo.svg",
    "links": {
      "github": "https://github.com/AdguardTeam/AdGuardHome",
      "website": "https://adguard.com",
      "docs": "https://github.com/AdguardTeam/AdGuardHome/wiki"
    },
    "tags": ["privacy", "security", "dns", "ad-blocking"]
  },
  {
    "id": "adminer",
    "name": "Adminer",
    "version": "4.8.1",
    "description": "Adminer is a comprehensive database management tool that supports MySQL, MariaDB, PostgreSQL, SQLite, MS SQL, Oracle, Elasticsearch, MongoDB and others. It provides a clean interface for efficient database operations, with strong security features and extensive customization options.",
    "logo": "logo.svg",
    "links": {
      "github": "https://github.com/vrana/adminer",
      "website": "https://www.adminer.org/",
      "docs": "https://www.adminer.org/en/plugins/"
    },
    "tags": ["databases", "developer-tools", "mysql", "postgresql"]
  },
  {
    "id": "affinepro",
    "name": "Affine Pro",
    "version": "stable-780dd83",
    "description": "Affine Pro is a modern, self-hosted platform designed for collaborative content creation and project management. It offers an intuitive interface, seamless real-time collaboration, and powerful tools for organizing tasks, notes, and ideas.",
    "logo": "logo.png",
    "links": {
      "github": "https://github.com/toeverything/Affine",
      "website": "https://affine.pro/",
      "docs": "https://affine.pro/docs"
    },
    "tags": [
      "collaboration",
      "self-hosted",
      "productivity",
      "project-management"
    ]
  },
  {
    "id": "alltube",
    "name": "AllTube",
    "version": "latest",
    "description": "AllTube Download is an application designed to facilitate the downloading of videos from YouTube and other video sites. It provides an HTML GUI for youtube-dl with video conversion capabilities and JSON API support.",
    "logo": "logo.png",
    "links": {
      "github": "https://github.com/Rudloff/alltube",
      "website": "https://github.com/Rudloff/alltube",
      "docs": "https://github.com/Rudloff/alltube/wiki"
    },
    "tags": ["media", "video", "downloader"]
  },
  {
    "id": "ampache",
    "name": "Ampache",
    "version": "latest",
    "description": "Ampache is a web-based audio/video streaming application and file manager allowing you to access your music & videos from anywhere, using almost any internet enabled device.",
    "logo": "logo.png",
    "links": {
      "github": "https://github.com/ampache/ampache",
      "website": "http://ampache.org/",
      "docs": "https://github.com/ampache/ampache/wiki"
    },
    "tags": ["media", "music", "streaming"]
  },
  {
    "id": "anythingllm",
    "name": "AnythingLLM",
    "version": "latest",
    "description": "AnythingLLM is a private, self-hosted, and local document chatbot platform that allows you to chat with your documents using various LLM providers.",
    "logo": "logo.png",
    "links": {
      "github": "https://github.com/Mintplex-Labs/anything-llm",
      "website": "https://useanything.com",
      "docs": "https://github.com/Mintplex-Labs/anything-llm/tree/master/docs"
    },
    "tags": ["ai", "llm", "chatbot"]
  },
  {
    "id": "apprise-api",
    "name": "Apprise API",
    "version": "latest",
    "description": "Apprise API provides a simple interface for sending notifications to almost all of the most popular notification services available to us today.",
    "logo": "logo.png",
    "links": {
      "github": "https://github.com/caronc/apprise-api",
      "website": "https://github.com/caronc/apprise-api",
      "docs": "https://github.com/caronc/apprise-api/wiki"
    },
    "tags": ["notifications", "api"]
  },
  {
    "id": "arangodb",
    "name": "ArangoDB",
    "version": "latest",
    "description": "ArangoDB is a native multi-model database with flexible data models for documents, graphs, and key-values. Build high performance applications using a convenient SQL-like query language or JavaScript extensions.",
    "logo": "logo.png",
    "links": {
      "github": "https://github.com/arangodb/arangodb",
      "website": "https://www.arangodb.com/",
      "docs": "https://www.arangodb.com/docs/"
    },
    "tags": ["database", "graph-database", "nosql"]
  },
  {
    "id": "anonupload",
    "name": "AnonUpload",
    "version": "1",
    "description": "AnonUpload is a secure, anonymous file sharing application that does not require a database. It is built with privacy as a priority, ensuring that the direct filename used is not displayed.",
    "logo": "logo.png",
    "links": {
      "github": "https://github.com/supernova3339/anonupload",
      "docs": "https://github.com/Supernova3339/anonupload/blob/main/env.md",
      "website": "https://anonupload.com/"
    },
    "tags": ["file-sharing", "privacy"]
  },
  {
    "id": "argilla",
    "name": "Argilla",
    "version": "latest",
    "description": "Argilla is a robust platform designed to help engineers and data scientists streamline the management of machine learning data workflows. It simplifies tasks like data labeling, annotation, and quality control.",
    "logo": "logo.svg",
    "links": {
      "github": "https://github.com/argilla-io/argilla",
      "website": "https://www.argilla.io/",
      "docs": "https://docs.argilla.io/"
    },
    "tags": ["machine-learning", "data-labeling", "ai"]
  },
  {
    "id": "audiobookshelf",
    "name": "Audiobookshelf",
    "version": "2.19.4",
    "description": "Audiobookshelf is a self-hosted server designed to manage and play your audiobooks and podcasts. It works best when you have an organized directory structure.",
    "logo": "logo.png",
    "links": {
      "github": "https://github.com/advplyr/audiobookshelf",
      "website": "https://www.audiobookshelf.org",
      "docs": "https://www.audiobookshelf.org/docs"
    },
    "tags": ["media", "audiobooks", "podcasts"]
  },
  {
    "id": "authorizer",
    "name": "Authorizer",
    "version": "1.4.4",
    "description": "Authorizer is a powerful tool designed to simplify the process of user authentication and authorization in your applications. It allows you to build secure apps 10x faster with its low code tool and low-cost deployment.",
    "logo": "logo.png",
    "links": {
      "github": "https://github.com/authorizerdev/authorizer",
      "website": "https://authorizer.dev",
      "docs": "https://docs.authorizer.dev/"
    },
    "tags": ["authentication", "authorization", "security"]
  },
  {
    "id": "automatisch",
    "name": "Automatisch",
    "version": "2.0",
    "description": "Automatisch is a powerful, self-hosted workflow automation tool designed for connecting your apps and automating repetitive tasks. With Automatisch, you can create workflows to sync data, send notifications, and perform various actions seamlessly across different services.",
    "logo": "logo.png",
    "links": {
      "github": "https://github.com/automatisch/automatisch",
      "website": "https://automatisch.io/docs",
      "docs": "https://automatisch.io/docs"
    },
    "tags": ["automation", "workflow", "integration"]
  },
  {
    "id": "babybuddy",
    "name": "BabyBuddy",
    "version": "2.7.0",
    "description": "BabyBuddy is a comprehensive, user-friendly platform designed to help parents and caregivers manage essential details about their child's growth and development. It provides tools for tracking feedings, sleep schedules, diaper changes, and milestones.",
    "logo": "logo.png",
    "links": {
      "github": "https://github.com/babybuddy/babybuddy",
      "website": "https://babybuddy.app",
      "docs": "https://docs.babybuddy.app"
    },
    "tags": ["parenting", "tracking", "family"]
  },
  {
    "id": "baikal",
    "name": "Baikal",
    "version": "nginx-php8.2",
    "description": "Baikal is a lightweight, self-hosted CalDAV and CardDAV server that enables users to manage calendars and contacts efficiently. It provides a simple and effective solution for syncing and sharing events, tasks, and address books across multiple devices.",
    "logo": "logo.png",
    "links": {
      "website": "https://sabre.io/baikal/",
      "github": "https://sabre.io/baikal/",
      "docs": "https://sabre.io/baikal/install/"
    },
    "tags": ["calendar", "contacts", "caldav", "carddav"]
  },
  {
    "id": "barrage",
    "name": "Barrage",
    "version": "0.3.0",
    "description": "Barrage is a minimalistic Deluge WebUI app with full mobile support. It features a responsive mobile-first design, allowing you to manage your torrents with ease from any device.",
    "logo": "logo.png",
    "links": {
      "github": "https://github.com/maulik9898/barrage",
      "website": "https://github.com/maulik9898/barrage",
      "docs": "https://github.com/maulik9898/barrage/blob/main/README.md"
    },
    "tags": ["torrents", "deluge", "mobile"]
  },
  {
    "id": "bazarr",
    "name": "Bazarr",
    "version": "latest",
    "description": "Bazarr is a companion application to Sonarr and Radarr that manages and downloads subtitles based on your requirements.",
    "logo": "logo.png",
    "links": {
      "github": "https://github.com/morpheus65535/bazarr",
      "website": "https://www.bazarr.media/",
      "docs": "https://www.bazarr.media/docs"
    },
    "tags": ["subtitles", "sonarr", "radarr"]
  },
  {
    "id": "beszel",
    "name": "Beszel",
    "version": "0.10.2",
    "description": "A lightweight server monitoring hub with historical data, docker stats, and alerts.",
    "logo": "logo.svg",
    "links": {
      "github": "https://github.com/henrygd/beszel",
      "website": "https://beszel.dev",
      "docs": "https://beszel.dev/guide/getting-started"
    },
    "tags": ["monitoring", "docker", "alerts"]
  },
  {
    "id": "bytestash",
    "name": "ByteStash",
    "version": "latest",
    "description": "ByteStash is a self-hosted file storage solution that allows you to store and share files with ease. It provides a simple and effective solution for storing and accessing files from anywhere.",
    "logo": "logo.png",
    "links": {
      "github": "https://github.com/bytestash/bytestash",
      "website": "https://bytestash.com",
      "docs": "https://bytestash.com/docs"
    },
    "tags": ["file-storage", "self-hosted"]
  },
  {
    "id": "bookstack",
    "name": "BookStack",
    "version": "24.12.1",
    "description": "BookStack is a self-hosted platform for creating beautiful, feature-rich documentation sites.",
    "logo": "logo.svg",
    "links": {
      "github": "https://github.com/BookStackApp/BookStack",
      "website": "https://www.bookstackapp.com",
      "docs": "https://www.bookstackapp.com/docs"
    },
    "tags": ["documentation", "self-hosted"]
  },
  {
    "id": "bytebase",
    "name": "Bytebase",
    "version": "latest",
    "description": "Bytebase is a database management tool that allows you to manage your databases with ease. It provides a simple and effective solution for managing your databases from anywhere.",
    "logo": "image.png",
    "links": {
      "github": "https://github.com/bytebase/bytebase",
      "website": "https://www.bytebase.com",
      "docs": "https://www.bytebase.com/docs"
    },
    "tags": ["database", "self-hosted"]
  },
  {
    "id": "botpress",
    "name": "Botpress",
    "version": "latest",
    "description": "Botpress is a platform for building conversational AI agents. It provides a simple and effective solution for building conversational AI agents from anywhere.",
    "logo": "logo.png",
    "links": {
      "github": "https://github.com/botpress/botpress",
      "website": "https://botpress.com",
      "docs": "https://botpress.com/docs"
    },
    "tags": ["ai", "self-hosted"]
  },
  {
    "id": "calibre",
    "name": "Calibre",
    "version": "7.26.0",
    "description": "Calibre is a comprehensive e-book management tool designed to organize, convert, and read your e-book collection. It supports most of the major e-book formats and is compatible with various e-book reader devices.",
    "logo": "logo.png",
    "links": {
      "github": "https://github.com/kovidgoyal/calibre",
      "website": "https://calibre-ebook.com/",
      "docs": "https://manual.calibre-ebook.com/"
    },
    "tags": ["Documents", "E-Commerce"]
  },
  {
    "id": "carbone",
    "name": "Carbone",
    "version": "4.25.5",
    "description": "Carbone is a high-performance, self-hosted document generation engine. It allows you to generate reports, invoices, and documents in various formats (e.g., PDF, DOCX, XLSX) using JSON data and template-based rendering.",
    "logo": "logo.png",
    "links": {
      "github": "https://github.com/carboneio/carbone",
      "website": "https://carbone.io/",
      "docs": "https://carbone.io/documentation/design/overview/getting-started.html"
    },
    "tags": ["Document Generation", "Automation", "Reporting", "Productivity"]
  },
  {
    "id": "casdoor",
    "name": "Casdoor",
    "version": "latest",
    "description": "An open-source UI-first Identity and Access Management (IAM) / Single-Sign-On (SSO) platform with web UI supporting OAuth 2.0, OIDC, SAML, CAS, LDAP, SCIM, WebAuthn, TOTP, MFA, and more.",
    "logo": "casdoor.png",
    "links": {
      "github": "https://github.com/casdoor/casdoor",
      "website": "https://casdoor.org/",
      "docs": "https://casdoor.org/docs/overview"
    },
    "tags": [
      "authentication",
      "authorization",
      "oauth2",
      "oidc",
      "sso",
      "saml",
      "identity-management",
      "access-management",
      "security"
    ]
  },
  {
    "id": "changedetection",
    "name": "Change Detection",
    "version": "0.49",
    "description": "Changedetection.io is an intelligent tool designed to monitor changes on websites. Perfect for smart shoppers, data journalists, research engineers, data scientists, and security researchers.",
    "logo": "logo.png",
    "links": {
      "github": "https://github.com/dgtlmoon/changedetection.io",
      "website": "https://changedetection.io",
      "docs": "https://github.com/dgtlmoon/changedetection.io/wiki"
    },
    "tags": ["Monitoring", "Data", "Notifications"]
  },
  {
    "id": "chevereto",
    "name": "Chevereto",
    "version": "4",
    "description": "Chevereto is a powerful, self-hosted image and video hosting platform designed for individuals, communities, and businesses. It allows users to upload, organize, and share media effortlessly.",
    "logo": "logo.png",
    "links": {
      "github": "https://github.com/chevereto/chevereto",
      "website": "https://chevereto.com/",
      "docs": "https://v4-docs.chevereto.com/"
    },
    "tags": [
      "Image Hosting",
      "File Management",
      "Open Source",
      "Multi-User",
      "Private Albums"
    ]
  },
  {
    "id": "chiefonboarding",
    "name": "Chief-Onboarding",
    "version": "v2.2.5",
    "description": "Chief-Onboarding is a comprehensive, self-hosted onboarding and employee management platform designed for businesses to streamline their onboarding processes.",
    "logo": "logo.png",
    "links": {
      "github": "https://github.com/chiefonboarding/chiefonboarding",
      "website": "https://demo.chiefonboarding.com/",
      "docs": "https://docs.chiefonboarding.com/"
    },
    "tags": [
      "Employee Onboarding",
      "HR Management",
      "Task Tracking",
      "Role-Based Access",
      "Document Management"
    ]
  },
  {
    "id": "classicpress",
    "name": "ClassicPress",
    "version": "php8.3-apache",
    "description": "ClassicPress is a community-led open source content management system for creators. It is a fork of WordPress 6.2 that preserves the TinyMCE classic editor as the default option.",
    "logo": "logo.png",
    "links": {
      "github": "https://github.com/ClassicPress/",
      "website": "https://www.classicpress.net/",
      "docs": "https://docs.classicpress.net/"
    },
    "tags": ["cms", "wordpress", "content-management"]
  },
  {
    "id": "cloud9",
    "name": "Cloud9",
    "version": "1.29.2",
    "description": "Cloud9 is a cloud-based integrated development environment (IDE) designed for developers to code, build, and debug applications collaboratively in real time.",
    "logo": "logo.png",
    "links": {
      "github": "https://github.com/c9",
      "website": "https://aws.amazon.com/cloud9/",
      "docs": "https://docs.aws.amazon.com/cloud9/"
    },
    "tags": ["ide", "development", "cloud"]
  },
  {
    "id": "cloudcommander",
    "name": "Cloud Commander",
    "version": "18.5.1",
    "description": "Cloud Commander is a file manager for the web. It includes a command-line console and a text editor. Cloud Commander helps you manage your server and work with files, directories and programs in a web browser.",
    "logo": "logo.png",
    "links": {
      "github": "https://github.com/coderaiser/cloudcmd",
      "website": "https://cloudcmd.io",
      "docs": "https://cloudcmd.io/#install"
    },
    "tags": ["file-manager", "web-based", "console"]
  },
  {
    "id": "cockpit",
    "name": "Cockpit",
    "version": "core-2.11.0",
    "description": "Cockpit is a headless content platform designed to streamline the creation, connection, and delivery of content for creators, marketers, and developers. It is built with an API-first approach, enabling limitless digital solutions.",
    "logo": "logo.png",
    "links": {
      "github": "https://github.com/Cockpit-HQ",
      "website": "https://getcockpit.com",
      "docs": "https://getcockpit.com/documentation"
    },
    "tags": ["cms", "content-management", "api"]
  },
  {
    "id": "chromium",
    "name": "Chromium",
    "version": "5f5dd27e-ls102",
    "description": "Chromium is an open-source browser project that is designed to provide a safer, faster, and more stable way for all users to experience the web in a containerized environment.",
    "logo": "logo.png",
    "links": {
      "github": "https://github.com/linuxserver/docker-chromium",
      "docs": "https://docs.linuxserver.io/images/docker-chromium",
      "website": "https://docs.linuxserver.io/images/docker-chromium"
    },
    "tags": ["browser", "development", "web"]
  },
  {
    "id": "codex-docs",
    "name": "CodeX Docs",
    "version": "v2.2",
    "description": "CodeX is a comprehensive platform that brings together passionate engineers, designers, and specialists to create high-quality open-source projects. It includes Editor.js, Hawk.so, CodeX Notes, and more.",
    "logo": "logo.svg",
    "links": {
      "github": "https://github.com/codex-team/codex.docs",
      "website": "https://codex.so",
      "docs": "https://docs.codex.so"
    },
    "tags": ["documentation", "development", "collaboration"]
  },
  {
    "id": "colanode",
    "name": "Colanode Server",
    "version": "v0.1.6",
    "description": "Open-source and local-first Slack and Notion alternative that puts you in control of your data",
    "logo": "logo.svg",
    "links": {
      "github": "https://github.com/colanode/colanode",
      "website": "https://colanode.com",
      "docs": "https://colanode.com/docs/"
    },
    "tags": ["documentation", "knowledge-base", "collaboration"]
  },
  {
    "id": "collabora-office",
    "name": "Collabora Office",
    "version": "latest",
    "description": "Collabora Online is a powerful, flexible, and secure online office suite designed to break free from vendor lock-in and put you in full control of your documents.",
    "logo": "logo.svg",
    "links": {
      "github": "https://github.com/CollaboraOnline",
      "website": "https://collaboraonline.com",
      "docs": "https://sdk.collaboraonline.com/docs"
    },
    "tags": ["office", "documents", "collaboration"]
  },
  {
    "id": "confluence",
    "name": "Confluence",
    "version": "8.6",
    "description": "Confluence is a powerful team collaboration and knowledge-sharing tool. It allows you to create, organize, and collaborate on content in a centralized space. Designed for project management, documentation, and team communication, Confluence helps streamline workflows and enhances productivity.",
    "links": {
      "website": "https://confluence.atlassian.com",
      "docs": "https://confluence.atlassian.com/doc/confluence-documentation-135922.html",
      "github": "https://confluence.atlassian.com"
    },
    "logo": "logo.svg",
    "tags": [
      "collaboration",
      "documentation",
      "productivity",
      "project-management"
    ]
  },
  {
    "id": "commento",
    "name": "Commento",
    "version": "v1.8.0",
    "description": "Commento is a comments widget designed to enhance the interaction on your website. It allows your readers to contribute to the discussion by upvoting comments that add value and downvoting those that don't. The widget supports markdown formatting and provides moderation tools to manage conversations.",
    "links": {
      "website": "https://commento.io/",
      "docs": "https://commento.io/",
      "github": "https://github.com/souramoo/commentoplusplus"
    },
    "logo": "logo.png",
    "tags": ["comments", "discussion", "website"]
  },
  {
    "id": "commentoplusplus",
    "name": "Commento++",
    "version": "v1.8.7",
    "description": "Commento++ is a free, open-source application designed to provide a fast, lightweight comments box that you can embed in your static website. It offers features like Markdown support, Disqus import, voting, automated spam detection, moderation tools, sticky comments, thread locking, and OAuth login.",
    "links": {
      "website": "https://commento.io/",
      "docs": "https://commento.io/",
      "github": "https://github.com/souramoo/commentoplusplus"
    },
    "logo": "logo.png",
    "tags": ["comments", "website", "open-source"]
  },
  {
    "id": "coralproject",
    "name": "Coral",
    "version": "9.7.0",
    "description": "Coral is a revolutionary commenting platform designed to enhance website interactions. It features smart technology for meaningful discussions, journalist identification, moderation tools with AI support, and complete data control without ads or trackers. Used by major news sites worldwide.",
    "links": {
      "website": "https://coralproject.net/",
      "docs": "https://docs.coralproject.net/",
      "github": "https://github.com/coralproject/talk"
    },
    "logo": "logo.png",
    "tags": ["communication", "community", "privacy"]
  },
  {
    "id": "rsshub",
    "name": "RSSHub",
    "version": "1.0.0",
    "description": "RSSHub is the world's largest RSS network, consisting of over 5,000 global instances.RSSHub delivers millions of contents aggregated from all kinds of sources, our vibrant open source community is ensuring the deliver of RSSHub's new routes, new features and bug fixes.",
    "logo": "rsshub.png",
    "links": {
      "github": "https://github.com/DIYgod/RSSHub",
      "website": "https://rsshub.app/",
      "docs": "https://docs.rsshub.app/"
    },
    "tags": ["rss", "api", "self-hosted"]
  },
  {
    "id": "tailscale-exitnode",
    "name": "Tailscale Exit nodes",
    "version": "1.0.0",
    "description": "Tailscale ExitNode is a feature that lets you route your internet traffic through a specific device in your Tailscale network.",
    "logo": "tailscale-exitnode.svg",
    "links": {
      "github": "https://github.com/tailscale-dev/docker-guide-code-examples",
      "website": "https://tailscale.com/",
      "docs": "https://tailscale.com/kb/1408/quick-guide-exit-nodes"
    },
    "tags": ["network"]
  },
  {
    "id": "homebridge",
    "name": "Homebridge",
    "version": "latest",
    "description": "Bringing HomeKit support where there is none. Homebridge allows you to integrate with smart home devices that do not natively support HomeKit.",
    "logo": "homebridge.svg",
    "links": {
      "github": "https://github.com/homebridge/homebridge",
      "website": "https://homebridge.io/",
      "docs": "https://github.com/homebridge/homebridge/wiki"
    },
    "tags": ["iot", "homekit", "internet-of-things", "self-hosted", "server"]
  },
  {
    "id": "homeassistant",
    "name": "Home Assistant",
    "version": "stable",
    "description": "Open source home automation that puts local control and privacy first.",
    "logo": "homeassistant.svg",
    "links": {
      "github": "https://github.com/home-assistant/core",
      "website": "https://www.home-assistant.io/",
      "docs": "https://www.home-assistant.io/getting-started/onboarding/"
    },
    "tags": [
      "iot",
      "home-automation",
      "internet-of-things",
      "self-hosted",
      "server"
    ]
  },
  {
    "id": "tooljet",
    "name": "Tooljet",
    "version": "ee-lts-latest",
    "description": "Tooljet is an open-source low-code platform that allows you to build internal tools quickly and efficiently. It provides a user-friendly interface for creating applications without extensive coding knowledge.",
    "logo": "logo.png",
    "links": {
      "github": "https://github.com/ToolJet/ToolJet",
      "website": "https://tooljet.ai/",
      "docs": "https://docs.tooljet.ai/"
    },
    "tags": ["file-sync", "file-sharing", "self-hosted"]
  },
  {
    "id": "onetimesecret",
    "name": "One Time Secret",
    "version": "latest",
    "description": "Share sensitive information securely with self-destructing links that are only viewable once.",
    "logo": "onetimesecret.svg",
    "links": {
      "github": "https://github.com/onetimesecret/onetimesecret",
      "website": "https://onetimesecret.com",
      "docs": "https://docs.onetimesecret.com"
    },
    "tags": ["auth", "password", "secret", "secure"]
  },
  {
    "id": "bugsink",
    "name": "Bugsink",
    "version": "v1.4.2",
    "description": "Bugsink is a self-hosted Error Tracker. Built to self-host; Sentry-SDK compatible; Scalable and reliable",
    "logo": "bugsink.png",
    "links": {
      "github": "https://github.com/bugsink/bugsink/",
      "website": "https://www.bugsink.com/",
      "docs": "https://www.bugsink.com/docs/"
    },
    "tags": ["hosting", "self-hosted", "development"]
  },
  {
    "id": "bolt.diy",
    "name": "bolt.diy",
    "version": "latest",
    "description": "Prompt, run, edit, and deploy full-stack web applications using any LLM you want!",
    "logo": "logo.jpg",
    "links": {
      "github": "https://github.com/stackblitz-labs/bolt.diy",
      "website": "https://stackblitz-labs.github.io/bolt.diy/",
      "docs": "https://stackblitz-labs.github.io/bolt.diy/"
    },
    "tags": ["ai", "self-hosted", "development", "chatbot", "ide", "llm"]
  },
  {
    "id": "qdrant",
    "name": "Qdrant",
    "version": "latest",
    "description": "An open-source vector database designed for high-performance similarity search and storage of embeddings.",
    "logo": "qdrant.svg",
    "links": {
      "github": "https://github.com/qdrant/qdrant",
      "website": "https://qdrant.tech/",
      "docs": "https://qdrant.tech/documentation/"
    },
    "tags": ["vector-db", "database", "search"]
  },
  {
    "id": "trmnl-byos-laravel",
    "name": "TRMNL BYOS Laravel",
    "version": "0.3.2",
    "description": "TRMNL BYOS Laravel is a self-hosted application to manage TRMNL e-ink devices.",
    "logo": "byos-laravel.svg",
    "links": {
      "github": "https://github.com/usetrmnl/byos_laravel",
      "website": "https://docs.usetrmnl.com/go/diy/byos",
      "docs": "https://github.com/usetrmnl/byos_laravel/blob/main/README.md"
    },
    "tags": ["e-ink"]
  },
  {
    "id": "chibisafe",
    "name": "Chibisafe",
    "version": "latest",
    "description": "A beautiful and performant vault to save all your files in the cloud.",
    "logo": "chibisafe.svg",
    "links": {
      "github": "https://github.com/chibisafe/chibisafe",
      "website": "https://chibisafe.app",
      "docs": "https://chibisafe.app/docs/intro"
    },
    "tags": ["media system", "storage", "file-sharing"]
  },
  {
    "id": "rybbit",
    "name": "Rybbit",
    "version": "v1.5.1",
    "description": "Open-source and privacy-friendly alternative to Google Analytics that is 10x more intuitive",
    "logo": "rybbit.png",
    "links": {
      "github": "https://github.com/rybbit-io/rybbit",
      "website": "https://rybbit.io",
      "docs": "https://www.rybbit.io/docs"
    },
    "tags": ["analytics"]
  },
  {
    "id": "seafile",
    "name": "Seafile",
    "version": "12.0-latest",
    "description": "Open source cloud storage system for file sync, share and document collaboration",
    "logo": "seafile.svg",
    "links": {
      "github": "https://github.com/haiwen/seafile",
      "website": "https://seafile.com",
      "docs": "https://manual.seafile.com/12.0"
    },
    "tags": ["file-manager", "file-sharing", "storage"]
  },
  {
    "id": "flagsmith",
    "name": "Flagsmith",
    "version": "2.177.1",
    "description": "Flagsmith is an open-source feature flagging and remote config service.",
    "logo": "flagsmith.png",
    "links": {
      "github": "https://github.com/Flagsmith/flagsmith",
      "website": "https://www.flagsmith.com/",
      "docs": "https://docs.flagsmith.com/"
    },
    "tags": [
      "feature-flag",
      "feature-management",
      "feature-toggle",
      "remote-configuration"
    ]
  },
  {
    "id": "docuseal",
    "name": "Docuseal",
    "version": "latest",
    "description": "Docuseal is a self-hosted document management system.",
    "logo": "docuseal.png",
    "links": {
      "github": "https://github.com/docusealco/docuseal",
      "website": "https://www.docuseal.com/",
      "docs": "https://www.docuseal.com/"
    },
    "tags": ["document-signing"]
  },
  {
    "id": "kutt",
    "name": "Kutt",
    "version": "latest",
    "description": "Kutt is a modern URL shortener with support for custom domains. Create and edit links, view statistics, manage users, and more.",
    "logo": "kutt.png",
    "links": {
      "github": "https://github.com/thedevs-network/kutt",
      "website": "https://kutt.it",
      "docs": "https://github.com/thedevs-network/kutt#kuttit"
    },
    "tags": ["link-shortener", "link-sharing"]
  },
  {
    "id": "kener",
    "name": "Kener",
    "version": "latest",
    "description": "Kener is an open-source status page system for monitoring and alerting. It provides a modern interface for tracking service uptime and sending notifications.",
    "logo": "image.png",
    "links": {
      "github": "https://github.com/rajnandan1/kener",
      "website": "https://kener.ing/",
      "docs": "https://kener.ing/docs/"
    },
    "tags": ["monitoring", "status-page", "alerting", "self-hosted"]
  },
  {
    "id": "palmr",
    "name": "Palmr",
    "version": "latest",
    "description": "Palmr the open-source, self-hosted alternative to WeTransfer. Share files securely, without tracking or limitations.",
    "logo": "palmr.png",
    "links": {
      "github": "https://github.com/kyantech/Palmr",
      "website": "https://palmr.kyantech.com.br/",
      "docs": "https://palmr.kyantech.com.br/docs/3.0-beta"
    },
    "tags": ["file-sharing", "self-hosted", "open-source"]
  },
  {
    "id": "karakeep",
    "name": "KaraKeep",
    "version": "0.25.0",
    "description": "A self-hostable bookmark-everything app (links, notes and images) with AI-based automatic tagging and full text search. Previously known as Hoarder.",
    "logo": "karakeep.svg",
    "links": {
      "github": "https://github.com/karakeep-app/karakeep",
      "website": "https://karakeep.app/",
      "docs": "https://github.com/karakeep-app/karakeep/tree/main/docs"
    },
    "tags": [
      "bookmarks",
      "bookmark-manager",
      "self-hosted",
      "ai",
      "search",
      "notes",
      "productivity"
    ]
  },
  {
    "id": "freshrss",
    "name": "FreshRSS",
    "version": "latest",
    "description": "A free, self-hostable RSS and Atom feed aggregator. Lightweight, easy to work with, powerful, and customizable with themes and extensions.",
    "logo": "freshrss.svg",
    "links": {
      "github": "https://github.com/FreshRSS/FreshRSS",
      "website": "https://freshrss.org/",
      "docs": "https://freshrss.github.io/FreshRSS/"
    },
    "tags": [
      "rss",
      "feed-reader",
      "news",
      "self-hosted",
      "aggregator",
      "reader"
    ]
  },
  {
    "id": "movary",
    "name": "Movary",
    "version": "latest",
    "description": "Movary is a self-hosted platform for tracking and managing your watched movies using TMDB.",
    "logo": "movary.png",
    "links": {
      "github": "https://github.com/leepeuker/movary",
      "website": "https://movary.org/",
      "docs": "https://docs.movary.org/"
    },
    "tags": [
      "media",
      "movies",
      "movie-tracker",
      "self-hosted",
      "plex",
      "jellyfin",
      "emby",
      "kodi",
      "trakt",
      "letterboxd",
      "netflix",
      "tmdb",
      "statistics",
      "rating"
    ]
  },
  {
    "id": "go-whatsapp-web-multidevice",
    "name": "WhatsApp API Multi Device Version",
    "version": "latest",
    "description": "WhatsApp API Multi Device Version the open-source, self-hosted whatsapp api. Send a chat, image and voice note with your own server.",
    "logo": "go-whatsapp-web-multidevice.svg",
    "links": {
      "github": "https://github.com/aldinokemal/go-whatsapp-web-multidevice",
      "website": "https://github.com/aldinokemal/go-whatsapp-web-multidevice",
      "docs": "https://github.com/aldinokemal/go-whatsapp-web-multidevice"
    },
    "tags": ["whatsapp", "self-hosted", "open-source", "api"]
  },
  {
    "id": "rabbitmq",
    "name": "RabbitMQ",
    "version": "4.1-management",
    "description": "RabbitMQ is an open source multi-protocol messaging broker.",
    "logo": "rabbitmq.svg",
    "links": {
      "github": "https://github.com/rabbitmq/rabbitmq-server",
      "website": "https://www.rabbitmq.com/",
      "docs": "https://www.rabbitmq.com/documentation.html"
    },
    "tags": ["message-broker", "queue", "rabbitmq"]
  },
  {
    "id": "livekit",
    "name": "Livekit",
    "version": "v1.9.0",
    "description": "LiveKit is an open source platform for developers building realtime media applications.",
    "logo": "livekit.svg",
    "links": {
      "github": "https://github.com/livekit/livekit",
      "website": "https://livekit.io/",
      "docs": "https://docs.livekit.io/"
    },
    "tags": ["Video", "Audio", "Real-time", "Streaming", "Webrtc"]
  },
  {
    "id": "livekit",
    "name": "Livekit",
    "version": "v1.9.0",
    "description": "LiveKit is an open source platform for developers building realtime media applications.",
    "logo": "livekit.svg",
    "links": {
      "github": "https://github.com/livekit/livekit",
      "website": "https://livekit.io/",
      "docs": "https://docs.livekit.io/"
    },
    "tags": [
      "Video",
      "Audio",
      "Real-time",
      "Streaming",
      "Webrtc"
    ]
  },
  {
    "id": "ezbookkeeping",
    "name": "EZBookkeeping",
    "version": "latest",
    "description": "EZBookkeeping is a self-hosted bookkeeping application that helps you manage your personal and business finances. It provides features for tracking income, expenses, accounts, and generating financial reports.",
    "logo": "logo.png",
    "links": {
      "github": "https://github.com/mayswind/ezbookkeeping",
      "website": "https://github.com/mayswind/ezbookkeeping",
      "docs": "https://github.com/mayswind/ezbookkeeping"
    },
    "tags": [
      "bookkeeping",
      "finance",
      "accounting",
      "self-hosted",
      "personal-finance",
      "business-finance"
    ]
  },
  {
    "id": "zitadel",
    "name": "Zitadel",
    "version": "latest",
    "description": "Open-source identity and access management platform with multi-tenancy, OpenID Connect, SAML, and OAuth 2.0 support.",
    "logo": "zitadel.png",
    "links": {
      "github": "https://github.com/zitadel/zitadel",
      "website": "https://zitadel.com/",
      "docs": "https://zitadel.com/docs/"
    },
    "tags": [
      "identity",
      "authentication",
      "authorization",
      "iam",
      "security",
      "oauth",
      "openid-connect",
      "saml",
      "multi-tenant"
    ]
  },
  {
    "id": "cyberchef",
    "name": "CyberChef",
    "version": "latest",
    "description": "CyberChef is a web application for encryption, encoding, compression, and data analysis, developed by GCHQ.",
    "logo": "cyberchef.svg",
    "links": {
      "github": "https://github.com/gchq/CyberChef",
      "website": "https://gchq.github.io/CyberChef/",
      "docs": "https://github.com/gchq/CyberChef/wiki"
    },
    "tags": ["security", "encryption", "data-analysis"]
  },
  {
    "id": "filestash",
    "name": "Filestash",
    "version": "latest",
    "description": "Filestash is the enterprise-grade file manager connecting your storage with your identity provider and authorisations.",
    "logo": "filestash.svg",
    "links": {
      "github": "https://github.com/mickael-kerjean/filestash",
      "website": "https://www.filestash.app/",
      "docs": "https://www.filestash.app/docs/"
    },
    "tags": [
      "file-manager",
      "document-editor",
      "self-hosted"
    ]
  },
  {
    "id": "mazanoke",
    "name": "MAZANOKE",
    "version": "latest",
    "description": "MAZANOKE is a modern, self-hosted image hosting and sharing platform. Upload, organize, and share your images with a clean and intuitive interface.",
    "logo": "mazanoke.svg",
    "links": {
      "github": "https://github.com/civilblur/mazanoke",
      "website": "https://github.com/civilblur/mazanoke",
      "docs": "https://github.com/civilblur/mazanoke"
    },
    "tags": ["image-hosting", "file-sharing", "self-hosted", "media", "gallery"]
  },
  {
    "id": "ihatemoney",
    "name": "I Hate Money",
    "version": "latest",
    "description": "I Hate Money is a web application for managing shared expenses among groups of people. It helps you track who owes what to whom, making it easy to split bills and manage group finances.",
    "logo": "image.png",
    "links": {
      "github": "https://github.com/spiral-project/ihatemoney",
      "website": "https://ihatemoney.org/",
      "docs": "https://ihatemoney.readthedocs.io/"
    },
    "tags": [
      "budget",
      "finance",
      "expense-sharing",
      "self-hosted",
      "money-management",
      "group-finances"
    ]
  },
  {
    "id": "searxng",
    "name": "SearXNG",
    "version": "latest",
    "description": "SearXNG is a privacy-respecting, hackable metasearch engine that aggregates results from various search engines without tracking users.",
    "logo": "searxng.png",
    "links": {
      "github": "https://github.com/searxng/searxng",
      "website": "https://searxng.github.io/",
      "docs": "https://docs.searxng.github.io/"
    },
    "tags": [
      "search-engine",
      "metasearch",
      "privacy",
      "self-hosted",
      "aggregator"
    ]
  },
  {
    "id": "memos",
    "name": "Memos",
    "version": "latest",
    "description": "Memos is a self-hosted, open-source note-taking application that allows you to create, organize, and share notes with ease. It provides a simple and effective solution for managing your notes from anywhere.",
    "logo": "memos.png",
    "links": {
      "github": "https://github.com/usememos/memos",
      "website": "https://www.usememos.com/",
      "docs": "https://www.usememos.com/docs"
    },
    "tags": [
      "productivity",
      "notes",
      "bookmarks"
    ]
  },
  {
    "id": "linkstack",
    "name": "LinkStack",
    "version": "latest",
    "description": "LinkStack is an open-source link-in-bio platform for sharing multiple links using a customizable landing page.",
    "logo": "logo.svg",
    "links": {
      "github": "https://github.com/linkstackorg/linkstack",
      "website": "https://linkstack.org/",
      "docs": "https://docs.linkstack.org/"
    },
    "tags": [
      "bio",
      "personal",
      "cms",
      "php"
    ]
  },
  {
    "id": "opengist",
    "name": "OpenGist",
    "version": "1",
    "description": "OpenGist is a self-hosted pastebin alternative.",
    "logo": "logo.svg",
    "links": {
      "github": "https://github.com/thomiceli/opengist",
      "website": "https://github.com/thomiceli/opengist",
      "docs": "https://github.com/thomiceli/opengist"
    },
    "tags": ["pastebin", "code", "snippets", "self-hosted"]
  },
  {
    "id": "snapp",
    "name": "Snapp",
    "version": "0.9-rc-020",
    "description": "Snapp is a self-hosted screenshot sharing service with user management and authentication.",
    "logo": "logo.png",
    "links": {
      "github": "https://github.com/UraniaDev/snapp",
      "website": "https://github.com/UraniaDev/snapp",
      "docs": "https://github.com/UraniaDev/snapp"
    },
    "tags": ["screenshot", "sharing", "self-hosted", "authentication"]
  },
  {
    "id": "commafeed",
    "name": "CommaFeed",
    "version": "latest",
    "description": "CommaFeed is an open-source feed reader and news aggregator, designed to be lightweight and extensible, with PostgreSQL as its database.",
    "logo": "logo.svg",
    "links": {
      "github": "https://github.com/Athou/commafeed",
      "website": "https://www.commafeed.com/",
      "docs": "https://github.com/Athou/commafeed/wiki"
    },
    "tags": ["feed-reader", "news-aggregator", "rss"]
  },
  {
    "id": "convertx",
    "name": "ConvertX",
    "version": "latest",
    "description": "ConvertX is a service for converting media files, with optional user registration and file management features.",
    "logo": "logo.png",
    "links": {
      "github": "https://github.com/c4illin/ConvertX",
      "website": "https://github.com/c4illin/ConvertX",
      "docs": "https://github.com/c4illin/ConvertX#environment-variables"
    },
    "tags": ["media", "converter", "ffmpeg"]
  },
  {
    "id": "metube",
    "name": "MeTube",
    "version": "latest",
    "description": "MeTube is a web-based YouTube downloader that allows downloading videos and audio using yt-dlp.",
    "logo": "logo.png",
    "links": {
      "github": "https://github.com/alexta69/metube",
      "website": "https://github.com/alexta69/metube",
      "docs": "https://github.com/alexta69/metube/wiki"
    },
    "tags": ["downloader", "youtube", "media"]
  },
  {
    "id": "pinchflat",
    "name": "Pinchflat",
    "version": "latest",
    "description": "Pinchflat is a self-hosted YouTube downloader that allows you to download videos and playlists with a simple web interface.",
    "logo": "logo.png",
    "links": {
      "github": "https://github.com/kieraneglin/pinchflat",
      "website": "https://github.com/kieraneglin/pinchflat",
      "docs": "https://github.com/kieraneglin/pinchflat"
    },
    "tags": ["youtube", "downloader", "media"]
  },
  {
    "id": "yt-dlp-webui",
    "name": "yt-dlp-webui",
    "version": "latest",
    "description": "yt-dlp-webui is a web interface for yt-dlp, allowing you to download videos and audio from various platforms with a simple web UI.",
    "logo": "logo.ico",
    "links": {
      "github": "https://github.com/marcopiovanello/yt-dlp-web-ui",
      "website": "https://github.com/marcopiovanello/yt-dlp-web-ui",
      "docs": "https://github.com/marcopiovanello/yt-dlp-web-ui"
    },
    "tags": ["downloader", "youtube", "media", "webui"]
  },
  {
    "id": "flaresolverr",
    "name": "FlareSolverr",
    "version": "latest",
    "description": "FlareSolverr is a proxy server to bypass Cloudflare and DDoS-GUARD protection.",
    "logo": "logo.png",
    "links": {
      "github": "https://github.com/FlareSolverr/FlareSolverr",
      "website": "https://github.com/FlareSolverr/FlareSolverr",
      "docs": "https://github.com/FlareSolverr/FlareSolverr"
    },
    "tags": ["proxy", "cloudflare", "bypass", "ddos-guard"]
  },
  {
    "id": "neko",
    "name": "Neko",
    "version": "latest",
    "description": "Neko is a self-hosted virtual browser that runs in Docker and allows you to share browser sessions with others.",
    "logo": "logo.png",
    "links": {
      "github": "https://github.com/m1k1o/neko",
      "website": "https://github.com/m1k1o/neko",
      "docs": "https://github.com/m1k1o/neko"
    },
    "tags": ["browser", "virtual", "sharing", "remote"]
  },
  {
    "id": "omni-tools",
    "name": "Omni-Tools",
    "version": "latest",
    "description": "Omni-Tools is a collection of useful tools in a single self-hosted web application.",
    "logo": "logo.png",
    "links": {
      "github": "https://github.com/iib0011/omni-tools",
      "website": "https://github.com/iib0011/omni-tools",
      "docs": "https://github.com/iib0011/omni-tools"
    },
    "tags": ["tools", "utilities", "collection", "self-hosted"]
  },
  {
    "id": "openhands",
    "name": "OpenHands",
    "version": "0.1.1",
    "description": "OpenHands is an open-source platform for running and managing AI agents.",
    "logo": "image.png",
    "links": {
      "github": "https://github.com/all-hands-ai/OpenHands",
      "website": "https://github.com/all-hands-ai/OpenHands",
      "docs": "https://github.com/all-hands-ai/OpenHands"
    },
    "tags": ["ai", "agents", "llm", "openai"]
  },
  {
    "id": "web-check",
    "name": "Web-Check",
    "version": "latest",
    "description": "Web-Check is a powerful all-in-one website analyzer that provides detailed insights into any website's security, performance, and functionality.",
    "logo": "logo.png",
    "links": {
      "github": "https://github.com/lissy93/web-check",
      "website": "https://github.com/lissy93/web-check",
      "docs": "https://github.com/lissy93/web-check"
    },
    "tags": ["website-analyzer", "security", "performance", "seo"]
  },
  {
    "id": "dumbdrop",
    "name": "DumbDrop",
    "version": "latest",
    "description": "DumbDrop is a simple, self-hosted file sharing service with no database or authentication required.",
    "logo": "logo.svg",
    "links": {
      "github": "https://github.com/dumbwareio/dumbdrop",
      "website": "https://www.dumbware.io/software/DumbDrop/",
      "docs": "https://github.com/dumbwareio/dumbdrop"
    },
    "tags": ["file-sharing", "self-hosted", "simple"]
  },
  {
    "id": "dumbassets",
    "name": "DumbAssets",
    "version": "latest",
    "description": "DumbAssets is a simple, self-hosted asset tracking service with no database or authentication required.",
    "logo": "logo.svg",
    "links": {
      "github": "https://github.com/dumbwareio/dumbassets",
      "website": "https://www.dumbware.io/software/DumbAssets/",
      "docs": "https://github.com/dumbwareio/dumbassets"
    },
    "tags": ["asset-tracking", "self-hosted", "simple"]
  },
  {
    "id": "dumbpad",
    "name": "DumbPad",
    "version": "latest",
    "description": "DumbPad is a simple, self-hosted notepad service with PIN protection and no database required.",
    "logo": "logo.svg",
    "links": {
      "github": "https://github.com/dumbwareio/dumbpad",
      "website": "https://www.dumbware.io/software/DumbPad/",
      "docs": "https://github.com/dumbwareio/dumbpad"
    },
    "tags": ["notepad", "self-hosted", "simple"]
  },
  {
    "id": "dumbbudget",
    "name": "DumbBudget",
    "version": "latest",
    "description": "DumbBudget is a simple, self-hosted budget tracking service with PIN protection and no database required.",
    "logo": "logo.svg",
    "links": {
      "github": "https://github.com/dumbwareio/dumbbudget",
      "website": "https://www.dumbware.io/software/DumbBudget/",
      "docs": "https://github.com/dumbwareio/dumbbudget"
    },
    "tags": ["budget", "finance", "self-hosted", "simple"]
  },
  {
    "id": "tianji",
    "name": "Tianji",
    "version": "latest",
    "description": "Tianji is a lightweight web analytic service and uptime monitoring tool.",
    "logo": "logo.svg",
    "links": {
      "github": "https://github.com/msgbyte/tianji",
      "website": "https://github.com/msgbyte/tianji",
      "docs": "https://github.com/msgbyte/tianji"
    },
    "tags": ["analytics", "monitoring", "web", "uptime"]
  },
  {
    "id": "directory-lister",
    "name": "Directory Lister",
    "version": "latest",
    "description": "Directory Lister is a simple PHP application that lists the contents of any web-accessible directory and allows navigation there within.",
    "logo": "logo.png",
    "links": {
      "github": "https://github.com/DirectoryLister/DirectoryLister",
      "website": "https://www.directorylister.com/",
      "docs": "https://docs.directorylister.com/"
    },
    "tags": ["file-manager", "directory-listing", "php"]
  },
  {
    "id": "grimoire",
    "name": "Grimoire",
    "version": "latest",
    "description": "Grimoire is a self-hosted bookmarking app designed for speed and simplicity.",
    "logo": "logo.webp",
    "links": {
      "github": "https://github.com/goniszewski/grimoire",
      "website": "https://github.com/goniszewski/grimoire",
      "docs": "https://github.com/goniszewski/grimoire"
    },
    "tags": ["bookmarks", "self-hosted", "knowledge-management"]
  },
  {
    "id": "keycloak",
    "name": "Keycloak",
    "version": "26.0",
    "description": "Keycloak is an open source Identity and Access Management solution for modern applications and services.",
    "logo": "keycloak.svg",
    "links": {
      "github": "https://github.com/keycloak/keycloak",
      "website": "https://www.keycloak.org/",
      "docs": "https://www.keycloak.org/documentation"
    },
    "tags": ["authentication", "identity", "sso", "oauth2", "openid-connect"]
  },
  {
    "id": "openpanel",
    "name": "OpenPanel",
    "version": "latest",
    "description": "An open-source web and product analytics platform that combines the power of Mixpanel with the ease of Plausible and one of the best Google Analytics replacements.",
    "logo": "logo.svg",
    "links": {
      "github": "https://github.com/Openpanel-dev/openpanel",
      "website": "https://openpanel.dev/",
      "docs": "https://openpanel.dev/docs"
    },
    "tags": ["analytics"]
  },
  {
<<<<<<< HEAD
    "id": "obsidian-livesync",
    "name": "Obsidian LiveSync",
    "version": "latest",
    "description": "Obsidian LiveSync with CouchDB for real-time note synchronization.",
    "logo": "obsidian.png",
    "links": {
      "github": "https://github.com/apache/couchdb",
      "website": "https://couchdb.apache.org/",
      "docs": "https://docs.couchdb.apache.org/"
    },
    "tags": ["database", "sync", "obsidian"]
  },
  {   
=======
>>>>>>> dd2a349a
    "id": "wg-easy",
    "name": "WG-Easy",
    "version": "15",
    "description": "WG-Easy is a simple and user-friendly WireGuard VPN server with a web interface for easy management.",
    "logo": "image.png",
    "links": {
      "github": "https://github.com/wg-easy/wg-easy",
      "website": "https://wg-easy.github.io/",
      "docs": "https://github.com/wg-easy/wg-easy/wiki"
    },
    "tags": ["vpn", "wireguard", "networking"]
  },
  {
    "id": "open_notebook",
    "name": "Open Notebook",
    "version": "latest",
    "description": "Open Notebook with SurrealDB for data storage and AI-powered features.",
    "logo": "open_notebook.svg",
    "links": {
      "github": "https://github.com/lfnovo/open_notebook",
      "website": "https://www.open-notebook.ai/",
      "docs": "https://www.open-notebook.ai/get-started.html"
    },
    "tags": ["notebook", "ai", "database", "surrealdb"]
  },
  {
    "id": "booklore",
    "name": "Booklore",
    "version": "latest",
    "description": "Booklore is an application for managing and serving book-related data, backed by a MariaDB database.",
    "logo": "image.png",
    "links": {
      "github": "https://github.com/booklore-app/BookLore",
      "website": "https://github.com/booklore-app/BookLore",
      "docs": "https://github.com/booklore-app/BookLore/tree/develop/docs"
    },
    "tags": ["books", "library", "database", "mariadb"]
  },
  {
    "id": "scrypted",
    "name": "Scrypted",
    "version": "latest",
    "description": "Scrypted is a home automation platform that integrates with various smart home devices and provides NVR capabilities for video surveillance.",
    "logo": "image.png",
    "links": {
      "github": "https://github.com/koush/scrypted",
      "website": "https://www.scrypted.app/",
      "docs": "https://docs.scrypted.app/"
    },
    "tags": ["home-automation", "nvr", "smart-home", "surveillance"]
  },
  {
    "id": "wallos",
    "name": "Wallos",
    "version": "latest",
    "description": "Wallos is a self-hosted subscription tracking application that helps you manage and monitor your subscriptions, providing insights into your spending habits.",
    "logo": "wallos.png",
    "links": {
      "github": "https://github.com/ellite/wallos",
      "website": "https://wallosapp.com",
      "docs": "https://github.com/ellite/wallos?tab=readme-ov-file#getting-started"
    },
    "tags": [
      "finance",
      "subscription",
      "budgeting",
      "expense-tracking",
      "spending"
    ]
  },
  {
    "id": "n8n-with-postgres",
    "name": "n8n with Postgres",
    "version": "latest",
    "description": "n8n is an open source low-code platform for automating workflows and integrations with PostgreSQL database for better performance and scalability.",
    "logo": "n8n.png",
    "links": {
      "github": "https://github.com/n8n-io/n8n",
      "website": "https://n8n.io/",
      "docs": "https://docs.n8n.io/"
    },
    "tags": ["automation", "workflow", "low-code", "postgres"]
  },
  {
    "id": "statping-ng",
    "name": "Statping-NG",
    "version": "latest",
    "description": "Statping-NG is an easy-to-use status page for monitoring websites and applications with beautiful metrics, analytics, and health checks.",
    "logo": "statping-ng.png",
    "links": {
      "github": "https://github.com/adamboutcher/statping-ng",
      "website": "https://statping-ng.github.io/",
      "docs": "https://statping-ng.github.io/install.html"
    },
    "tags": ["monitoring", "status-page"]
  },
  {
    "id": "poke",
    "name": "Poke",
    "version": "latest",
    "description": "Poke is an open-source, self-hosted alternative to YouTube. A privacy-focused video platform that allows you to watch and share videos without tracking.",
    "logo": "image.png",
    "links": {
      "github": "https://codeberg.org/ashley/poke",
      "website": "https://poketube.fun/",
      "docs": "https://codeberg.org/ashley/poke"
    },
    "tags": [
      "video",
      "youtube-alternative",
      "self-hosted",
      "privacy",
      "streaming"
    ]
  },
  {
    "id": "wg-easy",
    "name": "WG-Easy",
    "version": "15",
    "description": "WG-Easy is a simple and user-friendly WireGuard VPN server with a web interface for easy management.",
    "logo": "image.png",
    "links": {
      "github": "https://github.com/wg-easy/wg-easy",
      "website": "https://wg-easy.github.io/",
      "docs": "https://github.com/wg-easy/wg-easy/wiki"
    },
    "tags": [
      "vpn",
      "wireguard",
      "networking"
    ]
  },
  {
    "id": "open_notebook",
    "name": "Open Notebook",
    "version": "latest",
    "description": "Open Notebook with SurrealDB for data storage and AI-powered features.",
    "logo": "open_notebook.svg",
    "links": {
      "github": "https://github.com/lfnovo/open_notebook",
      "website": "https://www.open-notebook.ai/",
      "docs": "https://www.open-notebook.ai/get-started.html"
    },
    "tags": [
      "notebook",
      "ai",
      "database",
      "surrealdb"
    ]
  },
  {
    "id": "booklore",
    "name": "Booklore",
    "version": "latest",
    "description": "Booklore is an application for managing and serving book-related data, backed by a MariaDB database.",
    "logo": "image.png",
    "links": {
      "github": "https://github.com/booklore-app/BookLore",
      "website": "https://github.com/booklore-app/BookLore",
      "docs": "https://github.com/booklore-app/BookLore/tree/develop/docs"
    },
    "tags": [
      "books",
      "library",
      "database",
      "mariadb"
    ]
  },
  {
    "id": "scrypted",
    "name": "Scrypted",
    "version": "latest",
    "description": "Scrypted is a home automation platform that integrates with various smart home devices and provides NVR capabilities for video surveillance.",
    "logo": "image.png",
    "links": {
      "github": "https://github.com/koush/scrypted",
      "website": "https://www.scrypted.app/",
      "docs": "https://docs.scrypted.app/"
    },
    "tags": ["home-automation", "nvr", "smart-home", "surveillance"]
  },
  {
    "id": "wallos",
    "name": "Wallos",
    "version": "latest",
    "description": "Wallos is a self-hosted subscription tracking application that helps you manage and monitor your subscriptions, providing insights into your spending habits.",
    "logo": "wallos.png",
    "links": {
      "github": "https://github.com/ellite/wallos",
      "website": "https://wallosapp.com",
      "docs": "https://github.com/ellite/wallos?tab=readme-ov-file#getting-started"
    },
    "tags": ["finance", "subscription", "budgeting", "expense-tracking", "spending"]
  },
  {
  "id": "n8n-with-postgres",
  "name": "n8n with Postgres",
  "version": "latest", 
  "description": "n8n is an open source low-code platform for automating workflows and integrations with PostgreSQL database for better performance and scalability.",
  "logo": "n8n.png",
  "links": {
    "github": "https://github.com/n8n-io/n8n",
    "website": "https://n8n.io/",
    "docs": "https://docs.n8n.io/"
    },
    "tags": ["automation", "workflow", "low-code", "postgres"]
  },
  {
    "id": "statping-ng",
    "name": "Statping-NG",
    "version": "latest",
    "description": "Statping-NG is an easy-to-use status page for monitoring websites and applications with beautiful metrics, analytics, and health checks.",
    "logo": "statping-ng.png",
    "links": {
      "github": "https://github.com/adamboutcher/statping-ng",
      "website": "https://statping-ng.github.io/",
      "docs": "https://statping-ng.github.io/install.html"
    },
    "tags": ["monitoring", "status-page"]
  }
]
<|MERGE_RESOLUTION|>--- conflicted
+++ resolved
@@ -3242,7 +3242,6 @@
     "tags": ["analytics"]
   },
   {
-<<<<<<< HEAD
     "id": "obsidian-livesync",
     "name": "Obsidian LiveSync",
     "version": "latest",
@@ -3256,8 +3255,6 @@
     "tags": ["database", "sync", "obsidian"]
   },
   {   
-=======
->>>>>>> dd2a349a
     "id": "wg-easy",
     "name": "WG-Easy",
     "version": "15",
